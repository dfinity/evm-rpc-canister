use crate::result::{ProviderError, RpcError};
use crate::{EthMainnetService, MultiRpcResult, RpcService};

#[test]
fn test_multi_rpc_result_map() {
    let err = RpcError::ProviderError(ProviderError::ProviderNotFound);
    assert_eq!(
        MultiRpcResult::Consistent(Ok(5)).map(|n| n + 1),
        MultiRpcResult::Consistent(Ok(6))
    );
    assert_eq!(
        MultiRpcResult::Consistent(Err(err.clone())).map(|()| unreachable!()),
        MultiRpcResult::Consistent(Err(err.clone()))
    );
    assert_eq!(
        MultiRpcResult::Inconsistent(vec![
            (RpcService::EthMainnet(EthMainnetService::Ankr), Ok(5)),
            (RpcService::EthMainnet(EthMainnetService::Ankr), Ok(6))
        ])
        .map(|n| n + 1),
        MultiRpcResult::Inconsistent(vec![
            (RpcService::EthMainnet(EthMainnetService::Ankr), Ok(6)),
            (RpcService::EthMainnet(EthMainnetService::Ankr), Ok(7))
        ])
    );
    assert_eq!(
        MultiRpcResult::Inconsistent(vec![
            (RpcService::EthMainnet(EthMainnetService::Ankr), Ok(5)),
            (
                RpcService::EthMainnet(EthMainnetService::Cloudflare),
                Ok(10)
            )
        ])
        .map(|n| n + 1),
        MultiRpcResult::Inconsistent(vec![
            (RpcService::EthMainnet(EthMainnetService::Ankr), Ok(6)),
            (
                RpcService::EthMainnet(EthMainnetService::Cloudflare),
                Ok(11)
            )
        ])
    );
    assert_eq!(
        MultiRpcResult::Inconsistent(vec![
            (RpcService::EthMainnet(EthMainnetService::Ankr), Ok(5)),
            (
                RpcService::EthMainnet(EthMainnetService::PublicNode),
                Err(err.clone())
            )
        ])
        .map(|n| n + 1),
        MultiRpcResult::Inconsistent(vec![
            (RpcService::EthMainnet(EthMainnetService::Ankr), Ok(6)),
            (
                RpcService::EthMainnet(EthMainnetService::PublicNode),
                Err(err)
            )
        ])
    );
    assert_eq!(
<<<<<<< HEAD
        MultiRpcResult::Inconsistent(vec![
            (RpcService::EthMainnet(EthMainnetService::Ankr), Ok(2)),
            (RpcService::EthMainnet(EthMainnetService::Llama), Ok(3))
        ])
        .map(|n| n / 2),
        MultiRpcResult::Inconsistent(vec![
            (RpcService::EthMainnet(EthMainnetService::Ankr), Ok(1)),
            (RpcService::EthMainnet(EthMainnetService::Llama), Ok(1)),
        ])
    );
}

#[test]
fn test_multi_rpc_result_and_then() {
    let err = RpcError::ProviderError(ProviderError::ProviderNotFound);
    assert_eq!(
        MultiRpcResult::Consistent(Ok(5)).and_then(|n| Ok(n + 1)),
        MultiRpcResult::Consistent(Ok(6))
    );
    assert_eq!(
        MultiRpcResult::Consistent(Err(err.clone())).and_then(|()| unreachable!()),
        MultiRpcResult::Consistent::<()>(Err(err.clone()))
    );
    assert_eq!(
        MultiRpcResult::Inconsistent(vec![(
            RpcService::EthMainnet(EthMainnetService::Ankr),
            Ok(5)
        )])
        .and_then(|n| Ok(n + 1)),
        MultiRpcResult::Inconsistent(vec![(
            RpcService::EthMainnet(EthMainnetService::Ankr),
            Ok(6)
        )])
    );
    assert_eq!(
        MultiRpcResult::Inconsistent(vec![
            (RpcService::EthMainnet(EthMainnetService::Ankr), Ok(5)),
            (
                RpcService::EthMainnet(EthMainnetService::Cloudflare),
                Ok(10)
            )
        ])
        .and_then(|n| Ok(n + 1)),
        MultiRpcResult::Inconsistent(vec![
            (RpcService::EthMainnet(EthMainnetService::Ankr), Ok(6)),
            (
                RpcService::EthMainnet(EthMainnetService::Cloudflare),
                Ok(11)
            )
        ])
    );
    assert_eq!(
        MultiRpcResult::Inconsistent(vec![
            (RpcService::EthMainnet(EthMainnetService::Ankr), Ok(5)),
            (
                RpcService::EthMainnet(EthMainnetService::PublicNode),
                Err(err.clone())
            )
        ])
        .and_then(|n| Ok(n + 1)),
        MultiRpcResult::Inconsistent(vec![
            (RpcService::EthMainnet(EthMainnetService::Ankr), Ok(6)),
            (
                RpcService::EthMainnet(EthMainnetService::PublicNode),
                Err(err.clone())
            )
        ])
    );
    assert_eq!(
        MultiRpcResult::Inconsistent(vec![
            (RpcService::EthMainnet(EthMainnetService::Ankr), Ok(1)),
            (RpcService::EthMainnet(EthMainnetService::Llama), Ok(2))
        ])
        .and_then(|n| if n % 2 == 0 { Ok(n) } else { Err(err.clone()) }),
        MultiRpcResult::Inconsistent(vec![
            (
                RpcService::EthMainnet(EthMainnetService::Ankr),
                Err(err.clone())
            ),
            (RpcService::EthMainnet(EthMainnetService::Llama), Ok(2)),
        ])
    );
    assert_eq!(
        MultiRpcResult::Inconsistent(vec![
            (RpcService::EthMainnet(EthMainnetService::Ankr), Ok(1)),
            (RpcService::EthMainnet(EthMainnetService::Llama), Ok(3))
        ])
        .and_then(|n| if n % 2 == 0 { Ok(n) } else { Err(err.clone()) }),
        MultiRpcResult::Inconsistent(vec![
            (
                RpcService::EthMainnet(EthMainnetService::Ankr),
                Err(err.clone())
            ),
            (
                RpcService::EthMainnet(EthMainnetService::Llama),
                Err(err.clone())
            )
        ])
=======
        MultiRpcResult::Inconsistent(vec![(
            RpcService::EthMainnet(EthMainnetService::Ankr),
            Ok(2)
        )])
        .map(|n| n / 2),
        MultiRpcResult::Consistent(Ok(1))
    );
    assert_eq!(
        MultiRpcResult::Inconsistent(vec![
            (RpcService::EthMainnet(EthMainnetService::Ankr), Ok(2)),
            (RpcService::EthMainnet(EthMainnetService::Llama), Ok(3))
        ])
        .map(|n| n / 2),
        MultiRpcResult::Consistent(Ok(1))
>>>>>>> aa4b14ac
    );
}

#[test]
fn test_multi_rpc_result_collapse() {
    let err = RpcError::ProviderError(ProviderError::ProviderNotFound);
    assert_eq!(
        MultiRpcResult::Consistent(Ok(5)).collapse(),
        MultiRpcResult::Consistent(Ok(5))
    );
    assert_eq!(
        MultiRpcResult::Inconsistent(vec![
            (RpcService::EthMainnet(EthMainnetService::Ankr), Ok(2)),
            (RpcService::EthMainnet(EthMainnetService::Llama), Ok(3))
        ])
        .collapse(),
        MultiRpcResult::Inconsistent(vec![
            (RpcService::EthMainnet(EthMainnetService::Ankr), Ok(2)),
            (RpcService::EthMainnet(EthMainnetService::Llama), Ok(3))
        ])
    );
    assert_eq!(
        MultiRpcResult::Inconsistent(vec![
            (
                RpcService::EthMainnet(EthMainnetService::Ankr),
                Err(err.clone())
            ),
            (RpcService::EthMainnet(EthMainnetService::Llama), Ok(2))
        ])
        .collapse(),
        MultiRpcResult::Inconsistent(vec![
            (
                RpcService::EthMainnet(EthMainnetService::Ankr),
                Err(err.clone())
            ),
            (RpcService::EthMainnet(EthMainnetService::Llama), Ok(2))
        ])
    );
    assert_eq!(
        MultiRpcResult::Inconsistent(vec![
            (RpcService::EthMainnet(EthMainnetService::Ankr), Ok(2)),
            (RpcService::EthMainnet(EthMainnetService::Llama), Ok(2))
        ])
        .collapse(),
        MultiRpcResult::Consistent(Ok(2))
    );
    assert_eq!(
        MultiRpcResult::Inconsistent::<()>(vec![
            (
                RpcService::EthMainnet(EthMainnetService::Ankr),
                Err(err.clone())
            ),
            (
                RpcService::EthMainnet(EthMainnetService::Llama),
                Err(err.clone())
            )
        ])
        .collapse(),
        MultiRpcResult::Consistent::<()>(Err(err.clone()))
    );
}<|MERGE_RESOLUTION|>--- conflicted
+++ resolved
@@ -58,19 +58,22 @@
         ])
     );
     assert_eq!(
-<<<<<<< HEAD
-        MultiRpcResult::Inconsistent(vec![
-            (RpcService::EthMainnet(EthMainnetService::Ankr), Ok(2)),
-            (RpcService::EthMainnet(EthMainnetService::Llama), Ok(3))
-        ])
+        MultiRpcResult::Inconsistent(vec![(
+            RpcService::EthMainnet(EthMainnetService::Ankr),
+            Ok(2)
+        )])
         .map(|n| n / 2),
-        MultiRpcResult::Inconsistent(vec![
-            (RpcService::EthMainnet(EthMainnetService::Ankr), Ok(1)),
-            (RpcService::EthMainnet(EthMainnetService::Llama), Ok(1)),
-        ])
+        MultiRpcResult::Consistent(Ok(1))
+    );
+    assert_eq!(
+        MultiRpcResult::Inconsistent(vec![
+            (RpcService::EthMainnet(EthMainnetService::Ankr), Ok(2)),
+            (RpcService::EthMainnet(EthMainnetService::Llama), Ok(3))
+        ])
+        .map(|n| n / 2),
+        MultiRpcResult::Consistent(Ok(1))
     );
 }
-
 #[test]
 fn test_multi_rpc_result_and_then() {
     let err = RpcError::ProviderError(ProviderError::ProviderNotFound);
@@ -157,22 +160,6 @@
                 Err(err.clone())
             )
         ])
-=======
-        MultiRpcResult::Inconsistent(vec![(
-            RpcService::EthMainnet(EthMainnetService::Ankr),
-            Ok(2)
-        )])
-        .map(|n| n / 2),
-        MultiRpcResult::Consistent(Ok(1))
-    );
-    assert_eq!(
-        MultiRpcResult::Inconsistent(vec![
-            (RpcService::EthMainnet(EthMainnetService::Ankr), Ok(2)),
-            (RpcService::EthMainnet(EthMainnetService::Llama), Ok(3))
-        ])
-        .map(|n| n / 2),
-        MultiRpcResult::Consistent(Ok(1))
->>>>>>> aa4b14ac
     );
 }
 
