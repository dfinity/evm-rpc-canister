--- conflicted
+++ resolved
@@ -21,11 +21,7 @@
 impl<T> MultiRpcResult<T> {
     /// Maps a [`MultiRpcResult`] containing values of type `T` to a [`MultiRpcResult`] containing
     /// values of type `R` by an infallible map.
-<<<<<<< HEAD
-    pub fn map<R: PartialEq + Clone>(self, mut f: impl FnMut(T) -> R) -> MultiRpcResult<R> {
-=======
     pub fn map<R: PartialEq>(self, mut f: impl FnMut(T) -> R) -> MultiRpcResult<R> {
->>>>>>> aa4b14ac
         match self {
             MultiRpcResult::Consistent(result) => MultiRpcResult::Consistent(result.map(f)),
             MultiRpcResult::Inconsistent(results) => MultiRpcResult::Inconsistent(
@@ -45,33 +41,10 @@
             .collapse(),
         }
     }
-}
-
-impl<T: PartialEq> MultiRpcResult<T> {
-    /// Collapses an [`Inconsistent`](MultiRpcResult::Inconsistent) into
-    /// [`Consistent`](MultiRpcResult::Consistent) if all results match.
-    /// Otherwise, returns the value unchanged.
-    fn collapse(self) -> MultiRpcResult<T> {
-        match self {
-            MultiRpcResult::Consistent(r) => MultiRpcResult::Consistent(r),
-            MultiRpcResult::Inconsistent(v) => {
-                if let Some((_, first)) = v.first() {
-                    if v.iter().all(|(_, result)| result == first) {
-                        let (_, value) = v.into_iter().next().unwrap();
-                        return MultiRpcResult::Consistent(value);
-                    }
-                }
-                MultiRpcResult::Inconsistent(v)
-            }
-        }
-    }
 
     /// Maps a [`MultiRpcResult`] containing values of type `T` to a [`MultiRpcResult`] containing
     /// values of type `R` by a fallible map.
-    pub fn and_then<R: PartialEq + Clone>(
-        self,
-        mut f: impl FnMut(T) -> RpcResult<R>,
-    ) -> MultiRpcResult<R> {
+    pub fn and_then<R: PartialEq>(self, mut f: impl FnMut(T) -> RpcResult<R>) -> MultiRpcResult<R> {
         match self {
             MultiRpcResult::Consistent(result) => MultiRpcResult::Consistent(result.and_then(f)),
             MultiRpcResult::Inconsistent(results) => MultiRpcResult::Inconsistent(
@@ -92,17 +65,18 @@
     }
 }
 
-impl<T: PartialEq + Clone> MultiRpcResult<T> {
+impl<T: PartialEq> MultiRpcResult<T> {
     /// Collapses an [`Inconsistent`](MultiRpcResult::Inconsistent) into
     /// [`Consistent`](MultiRpcResult::Consistent) if all results match.
     /// Otherwise, returns the value unchanged.
-    pub fn collapse(self) -> MultiRpcResult<T> {
+    fn collapse(self) -> MultiRpcResult<T> {
         match self {
             MultiRpcResult::Consistent(r) => MultiRpcResult::Consistent(r),
             MultiRpcResult::Inconsistent(v) => {
                 if let Some((_, first)) = v.first() {
                     if v.iter().all(|(_, result)| result == first) {
-                        return MultiRpcResult::Consistent(first.clone());
+                        let (_, value) = v.into_iter().next().unwrap();
+                        return MultiRpcResult::Consistent(value);
                     }
                 }
                 MultiRpcResult::Inconsistent(v)
