use crate::{Hex, Hex20, Hex256, Hex32, Nat256, RpcError};
<<<<<<< HEAD
=======
use alloy_primitives::ruint::{ToUintError, UintTryFrom};
>>>>>>> 60e1f558

impl From<Hex20> for alloy_primitives::Address {
    fn from(value: Hex20) -> Self {
        Self::from(<[u8; 20]>::from(value))
    }
}

impl From<alloy_primitives::Address> for Hex20 {
    fn from(value: alloy_primitives::Address) -> Self {
        Self::from(value.into_array())
    }
}

impl From<Hex32> for alloy_primitives::B256 {
    fn from(value: Hex32) -> Self {
        Self::from(<[u8; 32]>::from(value))
    }
}

impl From<alloy_primitives::B256> for Hex32 {
    fn from(value: alloy_primitives::B256) -> Self {
        Self::from(value.0)
    }
}

impl From<Hex> for alloy_primitives::Bytes {
    fn from(value: Hex) -> Self {
        Self::from_iter(Vec::<u8>::from(value))
    }
}

impl From<alloy_primitives::Bytes> for Hex {
    fn from(value: alloy_primitives::Bytes) -> Self {
        Hex(value.to_vec())
    }
}

<<<<<<< HEAD
impl From<Nat256> for alloy_primitives::U256 {
    fn from(value: Nat256) -> Self {
        alloy_primitives::U256::from_be_bytes(value.into_be_bytes())
    }
}

=======
>>>>>>> 60e1f558
impl From<alloy_primitives::U256> for Nat256 {
    fn from(value: alloy_primitives::U256) -> Self {
        Nat256::from_be_bytes(value.to_be_bytes())
    }
}

<<<<<<< HEAD
=======
impl UintTryFrom<Nat256> for alloy_primitives::U256 {
    fn uint_try_from(value: Nat256) -> Result<Self, ToUintError<Self>> {
        Ok(alloy_primitives::U256::from_be_bytes(value.into_be_bytes()))
    }
}

>>>>>>> 60e1f558
impl From<Hex256> for alloy_primitives::Bloom {
    fn from(value: Hex256) -> Self {
        alloy_primitives::Bloom::from(value.0)
    }
}

impl From<alloy_primitives::Bloom> for Hex256 {
    fn from(value: alloy_primitives::Bloom) -> Self {
        Hex256::from(value.into_array())
    }
}

impl TryFrom<Nat256> for alloy_primitives::B64 {
    type Error = RpcError;

    fn try_from(value: Nat256) -> Result<Self, Self::Error> {
        Ok(alloy_primitives::B64::from(u64::try_from(value)?))
    }
}

impl From<alloy_primitives::B64> for Nat256 {
    fn from(value: alloy_primitives::B64) -> Self {
        Nat256::from(u64::from(value))
    }
}<|MERGE_RESOLUTION|>--- conflicted
+++ resolved
@@ -1,8 +1,5 @@
 use crate::{Hex, Hex20, Hex256, Hex32, Nat256, RpcError};
-<<<<<<< HEAD
-=======
 use alloy_primitives::ruint::{ToUintError, UintTryFrom};
->>>>>>> 60e1f558
 
 impl From<Hex20> for alloy_primitives::Address {
     fn from(value: Hex20) -> Self {
@@ -40,30 +37,18 @@
     }
 }
 
-<<<<<<< HEAD
-impl From<Nat256> for alloy_primitives::U256 {
-    fn from(value: Nat256) -> Self {
-        alloy_primitives::U256::from_be_bytes(value.into_be_bytes())
-    }
-}
-
-=======
->>>>>>> 60e1f558
 impl From<alloy_primitives::U256> for Nat256 {
     fn from(value: alloy_primitives::U256) -> Self {
         Nat256::from_be_bytes(value.to_be_bytes())
     }
 }
 
-<<<<<<< HEAD
-=======
 impl UintTryFrom<Nat256> for alloy_primitives::U256 {
     fn uint_try_from(value: Nat256) -> Result<Self, ToUintError<Self>> {
         Ok(alloy_primitives::U256::from_be_bytes(value.into_be_bytes()))
     }
 }
 
->>>>>>> 60e1f558
 impl From<Hex256> for alloy_primitives::Bloom {
     fn from(value: Hex256) -> Self {
         alloy_primitives::Bloom::from(value.0)
