--- conflicted
+++ resolved
@@ -19,19 +19,15 @@
     /// All providers must return the same non-error result.
     #[default]
     Equality,
+
+    /// A subet of providers must return the same non-eror result.
     Threshold {
-<<<<<<< HEAD
-        /// Number of providers to be queried.
-        /// Can be omitted, if caller specifies manually the providers to be used.
-        num_providers: Option<u8>,
-=======
         /// Number of providers to be queried:
         /// * If `None`, will be set to the number of providers manually specified in `RpcServices`.
         /// * If `Some`, must correspond to the number of manually specified providers in `RpcServices`;
         ///   or if they are none indicating that default providers should be used, select the corresponding number of providers.
         num_providers: Option<u8>,
 
->>>>>>> 4661cefb
         /// Minimum number of providers that must return the same (non-error) result.
         min_num_ok: u8,
     },
