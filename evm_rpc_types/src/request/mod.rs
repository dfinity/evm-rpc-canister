<<<<<<< HEAD
use crate::{Hex, Hex20, Hex32, HexByte, Nat256, RpcError};
=======
#[cfg(feature = "alloy")]
mod alloy;

use crate::{Hex, Hex20, Hex32, HexByte, Nat256};
>>>>>>> 5de395d7
use candid::CandidType;
use serde::Deserialize;

#[derive(Clone, Debug, PartialEq, Eq, CandidType, Deserialize, Default)]
pub enum BlockTag {
    #[default]
    Latest,
    Finalized,
    Safe,
    Earliest,
    Pending,
    Number(Nat256),
}

#[cfg(feature = "alloy")]
impl From<alloy_rpc_types::BlockNumberOrTag> for BlockTag {
    fn from(tag: alloy_rpc_types::BlockNumberOrTag) -> Self {
        use alloy_rpc_types::BlockNumberOrTag;
        match tag {
            BlockNumberOrTag::Latest => Self::Latest,
            BlockNumberOrTag::Finalized => Self::Finalized,
            BlockNumberOrTag::Safe => Self::Safe,
            BlockNumberOrTag::Earliest => Self::Earliest,
            BlockNumberOrTag::Pending => Self::Pending,
            BlockNumberOrTag::Number(n) => Self::Number(n.into()),
        }
    }
}

#[cfg(feature = "alloy")]
impl TryFrom<BlockTag> for alloy_rpc_types::BlockNumberOrTag {
    type Error = RpcError;

    fn try_from(tag: BlockTag) -> Result<Self, Self::Error> {
        Ok(match tag {
            BlockTag::Latest => Self::Latest,
            BlockTag::Finalized => Self::Finalized,
            BlockTag::Safe => Self::Safe,
            BlockTag::Earliest => Self::Earliest,
            BlockTag::Pending => Self::Pending,
            BlockTag::Number(n) => Self::Number(u64::try_from(n)?),
        })
    }
}

#[derive(Clone, Debug, PartialEq, Eq, CandidType, Deserialize)]
pub struct FeeHistoryArgs {
    /// Number of blocks in the requested range.
    /// Typically, providers request this to be between 1 and 1024.
    #[serde(rename = "blockCount")]
    pub block_count: Nat256,

    /// Highest block of the requested range.
    /// Integer block number, or "latest" for the last mined block or "pending", "earliest" for not yet mined transactions.
    #[serde(rename = "newestBlock")]
    pub newest_block: BlockTag,

    /// A monotonically increasing list of percentile values between 0 and 100.
    /// For each block in the requested range, the transactions will be sorted in ascending order
    /// by effective tip per gas and the corresponding effective tip for the percentile
    /// will be determined, accounting for gas consumed.
    #[serde(rename = "rewardPercentiles")]
    pub reward_percentiles: Option<Vec<u8>>,
}

#[derive(Clone, Debug, PartialEq, Eq, CandidType, Deserialize)]
pub struct GetLogsArgs {
    /// Integer block number, or "latest" for the last mined block or "pending", "earliest" for not yet mined transactions.
    #[serde(rename = "fromBlock")]
    pub from_block: Option<BlockTag>,

    /// Integer block number, or "latest" for the last mined block or "pending", "earliest" for not yet mined transactions.
    #[serde(rename = "toBlock")]
    pub to_block: Option<BlockTag>,

    /// Contract address or a list of addresses from which logs should originate.
    pub addresses: Vec<Hex20>,

    /// Array of 32-byte DATA topics.
    /// Topics are order-dependent.
    /// Each topic can also be an array of DATA with "or" options.
    pub topics: Option<Vec<Vec<Hex32>>>,
}

#[cfg(feature = "alloy")]
impl From<Vec<alloy_primitives::Address>> for GetLogsArgs {
    fn from(addresses: Vec<alloy_primitives::Address>) -> Self {
        Self {
            from_block: None,
            to_block: None,
            addresses: addresses.into_iter().map(Hex20::from).collect(),
            topics: None,
        }
    }
}

#[derive(Clone, Debug, PartialEq, Eq, CandidType, Deserialize)]
pub struct GetTransactionCountArgs {
    pub address: Hex20,
    pub block: BlockTag,
}

#[derive(Clone, Debug, PartialEq, Eq, CandidType, Deserialize)]
pub struct CallArgs {
    pub transaction: TransactionRequest,
    /// Integer block number, or "latest" for the last mined block or "pending", "earliest" for not yet mined transactions.
    /// Default to "latest" if unspecified, see <https://github.com/ethereum/execution-apis/issues/461>.
    pub block: Option<BlockTag>,
}

#[derive(Clone, Debug, Default, PartialEq, Eq, CandidType, Deserialize)]
pub struct TransactionRequest {
    /// The type of the transaction:
    /// - "0x0" for legacy transactions (pre- EIP-2718)
    /// - "0x1" for access list transactions (EIP-2930)
    /// - "0x2" for EIP-1559 transactions
    #[serde(rename = "type")]
    pub tx_type: Option<HexByte>,

    /// Transaction nonce
    pub nonce: Option<Nat256>,

    /// Address of the receiver or `None` in a contract creation transaction.
    pub to: Option<Hex20>,

    /// The address of the sender.
    pub from: Option<Hex20>,

    /// Gas limit for the transaction.
    pub gas: Option<Nat256>,

    /// Amount of ETH sent with this transaction.
    pub value: Option<Nat256>,

    /// Transaction input data
    pub input: Option<Hex>,

    /// The legacy gas price willing to be paid by the sender in wei.
    #[serde(rename = "gasPrice")]
    pub gas_price: Option<Nat256>,

    /// Maximum fee per gas the sender is willing to pay to miners in wei.
    #[serde(rename = "maxPriorityFeePerGas")]
    pub max_priority_fee_per_gas: Option<Nat256>,

    /// The maximum total fee per gas the sender is willing to pay (includes the network / base fee and miner / priority fee) in wei.
    #[serde(rename = "maxFeePerGas")]
    pub max_fee_per_gas: Option<Nat256>,

    /// The maximum total fee per gas the sender is willing to pay for blob gas in wei.
    #[serde(rename = "maxFeePerBlobGas")]
    pub max_fee_per_blob_gas: Option<Nat256>,

    /// EIP-2930 access list
    #[serde(rename = "accessList")]
    pub access_list: Option<AccessList>,

    /// List of versioned blob hashes associated with the transaction's EIP-4844 data blobs.
    #[serde(rename = "blobVersionedHashes")]
    pub blob_versioned_hashes: Option<Vec<Hex32>>,

    /// Raw blob data.
    pub blobs: Option<Vec<Hex>>,

    /// Chain ID that this transaction is valid on.
    #[serde(rename = "chainId")]
    pub chain_id: Option<Nat256>,
}

#[derive(Clone, Debug, PartialEq, Eq, CandidType, Deserialize)]
#[serde(transparent)]
pub struct AccessList(pub Vec<AccessListEntry>);

#[derive(Clone, Debug, PartialEq, Eq, CandidType, Deserialize)]
pub struct AccessListEntry {
    pub address: Hex20,
    #[serde(rename = "storageKeys")]
    pub storage_keys: Vec<Hex32>,
}<|MERGE_RESOLUTION|>--- conflicted
+++ resolved
@@ -1,11 +1,7 @@
-<<<<<<< HEAD
-use crate::{Hex, Hex20, Hex32, HexByte, Nat256, RpcError};
-=======
 #[cfg(feature = "alloy")]
 mod alloy;
 
 use crate::{Hex, Hex20, Hex32, HexByte, Nat256};
->>>>>>> 5de395d7
 use candid::CandidType;
 use serde::Deserialize;
 
@@ -18,37 +14,6 @@
     Earliest,
     Pending,
     Number(Nat256),
-}
-
-#[cfg(feature = "alloy")]
-impl From<alloy_rpc_types::BlockNumberOrTag> for BlockTag {
-    fn from(tag: alloy_rpc_types::BlockNumberOrTag) -> Self {
-        use alloy_rpc_types::BlockNumberOrTag;
-        match tag {
-            BlockNumberOrTag::Latest => Self::Latest,
-            BlockNumberOrTag::Finalized => Self::Finalized,
-            BlockNumberOrTag::Safe => Self::Safe,
-            BlockNumberOrTag::Earliest => Self::Earliest,
-            BlockNumberOrTag::Pending => Self::Pending,
-            BlockNumberOrTag::Number(n) => Self::Number(n.into()),
-        }
-    }
-}
-
-#[cfg(feature = "alloy")]
-impl TryFrom<BlockTag> for alloy_rpc_types::BlockNumberOrTag {
-    type Error = RpcError;
-
-    fn try_from(tag: BlockTag) -> Result<Self, Self::Error> {
-        Ok(match tag {
-            BlockTag::Latest => Self::Latest,
-            BlockTag::Finalized => Self::Finalized,
-            BlockTag::Safe => Self::Safe,
-            BlockTag::Earliest => Self::Earliest,
-            BlockTag::Pending => Self::Pending,
-            BlockTag::Number(n) => Self::Number(u64::try_from(n)?),
-        })
-    }
 }
 
 #[derive(Clone, Debug, PartialEq, Eq, CandidType, Deserialize)]
@@ -88,18 +53,6 @@
     /// Topics are order-dependent.
     /// Each topic can also be an array of DATA with "or" options.
     pub topics: Option<Vec<Vec<Hex32>>>,
-}
-
-#[cfg(feature = "alloy")]
-impl From<Vec<alloy_primitives::Address>> for GetLogsArgs {
-    fn from(addresses: Vec<alloy_primitives::Address>) -> Self {
-        Self {
-            from_block: None,
-            to_block: None,
-            addresses: addresses.into_iter().map(Hex20::from).collect(),
-            topics: None,
-        }
-    }
 }
 
 #[derive(Clone, Debug, PartialEq, Eq, CandidType, Deserialize)]
