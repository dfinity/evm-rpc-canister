--- conflicted
+++ resolved
@@ -25,8 +25,6 @@
         #[test]
         fn should_convert_log_to_alloy(entry in arb_log_entry()) {
             let serialized = serde_json::to_value(&entry).unwrap();
-<<<<<<< HEAD
-=======
 
             let alloy_log = alloy_rpc_types::Log::try_from(entry.clone()).unwrap();
             let alloy_serialized = serde_json::to_value(&alloy_log).unwrap();
@@ -56,58 +54,10 @@
             }
 
             let serialized = serde_json::to_value(&block).unwrap();
->>>>>>> 6bd564b1
 
             let alloy_block = alloy_rpc_types::Block::try_from(block.clone()).unwrap();
             let alloy_serialized = serde_json::to_value(&alloy_block).unwrap();
 
-<<<<<<< HEAD
-            prop_assert_eq!(serialized, alloy_serialized);
-        }
-
-        #[test]
-        fn should_convert_pre_paris_block_to_alloy(block in arb_pre_paris_block()) {
-            let serialized = serde_json::to_value(&block).unwrap();
-
-            let alloy_block = alloy_rpc_types::Block::try_from(block.clone()).unwrap();
-            let alloy_serialized = serialize_alloy_block(alloy_block);
-
-            prop_assert_eq!(serialized, alloy_serialized);
-        }
-
-        #[test]
-        fn should_convert_post_paris_block_to_alloy(block in arb_post_paris_block()) {
-            let mut serialized = serde_json::to_value(&block).unwrap();
-
-            let alloy_block = alloy_rpc_types::Block::try_from(block.clone()).unwrap();
-            let alloy_serialized = serialize_alloy_block(alloy_block);
-
-            // For post-Paris blocks, the difficulty field is optional. However, alloy requires the
-            // value to always be present (i.e., it uses a value of 0x0 instead of null).
-            // To be able to compare the serialized values, we therefore convert null values of
-            // difficulty to a serialized 0x0 (i.e., an empty array).
-            // NOTE: We do this AFTER converting to alloy, only to compare the serialized values.
-            null_to_zero(&mut serialized, "difficulty");
-
-            prop_assert_eq!(serialized, alloy_serialized);
-        }
-    }
-
-    fn serialize_alloy_block(block: alloy_rpc_types::Block) -> Value {
-        let mut alloy_serialized = serde_json::to_value(&block).unwrap();
-        hex_to_u32_digits(&mut alloy_serialized, "baseFeePerGas");
-        hex_to_u32_digits(&mut alloy_serialized, "number");
-        hex_to_u32_digits(&mut alloy_serialized, "difficulty");
-        hex_to_u32_digits(&mut alloy_serialized, "gasLimit");
-        hex_to_u32_digits(&mut alloy_serialized, "gasUsed");
-        hex_to_u32_digits(&mut alloy_serialized, "nonce");
-        hex_to_u32_digits(&mut alloy_serialized, "size");
-        hex_to_u32_digits(&mut alloy_serialized, "timestamp");
-        hex_to_u32_digits(&mut alloy_serialized, "totalDifficulty");
-        add_null_if_absent(&mut alloy_serialized, "baseFeePerGas");
-        add_null_if_absent(&mut alloy_serialized, "totalDifficulty");
-        alloy_serialized
-=======
             prop_assert_eq!(canonicalize_difficulty(serialized), canonicalize_block(alloy_serialized));
         }
     }
@@ -135,7 +85,6 @@
         add_null_if_absent(&mut serialized_block, "baseFeePerGas");
         add_null_if_absent(&mut serialized_block, "totalDifficulty");
         serialized_block
->>>>>>> 6bd564b1
     }
 
     fn arb_pre_paris_block() -> impl Strategy<Value = Block> {
@@ -283,15 +232,6 @@
             serialized[field] = Value::Null;
         }
     }
-<<<<<<< HEAD
-
-    fn null_to_zero(serialized: &mut Value, field: &str) {
-        if let Some(Value::Null) = serialized.get(field) {
-            serialized[field] = Value::Array(vec![]);
-        }
-    }
-=======
->>>>>>> 6bd564b1
 }
 
 fn arb_var_len_hex_string(num_bytes_range: RangeInclusive<usize>) -> impl Strategy<Value = String> {
