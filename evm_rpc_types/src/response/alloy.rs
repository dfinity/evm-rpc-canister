<<<<<<< HEAD
use crate::{Block, FeeHistory, Hex32, LogEntry, Nat256, RpcError, ValidationError};
use alloy_primitives::{B256, U256};
use alloy_rpc_types::BlockTransactions;
use candid::Nat;
use num_bigint::BigUint;
use std::{any::type_name, fmt::Debug};
=======
use crate::{Block, Hex32, LogEntry, Nat256, RpcError, ValidationError};
use alloy_primitives::{B256, U256};
use alloy_rpc_types::BlockTransactions;
use candid::Nat;
>>>>>>> 6bd564b1

impl TryFrom<LogEntry> for alloy_rpc_types::Log {
    type Error = RpcError;

    fn try_from(entry: LogEntry) -> Result<Self, Self::Error> {
        Ok(Self {
            inner: alloy_primitives::Log {
                address: alloy_primitives::Address::from(entry.address),
                data: alloy_primitives::LogData::new(
                    entry
                        .topics
                        .into_iter()
                        .map(alloy_primitives::B256::from)
                        .collect(),
                    alloy_primitives::Bytes::from(entry.data),
                )
                .ok_or(RpcError::ValidationError(ValidationError::Custom(
                    "Invalid log data".to_string(),
                )))?,
            },
            block_hash: entry.block_hash.map(alloy_primitives::BlockHash::from),
            block_number: entry
                .block_number
<<<<<<< HEAD
                .map(|value| try_from_nat256(value, "block_number"))
=======
                .map(|value| u64_try_from_nat256(value, "block_number"))
>>>>>>> 6bd564b1
                .transpose()?,
            block_timestamp: None,
            transaction_hash: entry.transaction_hash.map(alloy_primitives::TxHash::from),
            transaction_index: entry
                .transaction_index
<<<<<<< HEAD
                .map(|value| try_from_nat256(value, "transaction_index"))
                .transpose()?,
            log_index: entry
                .log_index
                .map(|value| try_from_nat256(value, "log_index"))
=======
                .map(|value| u64_try_from_nat256(value, "transaction_index"))
                .transpose()?,
            log_index: entry
                .log_index
                .map(|value| u64_try_from_nat256(value, "log_index"))
>>>>>>> 6bd564b1
                .transpose()?,
            removed: entry.removed,
        })
    }
}

impl TryFrom<Block> for alloy_rpc_types::Block {
    type Error = RpcError;

    fn try_from(value: Block) -> Result<Self, Self::Error> {
        Ok(Self {
            header: alloy_rpc_types::Header {
                hash: alloy_primitives::BlockHash::from(value.hash),
                inner: alloy_consensus::Header {
                    parent_hash: alloy_primitives::BlockHash::from(value.parent_hash),
                    ommers_hash: alloy_primitives::BlockHash::from(value.sha3_uncles),
                    beneficiary: alloy_primitives::Address::from(value.miner),
                    state_root: alloy_primitives::B256::from(value.state_root),
                    transactions_root: validate_transactions_root(value.transactions_root)?,
                    receipts_root: alloy_primitives::B256::from(value.receipts_root),
                    logs_bloom: alloy_primitives::Bloom::from(value.logs_bloom),
                    difficulty: validate_difficulty(&value.number, value.difficulty)?,
<<<<<<< HEAD
                    number: try_from_nat256(value.number, "number")?,
                    gas_limit: try_from_nat256(value.gas_limit, "gas_limit")?,
                    gas_used: try_from_nat256(value.gas_used, "gas_used")?,
                    timestamp: try_from_nat256(value.timestamp, "timestamp")?,
=======
                    number: u64_try_from_nat256(value.number, "number")?,
                    gas_limit: u64_try_from_nat256(value.gas_limit, "gas_limit")?,
                    gas_used: u64_try_from_nat256(value.gas_used, "gas_used")?,
                    timestamp: u64_try_from_nat256(value.timestamp, "timestamp")?,
>>>>>>> 6bd564b1
                    extra_data: alloy_primitives::Bytes::from(value.extra_data),
                    mix_hash: alloy_primitives::B256::from(value.mix_hash),
                    nonce: alloy_primitives::B64::try_from(value.nonce)?,
                    base_fee_per_gas: value
                        .base_fee_per_gas
<<<<<<< HEAD
                        .map(|value| try_from_nat256(value, "base_fee_per_gas"))
=======
                        .map(|value| u64_try_from_nat256(value, "base_fee_per_gas"))
>>>>>>> 6bd564b1
                        .transpose()?,
                    withdrawals_root: None,
                    blob_gas_used: None,
                    excess_blob_gas: None,
                    parent_beacon_block_root: None,
                    requests_hash: None,
                },
                total_difficulty: value.total_difficulty.map(U256::from),
                size: Some(U256::from(value.size)),
            },
            uncles: value
                .uncles
                .into_iter()
                .map(alloy_primitives::B256::from)
                .collect(),
            transactions: BlockTransactions::Hashes(
                value
                    .transactions
                    .into_iter()
                    .map(alloy_primitives::B256::from)
                    .collect(),
            ),
            withdrawals: None,
        })
    }
}

<<<<<<< HEAD
impl TryFrom<FeeHistory> for alloy_rpc_types::FeeHistory {
    type Error = RpcError;

    fn try_from(value: FeeHistory) -> Result<Self, Self::Error> {
        Ok(Self {
            base_fee_per_gas: value
                .base_fee_per_gas
                .into_iter()
                .map(|reward| try_from_nat256(reward, "base_fee_per_gas"))
                .collect::<Result<Vec<_>, _>>()?,
            gas_used_ratio: value.gas_used_ratio,
            base_fee_per_blob_gas: vec![],
            blob_gas_used_ratio: vec![],
            oldest_block: try_from_nat256(value.oldest_block, "oldest_block")?,
            reward: Some(
                value
                    .reward
                    .into_iter()
                    .map(|rewards| {
                        rewards
                            .into_iter()
                            .map(|reward| try_from_nat256(reward, "reward"))
                            .collect::<Result<Vec<_>, _>>()
                    })
                    .collect::<Result<Vec<_>, _>>()?,
            ),
        })
    }
}

=======
>>>>>>> 6bd564b1
fn validate_difficulty(number: &Nat256, difficulty: Option<Nat256>) -> Result<U256, RpcError> {
    const PARIS_BLOCK: u64 = 15_537_394;
    if number.as_ref() < &Nat::from(PARIS_BLOCK) {
        difficulty
            .map(U256::from)
            .ok_or(RpcError::ValidationError(ValidationError::Custom(
                "Block before Paris upgrade but missing difficulty".into(),
            )))
    } else {
<<<<<<< HEAD
        Ok(difficulty.map(U256::from).unwrap_or_default())
=======
        match difficulty.map(U256::from) {
            None | Some(U256::ZERO) => Ok(U256::ZERO),
            _ => Err(RpcError::ValidationError(ValidationError::Custom(
                "Block after Paris upgrade with non-zero difficulty".into(),
            ))),
        }
>>>>>>> 6bd564b1
    }
}

fn validate_transactions_root(transactions_root: Option<Hex32>) -> Result<B256, RpcError> {
    transactions_root
        .map(alloy_primitives::B256::from)
        .ok_or(RpcError::ValidationError(ValidationError::Custom(
            "Block does not have a transactions root field".to_string(),
        )))
}

<<<<<<< HEAD
fn try_from_nat256<T: TryFrom<BigUint, Error = E>, E: Debug>(
    value: Nat256,
    field_name: &str,
) -> Result<T, RpcError> {
    T::try_from(Nat::from(value).0).map_err(|err| {
        RpcError::ValidationError(ValidationError::Custom(format!(
            "Failed to convert field `{}` to `{}`: {:?}",
            field_name,
            type_name::<T>(),
            err
=======
fn u64_try_from_nat256(value: Nat256, field_name: &str) -> Result<u64, RpcError> {
    u64::try_from(Nat::from(value).0).map_err(|err| {
        RpcError::ValidationError(ValidationError::Custom(format!(
            "Failed to convert field `{}` to u64: {:?}",
            field_name, err
>>>>>>> 6bd564b1
        )))
    })
}<|MERGE_RESOLUTION|>--- conflicted
+++ resolved
@@ -1,16 +1,9 @@
-<<<<<<< HEAD
 use crate::{Block, FeeHistory, Hex32, LogEntry, Nat256, RpcError, ValidationError};
 use alloy_primitives::{B256, U256};
 use alloy_rpc_types::BlockTransactions;
 use candid::Nat;
 use num_bigint::BigUint;
 use std::{any::type_name, fmt::Debug};
-=======
-use crate::{Block, Hex32, LogEntry, Nat256, RpcError, ValidationError};
-use alloy_primitives::{B256, U256};
-use alloy_rpc_types::BlockTransactions;
-use candid::Nat;
->>>>>>> 6bd564b1
 
 impl TryFrom<LogEntry> for alloy_rpc_types::Log {
     type Error = RpcError;
@@ -34,29 +27,17 @@
             block_hash: entry.block_hash.map(alloy_primitives::BlockHash::from),
             block_number: entry
                 .block_number
-<<<<<<< HEAD
                 .map(|value| try_from_nat256(value, "block_number"))
-=======
-                .map(|value| u64_try_from_nat256(value, "block_number"))
->>>>>>> 6bd564b1
                 .transpose()?,
             block_timestamp: None,
             transaction_hash: entry.transaction_hash.map(alloy_primitives::TxHash::from),
             transaction_index: entry
                 .transaction_index
-<<<<<<< HEAD
                 .map(|value| try_from_nat256(value, "transaction_index"))
                 .transpose()?,
             log_index: entry
                 .log_index
                 .map(|value| try_from_nat256(value, "log_index"))
-=======
-                .map(|value| u64_try_from_nat256(value, "transaction_index"))
-                .transpose()?,
-            log_index: entry
-                .log_index
-                .map(|value| u64_try_from_nat256(value, "log_index"))
->>>>>>> 6bd564b1
                 .transpose()?,
             removed: entry.removed,
         })
@@ -79,27 +60,16 @@
                     receipts_root: alloy_primitives::B256::from(value.receipts_root),
                     logs_bloom: alloy_primitives::Bloom::from(value.logs_bloom),
                     difficulty: validate_difficulty(&value.number, value.difficulty)?,
-<<<<<<< HEAD
                     number: try_from_nat256(value.number, "number")?,
                     gas_limit: try_from_nat256(value.gas_limit, "gas_limit")?,
                     gas_used: try_from_nat256(value.gas_used, "gas_used")?,
                     timestamp: try_from_nat256(value.timestamp, "timestamp")?,
-=======
-                    number: u64_try_from_nat256(value.number, "number")?,
-                    gas_limit: u64_try_from_nat256(value.gas_limit, "gas_limit")?,
-                    gas_used: u64_try_from_nat256(value.gas_used, "gas_used")?,
-                    timestamp: u64_try_from_nat256(value.timestamp, "timestamp")?,
->>>>>>> 6bd564b1
                     extra_data: alloy_primitives::Bytes::from(value.extra_data),
                     mix_hash: alloy_primitives::B256::from(value.mix_hash),
                     nonce: alloy_primitives::B64::try_from(value.nonce)?,
                     base_fee_per_gas: value
                         .base_fee_per_gas
-<<<<<<< HEAD
                         .map(|value| try_from_nat256(value, "base_fee_per_gas"))
-=======
-                        .map(|value| u64_try_from_nat256(value, "base_fee_per_gas"))
->>>>>>> 6bd564b1
                         .transpose()?,
                     withdrawals_root: None,
                     blob_gas_used: None,
@@ -127,7 +97,6 @@
     }
 }
 
-<<<<<<< HEAD
 impl TryFrom<FeeHistory> for alloy_rpc_types::FeeHistory {
     type Error = RpcError;
 
@@ -158,8 +127,6 @@
     }
 }
 
-=======
->>>>>>> 6bd564b1
 fn validate_difficulty(number: &Nat256, difficulty: Option<Nat256>) -> Result<U256, RpcError> {
     const PARIS_BLOCK: u64 = 15_537_394;
     if number.as_ref() < &Nat::from(PARIS_BLOCK) {
@@ -169,16 +136,12 @@
                 "Block before Paris upgrade but missing difficulty".into(),
             )))
     } else {
-<<<<<<< HEAD
-        Ok(difficulty.map(U256::from).unwrap_or_default())
-=======
         match difficulty.map(U256::from) {
             None | Some(U256::ZERO) => Ok(U256::ZERO),
             _ => Err(RpcError::ValidationError(ValidationError::Custom(
                 "Block after Paris upgrade with non-zero difficulty".into(),
             ))),
         }
->>>>>>> 6bd564b1
     }
 }
 
@@ -190,7 +153,6 @@
         )))
 }
 
-<<<<<<< HEAD
 fn try_from_nat256<T: TryFrom<BigUint, Error = E>, E: Debug>(
     value: Nat256,
     field_name: &str,
@@ -201,13 +163,6 @@
             field_name,
             type_name::<T>(),
             err
-=======
-fn u64_try_from_nat256(value: Nat256, field_name: &str) -> Result<u64, RpcError> {
-    u64::try_from(Nat::from(value).0).map_err(|err| {
-        RpcError::ValidationError(ValidationError::Custom(format!(
-            "Failed to convert field `{}` to u64: {:?}",
-            field_name, err
->>>>>>> 6bd564b1
         )))
     })
 }