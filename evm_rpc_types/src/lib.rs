#[cfg(test)]
mod tests;

#[cfg(feature = "alloy")]
mod alloy;
mod lifecycle;
mod request;
mod response;
mod result;
mod rpc_client;

use candid::types::{Serializer, Type};
use candid::{CandidType, Nat};
use hex::FromHexError;
use num_bigint::BigUint;
use serde::{Deserialize, Serialize};
use std::fmt::{Debug, Display, Formatter};
use std::str::FromStr;

pub use canlog::{LogFilter, RegexString, RegexSubstitution};
pub use lifecycle::{InstallArgs, OverrideProvider};
pub use request::{
    AccessList, AccessListEntry, BlockTag, CallArgs, FeeHistoryArgs, GetLogsArgs,
    GetTransactionCountArgs, TransactionRequest,
};
pub use response::{Block, FeeHistory, LogEntry, SendRawTransactionStatus, TransactionReceipt};
pub use result::{
    HttpOutcallError, JsonRpcError, LegacyRejectionCode, MultiRpcResult, ProviderError, RpcError,
    RpcResult, ValidationError,
};
pub use rpc_client::{
    ConsensusStrategy, EthMainnetService, EthSepoliaService, GetLogsRpcConfig, HttpHeader,
    L2MainnetService, Provider, RpcAccess, RpcApi, RpcAuth, RpcConfig, RpcService, RpcServices,
};

/// A `Nat` that is guaranteed to fit in 256 bits.
#[derive(Clone, PartialEq, Eq, Serialize, Deserialize)]
#[serde(try_from = "candid::Nat", into = "candid::Nat")]
pub struct Nat256(Nat);

impl Display for Nat256 {
    fn fmt(&self, f: &mut Formatter<'_>) -> std::fmt::Result {
        write!(f, "{}", self.0 .0)
    }
}

impl Debug for Nat256 {
    fn fmt(&self, f: &mut Formatter<'_>) -> std::fmt::Result {
        write!(f, "{}", self.0 .0)
    }
}

impl TryFrom<Nat256> for u64 {
    type Error = RpcError;

    fn try_from(value: Nat256) -> Result<Self, Self::Error> {
        u64::try_from(value.0 .0)
            .map_err(|e| RpcError::ValidationError(ValidationError::Custom(format!("{:?}", e))))
    }
}

impl Nat256 {
    pub const ZERO: Nat256 = Nat256(Nat(BigUint::ZERO));

    pub fn into_be_bytes(self) -> [u8; 32] {
        let value_bytes = self.0 .0.to_bytes_be();
        let mut value_u256 = [0u8; 32];
        assert!(
            value_bytes.len() <= 32,
            "BUG: Nat does not fit in a U256: {:?}",
            self.0
        );
        value_u256[32 - value_bytes.len()..].copy_from_slice(&value_bytes);
        value_u256
    }

    pub fn from_be_bytes(value: [u8; 32]) -> Self {
        Self::try_from(Nat::from(BigUint::from_bytes_be(&value)))
            .expect("BUG: Nat should fit in a U256")
    }
}

impl AsRef<Nat> for Nat256 {
    fn as_ref(&self) -> &Nat {
        &self.0
    }
}

impl CandidType for Nat256 {
    fn _ty() -> Type {
        Nat::_ty()
    }

    fn idl_serialize<S>(&self, serializer: S) -> Result<(), S::Error>
    where
        S: Serializer,
    {
        serializer.serialize_nat(self.as_ref())
    }
}

impl TryFrom<Nat> for Nat256 {
    type Error = String;

    fn try_from(value: Nat) -> Result<Self, Self::Error> {
        if value.0.to_bytes_le().len() > 32 {
            Err("Nat does not fit in a U256".to_string())
        } else {
            Ok(Nat256(value))
        }
    }
}

impl From<Nat256> for Nat {
    fn from(value: Nat256) -> Self {
        value.0
    }
}

macro_rules! impl_from_unchecked {
    ($f: ty, $($t: ty)*) => ($(
        impl From<$t> for $f {
            #[inline]
            fn from(v: $t) -> Self { Self::try_from(Nat::from(v)).unwrap() }
        }
    )*)
}
// all the types below are guaranteed to fit in 256 bits
impl_from_unchecked!( Nat256, usize u8 u16 u32 u64 u128 );

macro_rules! impl_hex_string {
    ($name: ident($data: ty)) => {
        #[doc = concat!("Ethereum hex-string (String representation is prefixed by 0x) wrapping a `", stringify!($data), "`. ")]
        #[derive(Clone, PartialEq, Eq, Serialize, Deserialize)]
        #[serde(try_from = "String", into = "String")]
        pub struct $name($data);

        impl std::fmt::Display for $name {
            fn fmt(&self, f: &mut Formatter<'_>) -> std::fmt::Result {
                f.write_str("0x")?;
                f.write_str(&hex::encode(&self.0))
            }
        }

        impl std::fmt::Debug for $name {
            fn fmt(&self, f: &mut Formatter<'_>) -> std::fmt::Result {
                write!(f, "{}", self)
            }
        }


        impl From<$data> for $name {
            fn from(value: $data) -> Self {
                Self(value)
            }
        }

        impl From<$name> for $data {
            fn from(value: $name) -> Self {
                value.0
            }
        }

        impl AsRef<[u8]> for $name {
            fn as_ref(&self) -> &[u8] {
                self.0.as_ref()
            }
        }

        impl CandidType for $name {
            fn _ty() -> Type {
                String::_ty()
            }

            fn idl_serialize<S>(&self, serializer: S) -> Result<(), S::Error>
            where
                S: Serializer,
            {
                serializer.serialize_text(&self.to_string())
            }
        }

        impl FromStr for $name {
            type Err = String;

            fn from_str(s: &str) -> Result<Self, Self::Err> {
                if !s.starts_with("0x") {
                    return Err("Ethereum hex string doesn't start with 0x".to_string());
                }
                hex::FromHex::from_hex(&s[2..])
                    .map(Self)
                    .map_err(|e| format!("Invalid Ethereum hex string: {}", e))
            }
        }

        impl TryFrom<String> for $name {
            type Error = String;

            fn try_from(value: String) -> Result<Self, Self::Error> {
                value.parse()
            }
        }

        impl From<$name> for String {
            fn from(value: $name) -> Self {
                value.to_string()
            }
        }
    };
}

impl_hex_string!(HexByte(Byte));
impl_hex_string!(Hex20([u8; 20]));
impl_hex_string!(Hex32([u8; 32]));
impl_hex_string!(Hex256([u8; 256]));
impl_hex_string!(Hex(Vec<u8>));

<<<<<<< HEAD
#[cfg(feature = "alloy")]
impl From<Hex20> for alloy_primitives::Address {
    fn from(value: Hex20) -> Self {
        Self::from(<[u8; 20]>::from(value))
    }
}

#[cfg(feature = "alloy")]
impl From<alloy_primitives::Address> for Hex20 {
    fn from(value: alloy_primitives::Address) -> Self {
        Self::from(value.into_array())
    }
}

#[cfg(feature = "alloy")]
impl From<Hex32> for alloy_primitives::B256 {
    fn from(value: Hex32) -> Self {
        Self::from(<[u8; 32]>::from(value))
    }
}

#[cfg(feature = "alloy")]
impl From<alloy_primitives::B256> for Hex32 {
    fn from(value: alloy_primitives::B256) -> Self {
        Self::from(value.0)
    }
}

#[cfg(feature = "alloy")]
impl From<Hex> for alloy_primitives::Bytes {
    fn from(value: Hex) -> Self {
        Self::from_iter(Vec::<u8>::from(value))
    }
}

#[cfg(feature = "alloy")]
impl From<alloy_primitives::Bytes> for Hex {
    fn from(value: alloy_primitives::Bytes) -> Self {
        Hex(value.to_vec())
    }
}

=======
>>>>>>> 5de395d7
impl Hex20 {
    pub fn as_array(&self) -> &[u8; 20] {
        &self.0
    }
}

impl Hex32 {
    pub fn as_array(&self) -> &[u8; 32] {
        &self.0
    }
}

impl Hex256 {
    pub fn as_array(&self) -> &[u8; 256] {
        &self.0
    }
}

/// A wrapper to be able to decode single character hex string
/// such as `0x0` or `0x1` into a byte. By default,
/// `FromHex::from_hex` will return `Err(FromHexError::OddLength)`
/// when trying to decode such strings.
#[derive(Clone, Debug, PartialEq, Eq)]
pub struct Byte([u8; 1]);

impl Byte {
    pub fn into_byte(self) -> u8 {
        self.0[0]
    }
}

impl AsRef<[u8]> for Byte {
    fn as_ref(&self) -> &[u8] {
        self.0.as_slice()
    }
}

impl hex::FromHex for Byte {
    type Error = FromHexError;

    fn from_hex<T: AsRef<[u8]>>(hex: T) -> Result<Self, Self::Error> {
        let hex = hex.as_ref();
        match hex {
            &[a] => hex::FromHex::from_hex([b'0', a]).map(Self),
            h => hex::FromHex::from_hex(h).map(Self),
        }
    }
}

impl From<u8> for Byte {
    fn from(value: u8) -> Self {
        Self([value])
    }
}

impl From<u8> for HexByte {
    fn from(value: u8) -> Self {
        Self(Byte::from(value))
    }
}

impl From<HexByte> for u8 {
    fn from(value: HexByte) -> Self {
        value.0.into_byte()
    }
}<|MERGE_RESOLUTION|>--- conflicted
+++ resolved
@@ -215,51 +215,6 @@
 impl_hex_string!(Hex256([u8; 256]));
 impl_hex_string!(Hex(Vec<u8>));
 
-<<<<<<< HEAD
-#[cfg(feature = "alloy")]
-impl From<Hex20> for alloy_primitives::Address {
-    fn from(value: Hex20) -> Self {
-        Self::from(<[u8; 20]>::from(value))
-    }
-}
-
-#[cfg(feature = "alloy")]
-impl From<alloy_primitives::Address> for Hex20 {
-    fn from(value: alloy_primitives::Address) -> Self {
-        Self::from(value.into_array())
-    }
-}
-
-#[cfg(feature = "alloy")]
-impl From<Hex32> for alloy_primitives::B256 {
-    fn from(value: Hex32) -> Self {
-        Self::from(<[u8; 32]>::from(value))
-    }
-}
-
-#[cfg(feature = "alloy")]
-impl From<alloy_primitives::B256> for Hex32 {
-    fn from(value: alloy_primitives::B256) -> Self {
-        Self::from(value.0)
-    }
-}
-
-#[cfg(feature = "alloy")]
-impl From<Hex> for alloy_primitives::Bytes {
-    fn from(value: Hex) -> Self {
-        Self::from_iter(Vec::<u8>::from(value))
-    }
-}
-
-#[cfg(feature = "alloy")]
-impl From<alloy_primitives::Bytes> for Hex {
-    fn from(value: alloy_primitives::Bytes) -> Self {
-        Hex(value.to_vec())
-    }
-}
-
-=======
->>>>>>> 5de395d7
 impl Hex20 {
     pub fn as_array(&self) -> &[u8; 20] {
         &self.0
