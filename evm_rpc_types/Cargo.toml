--- conflicted
+++ resolved
@@ -30,10 +30,6 @@
 serde_json = { workspace = true }
 
 [features]
-<<<<<<< HEAD
-default = ["alloy"]
-=======
->>>>>>> 60e1f558
 alloy = [
     "dep:alloy-consensus",
     "dep:alloy-primitives",
