[package]
name = "evm_rpc"
version = "2.3.0"
description = "Interact with EVM blockchains from the Internet Computer."
authors = ["DFINITY Foundation"]
readme = "README.md"
edition = "2021"

[profile.release]
debug = false
lto = true
strip = true
opt-level = 's'

# Required by `ic-test-utilities-load-wasm`
[profile.canister-release]
inherits = "release"

[dependencies]
bytes = { workspace = true }
candid = { workspace = true }
canhttp = { path = "canhttp" }
ethnum = { workspace = true }
evm_rpc_types = { path = "evm_rpc_types" }
futures = { workspace = true }
getrandom = { workspace = true }
http = { workspace = true }
ic-sha3 = "1.0.0"
ic-ethereum-types = "1.0.0"
ic-metrics-encoder = { workspace = true }
ic-stable-structures = { workspace = true }
ic-canister-log = { workspace = true }
ic-cdk = { workspace = true }
ic-cdk-macros = { workspace = true }
maplit = "1.0"
minicbor = { workspace = true }
num = "0.4"
num-traits = { workspace = true }
serde = { workspace = true }
serde_bytes = { workspace = true }
serde_json = { workspace = true }
thousands = "0.2"
<<<<<<< HEAD
tower = { workspace = true }
tower-service = { workspace = true }
tower-http = { workspace = true, features = ["trace", "set-header", "util"] }
=======
tower = {workspace = true}
>>>>>>> f2b62c41
url = { workspace = true }
hex = "0.4"
ethers-core = "2.0"
zeroize = { version = "1.8", features = ["zeroize_derive"] }
regex = "1.11"

[dev-dependencies]
assert_matches = "1.5"
candid_parser = { workspace = true }
ic-crypto-test-utils-reproducible-rng = { git = "https://github.com/dfinity/ic", rev = "release-2024-09-26_01-31-base" }
ic-test-utilities-load-wasm = { git = "https://github.com/dfinity/ic", rev = "release-2024-09-26_01-31-base" }
itertools = "0.14.0"
maplit = "1"
pocket-ic = "6.0.0"
proptest = { workspace = true }
rand = "0.8"

[workspace.dependencies]
bytes = "1.10.0"
candid = { version = "0.10.13" }
candid_parser = { version = "0.1.4" }
ethnum = { version = "1.5.0", features = ["serde"] }
futures = "0.3.31"
getrandom = { version = "0.2", features = ["custom"] }
hex = "0.4.3"
http = "1.2.0"
http-body = "1.0.1"
ic-canister-log = "0.2.0"
ic-cdk = "0.17.1"
ic-cdk-bindgen = "0.1"
ic-cdk-macros = "0.17.1"
ic-certified-map = "0.4"
ic-metrics-encoder = "1.1"
ic-stable-structures = "0.6.7"
minicbor = { version = "0.25.1", features = ["alloc", "derive"] }
num-bigint = "0.4.6"
num-traits = "0.2"
proptest = "1.6.0"
serde = "1.0"
serde_json = "1.0"
serde_bytes = "0.11.15"
strum = { version = "0.26", features = ["derive"] }
tower = "0.5.2"
<<<<<<< HEAD
tower-service = "0.3.3"
tower-http = "0.6.2"

thiserror = "2.0.8"
url = "2.5"

[workspace]
members = ["canhttp", "e2e/rust", "evm_rpc_types"]
=======
thiserror = "2.0.11"
url = "2.5"

[workspace]
members = [ "canhttp", "e2e/rust", "evm_rpc_types"]
>>>>>>> f2b62c41
<|MERGE_RESOLUTION|>--- conflicted
+++ resolved
@@ -40,13 +40,9 @@
 serde_bytes = { workspace = true }
 serde_json = { workspace = true }
 thousands = "0.2"
-<<<<<<< HEAD
 tower = { workspace = true }
 tower-service = { workspace = true }
 tower-http = { workspace = true, features = ["trace", "set-header", "util"] }
-=======
-tower = {workspace = true}
->>>>>>> f2b62c41
 url = { workspace = true }
 hex = "0.4"
 ethers-core = "2.0"
@@ -90,19 +86,10 @@
 serde_bytes = "0.11.15"
 strum = { version = "0.26", features = ["derive"] }
 tower = "0.5.2"
-<<<<<<< HEAD
 tower-service = "0.3.3"
 tower-http = "0.6.2"
-
-thiserror = "2.0.8"
-url = "2.5"
-
-[workspace]
-members = ["canhttp", "e2e/rust", "evm_rpc_types"]
-=======
 thiserror = "2.0.11"
 url = "2.5"
 
 [workspace]
-members = [ "canhttp", "e2e/rust", "evm_rpc_types"]
->>>>>>> f2b62c41
+members = [ "canhttp", "e2e/rust", "evm_rpc_types"]