[package]
name = "evm_rpc"
version = "0.1.0"
description = "Interact with EVM blockchains from the Internet Computer."
authors = ["DFINITY Foundation"]
readme = "README.md"
edition = "2021"

[profile.release]
debug = false
lto = true
strip = true
opt-level = 's'

# Required by `ic-test-utilities-load-wasm`
[profile.canister-release]
inherits = "release"

[dependencies]
candid = { workspace = true }
getrandom = { workspace = true }
ic-canister-log = { workspace = true }
ic-canisters-http-types = { workspace = true }
ic-nervous-system-common = { workspace = true }
ic-metrics-encoder = { workspace = true }
ic-stable-structures = { workspace = true }
ic-certified-map = { workspace = true }
ic-cdk = { workspace = true }
ic-cdk-macros = { workspace = true }
<<<<<<< HEAD
cketh-common = { git = "https://github.com/rvanasa/ic", rev = "8fa34d452deaa172b641d48108b0c00e65b1cd7c", package = "ic-cketh-minter" }
=======
cketh-common = { git = "https://github.com/rvanasa/ic", rev = "5b57b1e6ef128cff1349c49a4a921702c20594de", package = "ic-cketh-minter" }
>>>>>>> 9a04b364
maplit = "1.0"
num = "0.4"
num-traits = "0.2"
num-derive = "0.4"
serde = "1.0"
serde_json = "1.0"
url = "2.4"
async-trait = "0.1"
hex = "0.4"

[dev-dependencies]
ic-ic00-types = { git = "https://github.com/dfinity/ic", rev = "release-2023-09-27_23-01" }
ic-base-types = { git = "https://github.com/dfinity/ic", rev = "release-2023-09-27_23-01" }
ic-config = { git = "https://github.com/dfinity/ic", rev = "release-2023-09-27_23-01" }
ic-state-machine-tests = { git = "https://github.com/dfinity/ic", rev = "release-2023-09-27_23-01" }
ic-test-utilities-load-wasm = { git = "https://github.com/dfinity/ic", rev = "release-2023-09-27_23-01" }
assert_matches = "1.5"

[workspace.dependencies]
candid = { version = "0.9" }
ic-canister-log = "0.2.0"
getrandom = { version = "0.2", features = ["custom"] }
ic-canisters-http-types = { git = "https://github.com/dfinity/ic", rev = "release-2023-09-27_23-01" }
ic-nervous-system-common = { git = "https://github.com/dfinity/ic", rev = "release-2023-09-27_23-01" }
ic-metrics-encoder = "1.1"
ic-stable-structures = "0.5"
ic-certified-map = "0.4"
ic-cdk = "0.10"
ic-cdk-macros = "0.7"
ic-cdk-bindgen = "0.1"

[patch.crates-io]
wasm-bindgen = { git = "https://github.com/dfinity/wasm-bindgen", rev = "77722c689ed4f2392685efd348c91c7d72e5d07f" }

[workspace]
members = ["e2e/rust"]<|MERGE_RESOLUTION|>--- conflicted
+++ resolved
@@ -27,11 +27,7 @@
 ic-certified-map = { workspace = true }
 ic-cdk = { workspace = true }
 ic-cdk-macros = { workspace = true }
-<<<<<<< HEAD
-cketh-common = { git = "https://github.com/rvanasa/ic", rev = "8fa34d452deaa172b641d48108b0c00e65b1cd7c", package = "ic-cketh-minter" }
-=======
-cketh-common = { git = "https://github.com/rvanasa/ic", rev = "5b57b1e6ef128cff1349c49a4a921702c20594de", package = "ic-cketh-minter" }
->>>>>>> 9a04b364
+cketh-common = { git = "https://github.com/rvanasa/ic", rev = "8511846fb6352a0a4f9abae1a8fc8569aeba5f10", package = "ic-cketh-minter" }
 maplit = "1.0"
 num = "0.4"
 num-traits = "0.2"
