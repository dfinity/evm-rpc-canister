--- conflicted
+++ resolved
@@ -83,12 +83,7 @@
 getrandom = { version = "0.2", features = ["custom"] }
 hex = "0.4.3"
 http = "1.3.1"
-<<<<<<< HEAD
-ic-canister-log = "0.2.0"
 ic-cdk = "0.18.7"
-=======
-ic-cdk = "0.17.2"
->>>>>>> 4e3bb4bb
 ic-cdk-bindgen = "0.1"
 ic-cdk-macros = "0.17.2"
 ic-certified-map = "0.4"
