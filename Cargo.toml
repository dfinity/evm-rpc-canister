[package]
name = "evm_rpc"
version = "2.4.0"
description = "Interact with EVM blockchains from the Internet Computer."
authors = ["DFINITY Foundation"]
readme = "README.md"
edition = "2021"

[profile.release]
debug = false
lto = true
strip = true
opt-level = 's'

# Required by `ic-test-utilities-load-wasm`
[profile.canister-release]
inherits = "release"

[dependencies]
candid = { workspace = true }
canlog = { workspace = true }
canhttp = { workspace = true }
derive_more = { workspace = true }
ethnum = { workspace = true }
evm_rpc_types = { path = "evm_rpc_types" }
getrandom = { workspace = true }
http = { workspace = true }
ic-ethereum-types = "1.0.0"
ic-http-types = "0.1.0"
ic-metrics-encoder = { workspace = true }
ic-stable-structures = { workspace = true }
ic-canister-log = { workspace = true }
ic-cdk = { workspace = true }
ic-cdk-macros = { workspace = true }
ic-management-canister-types = { workspace = true }
maplit = "1.0"
minicbor = { workspace = true }
serde = { workspace = true }
serde_bytes = { workspace = true }
serde_json = { workspace = true }
sha2 = { workspace = true }
thiserror = { workspace = true }
thousands = "0.2"
tower = { workspace = true }
tower-http = { workspace = true, features = ["set-header", "util"] }
url = { workspace = true }
hex = "0.4"
ethers-core = "2.0"
zeroize = { version = "1.8", features = ["zeroize_derive"] }
regex = "1.11"

[dev-dependencies]
<<<<<<< HEAD
alloy-consensus = { workspace = true }
=======
>>>>>>> d41b123e
alloy-primitives = { workspace = true }
alloy-rpc-types = { workspace = true }
assert_matches = { workspace = true }
async-trait = { workspace = true }
candid_parser = { workspace = true }
<<<<<<< HEAD
evm_rpc_client = { path = "evm_rpc_client", features = ["pocket-ic"] }
=======
evm_rpc_client = { path = "evm_rpc_client" }
>>>>>>> d41b123e
ic-crypto-test-utils-reproducible-rng = { git = "https://github.com/dfinity/ic", rev = "release-2024-09-26_01-31-base" }
ic-error-types = { workspace = true }
ic-management-canister-types = { workspace = true }
ic-test-utilities-load-wasm = { git = "https://github.com/dfinity/ic", rev = "release-2024-09-26_01-31-base" }
maplit = "1"
pocket-ic = { workspace = true }
proptest = { workspace = true }
rand = "0.8"
tokio = "1.44.1"

[workspace.dependencies]
alloy-consensus = "1.0.26"
alloy-primitives = "1.3.0"
alloy-rpc-types = "1.0.23"
assert_matches = "1.5.0"
async-trait = "0.1.88"
candid = { version = "0.10.13" }
canhttp = { version = "0.2.0", features = ["json", "multi"] }
canlog = { version = "0.2.0", features = ["derive"] }
candid_parser = { version = "0.1.4" }
ciborium = "0.2.2"
derive_more = { version = "2.0.1", features = ["from", "into"] }
dyn-clone = "1.0.20"
ethnum = { version = "1.5.0", features = ["serde"] }
futures = "0.3.31"
futures-channel = "0.3.31"
futures-util = "0.3.31"
getrandom = { version = "0.2", features = ["custom"] }
hex = "0.4.3"
http = "1.3.1"
ic-canister-log = "0.2.0"
ic-cdk = "0.17.2"
ic-cdk-bindgen = "0.1"
ic-cdk-macros = "0.17.2"
ic-certified-map = "0.4"
ic-error-types = "0.2"
ic-management-canister-types = "0.3"
ic-metrics-encoder = "1.1"
ic-stable-structures = "0.6.8"
itertools = "0.14.0"
maplit = "1.0.2"
minicbor = { version = "1.0.0", features = ["alloc", "derive"] }
num-bigint = "0.4.6"
num-traits = "0.2.19"
pin-project = "1.1.10"
pocket-ic = "9.0.0"
proptest = "1.6.0"
serde = "1.0"
serde_json = "1.0"
serde_bytes = "0.11.17"
sha2 = "0.10.8"
strum = { version = "0.27.1", features = ["derive"] }
tokio = "1.44.1"
tower = "0.5.2"
tower-layer = "0.3.3"
tower-http = "0.6.2"
thiserror = "2.0.12"
url = "2.5"

[workspace]
members = ["e2e/rust", "evm_rpc_types", "evm_rpc_client"]<|MERGE_RESOLUTION|>--- conflicted
+++ resolved
@@ -50,20 +50,13 @@
 regex = "1.11"
 
 [dev-dependencies]
-<<<<<<< HEAD
 alloy-consensus = { workspace = true }
-=======
->>>>>>> d41b123e
 alloy-primitives = { workspace = true }
 alloy-rpc-types = { workspace = true }
 assert_matches = { workspace = true }
 async-trait = { workspace = true }
 candid_parser = { workspace = true }
-<<<<<<< HEAD
-evm_rpc_client = { path = "evm_rpc_client", features = ["pocket-ic"] }
-=======
 evm_rpc_client = { path = "evm_rpc_client" }
->>>>>>> d41b123e
 ic-crypto-test-utils-reproducible-rng = { git = "https://github.com/dfinity/ic", rev = "release-2024-09-26_01-31-base" }
 ic-error-types = { workspace = true }
 ic-management-canister-types = { workspace = true }
