[package]
name = "evm_rpc"
version = "2.3.0"
description = "Interact with EVM blockchains from the Internet Computer."
authors = ["DFINITY Foundation"]
readme = "README.md"
edition = "2021"

[profile.release]
debug = false
lto = true
strip = true
opt-level = 's'

# Required by `ic-test-utilities-load-wasm`
[profile.canister-release]
inherits = "release"

[dependencies]
candid = { workspace = true }
canhttp = { path = "canhttp" }
ethnum = { workspace = true }
evm_rpc_types = { path = "evm_rpc_types" }
futures = { workspace = true }
getrandom = { workspace = true }
ic-sha3 = "1.0.0"
ic-ethereum-types = "1.0.0"
ic-metrics-encoder = { workspace = true }
ic-stable-structures = { workspace = true }
ic-canister-log = { workspace = true }
ic-cdk = { workspace = true }
ic-cdk-macros = { workspace = true }
maplit = "1.0"
minicbor = { workspace = true }
num = "0.4"
num-traits = "0.2"
serde = { workspace = true }
serde_bytes = { workspace = true }
serde_json = { workspace = true }
thousands = "0.2"
tower = {workspace = true}
url = { workspace = true }
hex = "0.4"
ethers-core = "2.0"
zeroize = { version = "1.8", features = ["zeroize_derive"] }
regex = "1.11"

[dev-dependencies]
assert_matches = "1.5"
candid_parser = { workspace = true }
ic-crypto-test-utils-reproducible-rng = { git = "https://github.com/dfinity/ic", rev = "release-2024-09-26_01-31-base" }
ic-test-utilities-load-wasm = { git = "https://github.com/dfinity/ic", rev = "release-2024-09-26_01-31-base" }
itertools = "0.14.0"
maplit = "1"
pocket-ic = "6.0.0"
proptest = { workspace = true }
rand = "0.8"

[workspace.dependencies]
candid = { version = "0.10.13" }
candid_parser = {version = "0.1.4"}
ethnum = { version = "1.5.0", features = ["serde"] }
futures = "0.3.31"
getrandom = { version = "0.2", features = ["custom"] }
hex = "0.4.3"
ic-canister-log = "0.2.0"
ic-cdk = "0.17.1"
ic-cdk-bindgen = "0.1"
ic-cdk-macros = "0.17.1"
ic-certified-map = "0.4"
ic-metrics-encoder = "1.1"
ic-stable-structures = "0.6.7"
minicbor = { version = "0.25.1", features = ["alloc", "derive"] }
num-bigint = "0.4.6"
proptest = "1.6.0"
serde = "1.0"
serde_json = "1.0"
serde_bytes = "0.11.15"
strum = { version = "0.26", features = ["derive"] }
<<<<<<< HEAD
tower = "0.5.2"

thiserror = "2.0.8"
=======
thiserror = "2.0.11"
>>>>>>> c3592e02
url = "2.5"

[workspace]
members = [ "canhttp","e2e/rust", "evm_rpc_types"]<|MERGE_RESOLUTION|>--- conflicted
+++ resolved
@@ -77,13 +77,8 @@
 serde_json = "1.0"
 serde_bytes = "0.11.15"
 strum = { version = "0.26", features = ["derive"] }
-<<<<<<< HEAD
 tower = "0.5.2"
-
-thiserror = "2.0.8"
-=======
 thiserror = "2.0.11"
->>>>>>> c3592e02
 url = "2.5"
 
 [workspace]
