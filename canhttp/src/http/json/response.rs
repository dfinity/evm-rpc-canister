<<<<<<< HEAD
use crate::convert::{Convert, CreateResponseFilter, Filter};
use crate::http::json::{HttpJsonRpcRequest, Id, Version};
=======
use crate::convert::Convert;
use crate::http::json::{Id, Version};
>>>>>>> 663a692a
use crate::http::HttpResponse;
use assert_matches::assert_matches;
use serde::de::DeserializeOwned;
use serde::{Deserialize, Serialize};
use serde_json::Value;
use std::marker::PhantomData;
use thiserror::Error;

/// Convert responses of type [HttpResponse] into [`http::Response<T>`],
/// where `T` can be deserialized.
#[derive(Debug)]
pub struct JsonResponseConverter<T> {
    _marker: PhantomData<T>,
}

impl<T> JsonResponseConverter<T> {
    /// Create a new instance of [`JsonResponseConverter`].
    pub fn new() -> Self {
        Self {
            _marker: PhantomData,
        }
    }
}

// #[derive(Clone)] would otherwise introduce a bound T: Clone, which is not needed.
impl<T> Clone for JsonResponseConverter<T> {
    fn clone(&self) -> Self {
        Self {
            _marker: self._marker,
        }
    }
}

impl<T> Default for JsonResponseConverter<T> {
    fn default() -> Self {
        Self::new()
    }
}

/// Error returned when converting responses with [`JsonResponseConverter`].
#[derive(Error, Clone, Debug, Eq, PartialEq)]
pub enum JsonResponseConversionError {
    /// Response body could not be deserialized into a JSON-RPC response.
    #[error("Invalid HTTP JSON-RPC response: status {status}, body: {body}, parsing error: {parsing_error:?}"
    )]
    InvalidJsonResponse {
        /// Response status code
        status: u16,
        /// Response body
        body: String,
        /// Deserialization error
        parsing_error: String,
    },
}

impl<T> Convert<HttpResponse> for JsonResponseConverter<T>
where
    T: DeserializeOwned,
{
    type Output = http::Response<T>;
    type Error = JsonResponseConversionError;

    fn try_convert(&mut self, response: HttpResponse) -> Result<Self::Output, Self::Error> {
        let (parts, body) = response.into_parts();
        let json_body: T = serde_json::from_slice(&body).map_err(|e| {
            JsonResponseConversionError::InvalidJsonResponse {
                status: parts.status.as_u16(),
                body: String::from_utf8_lossy(&body).to_string(),
                parsing_error: e.to_string(),
            }
        })?;
        Ok(http::Response::from_parts(parts, json_body))
    }
}

/// JSON-RPC response over HTTP.
pub type HttpJsonRpcResponse<T> = http::Response<JsonRpcResponse<T>>;

/// A specialized [`Result`] error type for JSON-RPC responses.
///
/// [`Result`]: enum@std::result::Result
pub type JsonRpcResult<T> = Result<T, JsonRpcError>;

/// JSON-RPC response.
#[derive(Clone, Debug, Serialize, Deserialize)]
pub struct JsonRpcResponse<T> {
    jsonrpc: Version,
    id: Id,
    #[serde(flatten)]
    result: JsonRpcResultEnvelope<T>,
<<<<<<< HEAD
}

impl<T> JsonRpcResponse<T> {
    /// Creates a new successful response from a request ID and `Error` object.
    pub const fn from_ok(id: Id, result: T) -> Self {
        Self {
            jsonrpc: Version::V2,
            result: JsonRpcResultEnvelope::Ok(result),
            id,
        }
    }

    /// Creates a new error response from a request ID and `Error` object.
    pub const fn from_error(id: Id, error: JsonRpcError) -> Self {
        Self {
            jsonrpc: Version::V2,
            result: JsonRpcResultEnvelope::Err(error),
            id,
        }
    }

    /// Creates a new response from a request ID and either an `Ok(Value)` or `Err(Error)` body.
    pub fn from_parts(id: Id, result: JsonRpcResult<T>) -> Self {
        match result {
            Ok(r) => JsonRpcResponse::from_ok(id, r),
            Err(e) => JsonRpcResponse::from_error(id, e),
        }
    }

    pub fn as_parts(&self) -> (&Id, Result<&T, &JsonRpcError>) {
        (&self.id, self.as_result())
    }

    /// Splits the response into a request ID paired with either an `Ok(Value)` or `Err(Error)` to
    /// signify whether the response is a success or failure.
    pub fn into_parts(self) -> (Id, JsonRpcResult<T>) {
        (self.id, self.result.into_result())
    }

    /// Convert this response into a result.
    ///
    /// A successful response will be converted to an `Ok` value,
    /// while a non-successful response will be converted into an `Err(JsonRpcError)`.
    pub fn into_result(self) -> JsonRpcResult<T> {
        self.result.into_result()
    }

    /// Mutate this response as a mutable result.
    pub fn as_result(&self) -> Result<&T, &JsonRpcError> {
        self.result.as_result()
    }

    /// Mutate this response as a mutable result.
    pub fn as_result_mut(&mut self) -> Result<&mut T, &mut JsonRpcError> {
        self.result.as_result_mut()
    }

    pub fn id(&self) -> &Id {
        &self.id
    }
}

=======
}

impl<T> JsonRpcResponse<T> {
    /// Creates a new successful response from a request ID and `Error` object.
    pub const fn from_ok(id: Id, result: T) -> Self {
        Self {
            jsonrpc: Version::V2,
            result: JsonRpcResultEnvelope::Ok(result),
            id,
        }
    }

    /// Creates a new error response from a request ID and `Error` object.
    pub const fn from_error(id: Id, error: JsonRpcError) -> Self {
        Self {
            jsonrpc: Version::V2,
            result: JsonRpcResultEnvelope::Err(error),
            id,
        }
    }

    /// Creates a new response from a request ID and either an `Ok(Value)` or `Err(Error)` body.
    pub fn from_parts(id: Id, result: JsonRpcResult<T>) -> Self {
        match result {
            Ok(r) => JsonRpcResponse::from_ok(id, r),
            Err(e) => JsonRpcResponse::from_error(id, e),
        }
    }

    /// Splits the response into a request ID paired with either an `Ok(Value)` or `Err(Error)` to
    /// signify whether the response is a success or failure.
    pub fn into_parts(self) -> (Id, JsonRpcResult<T>) {
        (self.id, self.result.into_result())
    }

    /// Convert this response into a result.
    ///
    /// A successful response will be converted to an `Ok` value,
    /// while a non-successful response will be converted into an `Err(JsonRpcError)`.
    pub fn into_result(self) -> JsonRpcResult<T> {
        self.result.into_result()
    }

    /// Mutate this response as a mutable result.
    pub fn as_result_mut(&mut self) -> Result<&mut T, &mut JsonRpcError> {
        self.result.as_result_mut()
    }
}

>>>>>>> 663a692a
/// An envelope for all JSON-RPC responses.
#[derive(Debug, Clone, PartialEq, Eq, Serialize, Deserialize)]
enum JsonRpcResultEnvelope<T> {
    /// Successful JSON-RPC response
    #[serde(rename = "result")]
    Ok(T),
    /// Failed JSON-RPC response
    #[serde(rename = "error")]
    Err(JsonRpcError),
}

impl<T> JsonRpcResultEnvelope<T> {
    fn into_result(self) -> JsonRpcResult<T> {
        match self {
            JsonRpcResultEnvelope::Ok(result) => Ok(result),
            JsonRpcResultEnvelope::Err(error) => Err(error),
        }
    }

<<<<<<< HEAD
    fn as_result(&self) -> Result<&T, &JsonRpcError> {
        match self {
            JsonRpcResultEnvelope::Ok(result) => Ok(result),
            JsonRpcResultEnvelope::Err(error) => Err(error),
        }
    }

=======
>>>>>>> 663a692a
    fn as_result_mut(&mut self) -> Result<&mut T, &mut JsonRpcError> {
        match self {
            JsonRpcResultEnvelope::Ok(result) => Ok(result),
            JsonRpcResultEnvelope::Err(error) => Err(error),
        }
    }
}

/// A JSON-RPC error object.
#[derive(Clone, Debug, Eq, PartialEq, Error, Deserialize, Serialize)]
#[serde(deny_unknown_fields)]
#[error("JSON-RPC error (code: {code}): {message}. Details: {data:?}")]
pub struct JsonRpcError {
    /// Indicate error type that occurred.
    pub code: i64,
    /// Short description of the error.
    pub message: String,
    /// Additional information about the error, if any.
    ///
    /// The value of this member is defined by the Server
    /// (e.g. detailed error information, nested errors etc.).
    #[serde(skip_serializing_if = "Option::is_none")]
    pub data: Option<Value>,
}

impl JsonRpcError {
    /// Create a new JSON-RPC error without `data`.
    pub fn new(code: impl Into<i64>, message: impl Into<String>) -> Self {
        let code = code.into();
        let message = message.into();
        Self {
            code,
            message,
            data: None,
        }
    }
<<<<<<< HEAD

    pub fn is_parse_error(&self) -> bool {
        self.code == -32700
    }

    pub fn is_invalid_request(&self) -> bool {
        self.code == -32600
    }
}

#[derive(Clone, Debug, Error)]
pub enum ConsistentIdValidatorError {
    #[error(
        "Unexpected identifier: expected response ID to be {request_id}, but got {response_id}"
    )]
    InconsistentId {
        /// Response status code
        status: u16,
        request_id: Id,
        response_id: Id,
    },
}

pub struct CreateResponseIdFilter<I, O> {
    _marker: PhantomData<(I, O)>,
}

impl<I, O> CreateResponseIdFilter<I, O> {
    pub fn new() -> Self {
        Self {
            _marker: PhantomData,
        }
    }
}

impl<I, O> Clone for CreateResponseIdFilter<I, O> {
    fn clone(&self) -> Self {
        Self {
            _marker: self._marker,
        }
    }
}

impl<I, O> CreateResponseFilter<HttpJsonRpcRequest<I>, HttpJsonRpcResponse<O>>
    for CreateResponseIdFilter<I, O>
{
    type Filter = ConsistentResponseIdFilter<O>;
    type Error = ConsistentIdValidatorError;

    fn create_filter(&self, request: &HttpJsonRpcRequest<I>) -> ConsistentResponseIdFilter<O> {
        assert_matches!(
            request.body().id(), Id::Number(_) | Id::String(_),
            "ERROR: a null request ID is a notification that indicates that the client is not interested in the response."
        );
        ConsistentResponseIdFilter {
            request_id: request.body().id().clone(),
            _marker: PhantomData::<O>,
        }
    }
}

pub struct ConsistentResponseIdFilter<O> {
    request_id: Id,
    _marker: PhantomData<O>,
}

impl<O> Filter<HttpJsonRpcResponse<O>> for ConsistentResponseIdFilter<O> {
    type Error = ConsistentIdValidatorError;

    fn filter(
        &mut self,
        response: HttpJsonRpcResponse<O>,
    ) -> Result<HttpJsonRpcResponse<O>, Self::Error> {
        let request_id = &self.request_id;
        assert_matches!(
            request_id,
            Id::Number(_) | Id::String(_),
            "BUG: validate_request should prevent null IDs"
        );

        let (response_id, result) = response.body().as_parts();
        if request_id == response_id {
            return Ok(response);
        }

        if response_id.is_null()
            && result.is_err_and(|e| e.is_parse_error() || e.is_invalid_request())
        {
            // From the [JSON-RPC specification](https://www.jsonrpc.org/specification):
            // If there was an error in detecting the id in the Request object
            // (e.g. Parse error/Invalid Request), it MUST be Null.
            return Ok(response);
        }

        Err(ConsistentIdValidatorError::InconsistentId {
            status: response.status().as_u16(),
            request_id: request_id.clone(),
            response_id: response_id.clone(),
        })
    }
=======
>>>>>>> 663a692a
}<|MERGE_RESOLUTION|>--- conflicted
+++ resolved
@@ -1,10 +1,5 @@
-<<<<<<< HEAD
 use crate::convert::{Convert, CreateResponseFilter, Filter};
 use crate::http::json::{HttpJsonRpcRequest, Id, Version};
-=======
-use crate::convert::Convert;
-use crate::http::json::{Id, Version};
->>>>>>> 663a692a
 use crate::http::HttpResponse;
 use assert_matches::assert_matches;
 use serde::de::DeserializeOwned;
@@ -95,7 +90,6 @@
     id: Id,
     #[serde(flatten)]
     result: JsonRpcResultEnvelope<T>,
-<<<<<<< HEAD
 }
 
 impl<T> JsonRpcResponse<T> {
@@ -123,10 +117,6 @@
             Ok(r) => JsonRpcResponse::from_ok(id, r),
             Err(e) => JsonRpcResponse::from_error(id, e),
         }
-    }
-
-    pub fn as_parts(&self) -> (&Id, Result<&T, &JsonRpcError>) {
-        (&self.id, self.as_result())
     }
 
     /// Splits the response into a request ID paired with either an `Ok(Value)` or `Err(Error)` to
@@ -144,11 +134,6 @@
     }
 
     /// Mutate this response as a mutable result.
-    pub fn as_result(&self) -> Result<&T, &JsonRpcError> {
-        self.result.as_result()
-    }
-
-    /// Mutate this response as a mutable result.
     pub fn as_result_mut(&mut self) -> Result<&mut T, &mut JsonRpcError> {
         self.result.as_result_mut()
     }
@@ -158,57 +143,6 @@
     }
 }
 
-=======
-}
-
-impl<T> JsonRpcResponse<T> {
-    /// Creates a new successful response from a request ID and `Error` object.
-    pub const fn from_ok(id: Id, result: T) -> Self {
-        Self {
-            jsonrpc: Version::V2,
-            result: JsonRpcResultEnvelope::Ok(result),
-            id,
-        }
-    }
-
-    /// Creates a new error response from a request ID and `Error` object.
-    pub const fn from_error(id: Id, error: JsonRpcError) -> Self {
-        Self {
-            jsonrpc: Version::V2,
-            result: JsonRpcResultEnvelope::Err(error),
-            id,
-        }
-    }
-
-    /// Creates a new response from a request ID and either an `Ok(Value)` or `Err(Error)` body.
-    pub fn from_parts(id: Id, result: JsonRpcResult<T>) -> Self {
-        match result {
-            Ok(r) => JsonRpcResponse::from_ok(id, r),
-            Err(e) => JsonRpcResponse::from_error(id, e),
-        }
-    }
-
-    /// Splits the response into a request ID paired with either an `Ok(Value)` or `Err(Error)` to
-    /// signify whether the response is a success or failure.
-    pub fn into_parts(self) -> (Id, JsonRpcResult<T>) {
-        (self.id, self.result.into_result())
-    }
-
-    /// Convert this response into a result.
-    ///
-    /// A successful response will be converted to an `Ok` value,
-    /// while a non-successful response will be converted into an `Err(JsonRpcError)`.
-    pub fn into_result(self) -> JsonRpcResult<T> {
-        self.result.into_result()
-    }
-
-    /// Mutate this response as a mutable result.
-    pub fn as_result_mut(&mut self) -> Result<&mut T, &mut JsonRpcError> {
-        self.result.as_result_mut()
-    }
-}
-
->>>>>>> 663a692a
 /// An envelope for all JSON-RPC responses.
 #[derive(Debug, Clone, PartialEq, Eq, Serialize, Deserialize)]
 enum JsonRpcResultEnvelope<T> {
@@ -228,7 +162,6 @@
         }
     }
 
-<<<<<<< HEAD
     fn as_result(&self) -> Result<&T, &JsonRpcError> {
         match self {
             JsonRpcResultEnvelope::Ok(result) => Ok(result),
@@ -236,8 +169,6 @@
         }
     }
 
-=======
->>>>>>> 663a692a
     fn as_result_mut(&mut self) -> Result<&mut T, &mut JsonRpcError> {
         match self {
             JsonRpcResultEnvelope::Ok(result) => Ok(result),
@@ -274,7 +205,6 @@
             data: None,
         }
     }
-<<<<<<< HEAD
 
     pub fn is_parse_error(&self) -> bool {
         self.code == -32700
@@ -283,19 +213,6 @@
     pub fn is_invalid_request(&self) -> bool {
         self.code == -32600
     }
-}
-
-#[derive(Clone, Debug, Error)]
-pub enum ConsistentIdValidatorError {
-    #[error(
-        "Unexpected identifier: expected response ID to be {request_id}, but got {response_id}"
-    )]
-    InconsistentId {
-        /// Response status code
-        status: u16,
-        request_id: Id,
-        response_id: Id,
-    },
 }
 
 pub struct CreateResponseIdFilter<I, O> {
@@ -375,6 +292,4 @@
             response_id: response_id.clone(),
         })
     }
-=======
->>>>>>> 663a692a
 }