--- conflicted
+++ resolved
@@ -438,16 +438,10 @@
 mod timed_sized_map {
     use crate::multi::cache::TimedSizedMap;
     use crate::multi::tests::timestamp;
-<<<<<<< HEAD
-    use crate::multi::{TimedSizedVec, Timestamp};
-    use itertools::Itertools;
-    use std::collections::BTreeMap;
-=======
     use crate::multi::TimedSizedVec;
     use itertools::Itertools;
     use maplit::btreemap;
     use std::collections::{BTreeMap, VecDeque};
->>>>>>> 9fafbb5e
     use std::num::NonZeroUsize;
     use std::time::Duration;
     use strum::VariantArray;
@@ -466,18 +460,10 @@
             map.insert_evict(timestamp(1), key.clone(), "ok");
         }
 
-<<<<<<< HEAD
-        let now = timestamp(60); //no timestamp expired
-        for subset in Keys::VARIANTS.iter().cloned().powerset() {
-            assert_eq!(
-                map.sort_keys_by(subset.as_slice(), |values| {
-                    ascending_num_non_expired_elements(values, now)
-=======
         for subset in Keys::VARIANTS.iter().cloned().powerset() {
             assert_eq!(
                 map.sort_keys_by(subset.as_slice(), |values| {
                     ascending_num_elements(values)
->>>>>>> 9fafbb5e
                 })
                 .cloned()
                 .collect::<Vec<_>>(),
@@ -487,11 +473,7 @@
     }
 
     #[test]
-<<<<<<< HEAD
-    fn should_evict_expired_entries_while_sorting() {
-=======
     fn should_evict_expired() {
->>>>>>> 9fafbb5e
         let mut map = TimedSizedMap::new(Duration::from_nanos(60), NonZeroUsize::new(5).unwrap());
         for nanos in 0..3_u64 {
             assert_eq!(
@@ -529,28 +511,13 @@
         let map_before = map.clone();
         let now = timestamp(60); //no timestamp expired
         assert_eq!(
-<<<<<<< HEAD
-            map.sort_keys_by(&[Keys::Key1, Keys::Key2, Keys::Key3], |values| {
-                ascending_num_non_expired_elements(values, now)
-            })
-            .collect::<Vec<_>>(),
-            vec![&Keys::Key3, &Keys::Key1, &Keys::Key2]
-=======
             map.evict_expired(&[Keys::Key1, Keys::Key2, Keys::Key3], now),
             BTreeMap::default()
->>>>>>> 9fafbb5e
         );
         assert_eq!(map_before, map);
 
         let now = timestamp(63); //timestamps 0,1,2 expired.
         assert_eq!(
-<<<<<<< HEAD
-            map.sort_keys_by(&[Keys::Key1, Keys::Key2, Keys::Key3], |values| {
-                ascending_num_non_expired_elements(values, now)
-            })
-            .collect::<Vec<_>>(),
-            vec![&Keys::Key1, &Keys::Key3, &Keys::Key2]
-=======
             map.evict_expired(&[Keys::Key1, Keys::Key2, Keys::Key3], now),
             btreemap! {
                &Keys::Key3 => btreemap! {
@@ -594,7 +561,6 @@
         assert_eq!(
             map.insert_evict(timestamp(5), Keys::Key1, "ok"),
             BTreeMap::default()
->>>>>>> 9fafbb5e
         );
         assert_eq!(
             map.iter().collect::<Vec<_>>(),
@@ -602,18 +568,13 @@
                 (&Keys::Key1, &timestamp(3), &"ok"),
                 (&Keys::Key1, &timestamp(4), &"ok"),
                 (&Keys::Key1, &timestamp(5), &"ok"),
-<<<<<<< HEAD
-=======
                 (&Keys::Key3, &timestamp(0), &"ok"),
                 (&Keys::Key3, &timestamp(1), &"ok"),
                 (&Keys::Key3, &timestamp(2), &"ok"),
->>>>>>> 9fafbb5e
                 (&Keys::Key3, &timestamp(3), &"ok"),
                 (&Keys::Key3, &timestamp(4), &"ok"),
             ]
         );
-<<<<<<< HEAD
-=======
         let map_before = map.clone();
         assert_eq!(
             map.sort_keys_by(&[Keys::Key1, Keys::Key2, Keys::Key3], |values| {
@@ -633,7 +594,6 @@
             .collect::<Vec<_>>(),
             vec![&Keys::Key1, &Keys::Key3, &Keys::Key2]
         );
->>>>>>> 9fafbb5e
     }
 
     #[derive(Clone, Debug, Ord, PartialOrd, Eq, PartialEq, VariantArray)]
@@ -643,16 +603,8 @@
         Key3,
     }
 
-<<<<<<< HEAD
-    fn ascending_num_non_expired_elements<V>(
-        values: Option<&mut TimedSizedVec<V>>,
-        now: Timestamp,
-    ) -> impl Ord {
-        std::cmp::Reverse(values.map(|v| v.unexpired_len(now)).unwrap_or_default())
-=======
     fn ascending_num_elements<V>(values: Option<&TimedSizedVec<V>>) -> impl Ord {
         std::cmp::Reverse(values.map(|v| v.len()).unwrap_or_default())
->>>>>>> 9fafbb5e
     }
 }
 
