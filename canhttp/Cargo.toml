--- conflicted
+++ resolved
@@ -10,11 +10,8 @@
 documentation = "https://docs.rs/canhttp"
 
 [dependencies]
-<<<<<<< HEAD
+assert_matches = { workspace = true }
 ciborium = { workspace = true, optional = true }
-=======
-assert_matches = { workspace = true }
->>>>>>> 1aeeca3b
 ic-cdk = { workspace = true }
 sha2 = { workspace = true, optional = true }
 futures-channel = { workspace = true, optional = true }
