mod mock;
<<<<<<< HEAD

use crate::mock::MockJsonRequestBody;
use alloy_primitives::{address, b256, bloom, bytes};
use alloy_rpc_types::{BlockNumberOrTag, BlockTransactions};
=======
mod mock_http_runtime;
mod setup;

use crate::{
    mock::MockJsonRequestBody,
    mock_http_runtime::mock::{
        json::{JsonRpcRequestMatcher, JsonRpcResponse},
        MockHttpOutcalls, MockHttpOutcallsBuilder,
    },
    setup::EvmRpcNonblockingSetup,
};
use alloy_primitives::{address, b256, bytes};
use alloy_rpc_types::BlockNumberOrTag;
>>>>>>> d41b123e
use assert_matches::assert_matches;
use candid::{CandidType, Decode, Encode, Nat, Principal};
use canlog::{Log, LogEntry};
use evm_rpc::constants::DEFAULT_MAX_RESPONSE_BYTES;
use evm_rpc::logs::Priority;
use evm_rpc::{
    constants::{CONTENT_TYPE_HEADER_LOWERCASE, CONTENT_TYPE_VALUE},
    providers::PROVIDERS,
    types::{Metrics, ProviderId, RpcAccess, RpcMethod},
};
use evm_rpc_client::{ClientBuilder, EvmRpcClient, MockOutcallQueue, PocketIcRuntime};
use evm_rpc_types::{
    BlockTag, ConsensusStrategy, EthMainnetService, EthSepoliaService, GetLogsRpcConfig, Hex,
    Hex20, Hex32, HttpOutcallError, InstallArgs, JsonRpcError, LegacyRejectionCode, MultiRpcResult,
    Nat256, Provider, ProviderError, RpcApi, RpcConfig, RpcError, RpcResult, RpcService,
    RpcServices, ValidationError,
};
use ic_cdk::api::{call::RejectionCode, management_canister::main::CanisterId};
use ic_http_types::{HttpRequest, HttpResponse};
use ic_management_canister_types::{CanisterSettings, HttpHeader};
use ic_test_utilities_load_wasm::load_wasm;
use maplit::hashmap;
use mock::{MockOutcall, MockOutcallBuilder};
use pocket_ic::common::rest::{
    CanisterHttpMethod, CanisterHttpReject, CanisterHttpResponse, MockCanisterHttpResponse,
    RawMessageId,
};
use pocket_ic::{nonblocking, ErrorCode, PocketIc, PocketIcBuilder, RejectResponse};
use serde::{de::DeserializeOwned, Deserialize, Serialize};
use serde_json::json;
<<<<<<< HEAD
use std::sync::{Arc, Mutex};
use std::{iter, marker::PhantomData, str::FromStr, time::Duration};
=======
use std::{iter, marker::PhantomData, str::FromStr, sync::Arc, time::Duration};
>>>>>>> d41b123e

const DEFAULT_CALLER_TEST_ID: Principal = Principal::from_slice(&[0x9d, 0xf7, 0x01]);
const DEFAULT_CONTROLLER_TEST_ID: Principal = Principal::from_slice(&[0x9d, 0xf7, 0x02]);
const ADDITIONAL_TEST_ID: Principal = Principal::from_slice(&[0x9d, 0xf7, 0x03]);

const INITIAL_CYCLES: u128 = 100_000_000_000_000_000;

const MAX_TICKS: usize = 10;

const MOCK_REQUEST_URL: &str = "https://cloudflare-eth.com";
const MOCK_REQUEST_PAYLOAD: &str = r#"{"id":1,"jsonrpc":"2.0","method":"eth_gasPrice"}"#;
const MOCK_REQUEST_RESPONSE: &str = r#"{"jsonrpc":"2.0","id":1,"result":"0x00112233"}"#;
const MOCK_REQUEST_RESPONSE_BYTES: u64 = 1000;
const MOCK_API_KEY: &str = "mock-api-key";

const MOCK_TRANSACTION: &str = "0xf86c098504a817c800825208943535353535353535353535353535353535353535880de0b6b3a76400008025a028ef61340bd939bc2195fe537567866003e1a15d3c71ff63e1590620aa636276a067cbe9d8997f761aecb703304b3800ccf555c9f3dc64214b297fb1966a3b6d83";
const MOCK_TRANSACTION_HASH: &str =
    "0x33469b22e9f636356c4160a87eb19df52b7412e8eac32a4a55ffe88ea8350788";

const RPC_SERVICES: &[RpcServices] = &[
    RpcServices::EthMainnet(None),
    RpcServices::EthSepolia(None),
    RpcServices::ArbitrumOne(None),
    RpcServices::BaseMainnet(None),
    RpcServices::OptimismMainnet(None),
];

const ANKR_HOSTNAME: &str = "rpc.ankr.com";
const ALCHEMY_ETH_MAINNET_HOSTNAME: &str = "eth-mainnet.g.alchemy.com";
const CLOUDFLARE_HOSTNAME: &str = "cloudflare-eth.com";
const BLOCKPI_ETH_HOSTNAME: &str = "ethereum.blockpi.network";
const BLOCKPI_ETH_SEPOLIA_HOSTNAME: &str = "ethereum-sepolia.blockpi.network";
const PUBLICNODE_ETH_MAINNET_HOSTNAME: &str = "ethereum-rpc.publicnode.com";

fn evm_rpc_wasm() -> Vec<u8> {
    load_wasm(std::env::var("CARGO_MANIFEST_DIR").unwrap(), "evm_rpc", &[])
}

fn assert_reply(result: Result<Vec<u8>, RejectResponse>) -> Vec<u8> {
    result.unwrap_or_else(|e| panic!("Expected a successful reply, got error {e}"))
}

#[derive(Clone)]
pub struct EvmRpcNonblockingSetup {
    pub env: Arc<nonblocking::PocketIc>,
    pub caller: Principal,
    pub controller: Principal,
    pub canister_id: CanisterId,
}

impl EvmRpcNonblockingSetup {
    pub async fn new() -> Self {
        Self::with_args(InstallArgs {
            demo: Some(true),
            ..Default::default()
        })
        .await
    }

    pub async fn with_args(args: InstallArgs) -> Self {
        // The `with_fiduciary_subnet` setup below requires that `nodes_in_subnet`
        // setting (part of InstallArgs) to be set appropriately. Otherwise
        // http outcall will fail due to insufficient cycles, even when `demo` is
        // enabled (which is the default above).
        //
        // As of writing, the default value of `nodes_in_subnet` is 34, which is
        // also the node count in fiduciary subnet.
        let pocket_ic = PocketIcBuilder::new()
            .with_fiduciary_subnet()
            .build_async()
            .await;
        let env = Arc::new(pocket_ic);

        let controller = DEFAULT_CONTROLLER_TEST_ID;
        let canister_id = env
            .create_canister_with_settings(
                None,
                Some(CanisterSettings {
                    controllers: Some(vec![controller]),
                    ..CanisterSettings::default()
                }),
            )
            .await;
        env.add_cycles(canister_id, INITIAL_CYCLES).await;
        env.install_canister(
            canister_id,
            evm_rpc_wasm(),
            Encode!(&args).unwrap(),
            Some(controller),
        )
        .await;

        let caller = DEFAULT_CALLER_TEST_ID;

        Self {
            env,
            caller,
            controller,
            canister_id,
        }
    }

    pub async fn upgrade_canister(&self, args: InstallArgs) {
        for _ in 0..100 {
            self.env.tick().await;
            // Avoid `CanisterInstallCodeRateLimited` error
            self.env.advance_time(Duration::from_secs(600)).await;
            self.env.tick().await;
            match self
                .env
                .upgrade_canister(
                    self.canister_id,
                    evm_rpc_wasm(),
                    Encode!(&args).unwrap(),
                    Some(self.controller),
                )
                .await
            {
                Ok(_) => return,
                Err(e) if e.error_code == ErrorCode::CanisterInstallCodeRateLimited => continue,
                Err(e) => panic!("Error while upgrading canister: {e:?}"),
            }
        }
        panic!("Failed to upgrade canister after many trials!")
    }

    /// Shorthand for deriving an `EvmRpcSetup` with the caller as the canister controller.
    pub fn as_controller(mut self) -> Self {
        self.caller = self.controller;
        self
    }

    /// Shorthand for deriving an `EvmRpcSetup` with an arbitrary caller.
    pub fn as_caller<T: Into<Principal>>(mut self, id: T) -> Self {
        self.caller = id.into();
        self
    }

    pub fn client(&self) -> ClientBuilder<PocketIcRuntime> {
        EvmRpcClient::builder(self.new_pocket_ic_runtime(), self.canister_id)
    }

    fn new_pocket_ic_runtime(&self) -> PocketIcRuntime {
        PocketIcRuntime {
            env: &self.env,
            caller: self.caller,
            mocks: Mutex::<MockOutcallQueue>::default(),
            controller: self.controller,
        }
    }

    pub async fn update_api_keys(&self, api_keys: &[(ProviderId, Option<String>)]) {
        self.env
            .update_call(
                self.canister_id,
                self.controller,
                "updateApiKeys",
                Encode!(&api_keys).expect("Failed to encode arguments."),
            )
            .await
            .expect("BUG: Failed to call updateApiKeys");
    }

    pub async fn mock_api_keys(self) -> Self {
        self.clone()
            .as_controller()
            .update_api_keys(
                &PROVIDERS
                    .iter()
                    .filter_map(|provider| {
                        Some((
                            provider.provider_id,
                            match provider.access {
                                RpcAccess::Authenticated { .. } => Some(MOCK_API_KEY.to_string()),
                                RpcAccess::Unauthenticated { .. } => None?,
                            },
                        ))
                    })
                    .collect::<Vec<_>>(),
            )
            .await;
        self
    }
}

#[derive(Clone)]
pub struct EvmRpcSetup {
    pub env: Arc<PocketIc>,
    pub caller: Principal,
    pub controller: Principal,
    pub canister_id: CanisterId,
}

impl Default for EvmRpcSetup {
    fn default() -> Self {
        Self::new()
    }
}

impl EvmRpcSetup {
    pub fn new() -> Self {
        Self::with_args(InstallArgs {
            demo: Some(true),
            ..Default::default()
        })
    }

    pub fn with_args(args: InstallArgs) -> Self {
        // The `with_fiduciary_subnet` setup below requires that `nodes_in_subnet`
        // setting (part of InstallArgs) to be set appropriately. Otherwise
        // http outcall will fail due to insufficient cycles, even when `demo` is
        // enabled (which is the default above).
        //
        // As of writing, the default value of `nodes_in_subnet` is 34, which is
        // also the node count in fiduciary subnet.
        let pocket_ic = PocketIcBuilder::new().with_fiduciary_subnet().build();
        let env = Arc::new(pocket_ic);

        let controller = DEFAULT_CONTROLLER_TEST_ID;
        let canister_id = env.create_canister_with_settings(
            None,
            Some(CanisterSettings {
                controllers: Some(vec![controller]),
                ..CanisterSettings::default()
            }),
        );
        env.add_cycles(canister_id, INITIAL_CYCLES);
        env.install_canister(
            canister_id,
            evm_rpc_wasm(),
            Encode!(&args).unwrap(),
            Some(controller),
        );

        let caller = DEFAULT_CALLER_TEST_ID;

        Self {
            env,
            caller,
            controller,
            canister_id,
        }
    }

    pub fn upgrade_canister(&self, args: InstallArgs) {
        for _ in 0..100 {
            self.env.tick();
            // Avoid `CanisterInstallCodeRateLimited` error
            self.env.advance_time(Duration::from_secs(600));
            self.env.tick();
            match self.env.upgrade_canister(
                self.canister_id,
                evm_rpc_wasm(),
                Encode!(&args).unwrap(),
                Some(self.controller),
            ) {
                Ok(_) => return,
                Err(e) if e.error_code == ErrorCode::CanisterInstallCodeRateLimited => continue,
                Err(e) => panic!("Error while upgrading canister: {e:?}"),
            }
        }
        panic!("Failed to upgrade canister after many trials!")
    }

    /// Shorthand for deriving an `EvmRpcSetup` with the caller as the canister controller.
    pub fn as_controller(mut self) -> Self {
        self.caller = self.controller;
        self
    }

    /// Shorthand for deriving an `EvmRpcSetup` with an arbitrary caller.
    pub fn as_caller<T: Into<Principal>>(mut self, id: T) -> Self {
        self.caller = id.into();
        self
    }

    fn call_update<R: CandidType + DeserializeOwned>(
        &self,
        method: &str,
        input: Vec<u8>,
    ) -> CallFlow<R> {
        CallFlow::from_update(self.clone(), method, input)
    }

    fn call_query<R: CandidType + DeserializeOwned>(&self, method: &str, input: Vec<u8>) -> R {
        let candid =
            &assert_reply(
                self.env
                    .query_call(self.canister_id, self.caller, method, input),
            );
        Decode!(candid, R).expect("error while decoding Candid response from query call")
    }

    pub fn tick_until_http_request(&self) {
        for _ in 0..MAX_TICKS {
            if !self.env.get_canister_http().is_empty() {
                break;
            }
            self.env.tick();
            self.env.advance_time(Duration::from_nanos(1));
        }
    }

    pub fn get_metrics(&self) -> Metrics {
        self.call_query("getMetrics", Encode!().unwrap())
    }

    pub fn get_service_provider_map(&self) -> Vec<(RpcService, ProviderId)> {
        self.call_query("getServiceProviderMap", Encode!().unwrap())
    }

    pub fn get_providers(&self) -> Vec<Provider> {
        self.call_query("getProviders", Encode!().unwrap())
    }

    pub fn get_nodes_in_subnet(&self) -> u32 {
        self.call_query("getNodesInSubnet", Encode!().unwrap())
    }

    pub fn request_cost(
        &self,
        source: RpcService,
        json_rpc_payload: &str,
        max_response_bytes: u64,
    ) -> RpcResult<Nat> {
        self.call_query(
            "requestCost",
            Encode!(&source, &json_rpc_payload, &max_response_bytes).unwrap(),
        )
    }

    pub fn request(
        &self,
        source: RpcService,
        json_rpc_payload: &str,
        max_response_bytes: u64,
    ) -> CallFlow<RpcResult<String>> {
        self.call_update(
            "request",
            Encode!(&source, &json_rpc_payload, &max_response_bytes).unwrap(),
        )
    }

    pub fn eth_get_block_by_number(
        &self,
        source: RpcServices,
        config: Option<evm_rpc_types::RpcConfig>,
        block: evm_rpc_types::BlockTag,
    ) -> CallFlow<MultiRpcResult<evm_rpc_types::Block>> {
        self.call_update(
            "eth_getBlockByNumber",
            Encode!(&source, &config, &block).unwrap(),
        )
    }

    pub fn eth_get_transaction_receipt(
        &self,
        source: RpcServices,
        config: Option<evm_rpc_types::RpcConfig>,
        tx_hash: &str,
    ) -> CallFlow<MultiRpcResult<Option<evm_rpc_types::TransactionReceipt>>> {
        self.call_update(
            "eth_getTransactionReceipt",
            Encode!(&source, &config, &tx_hash).unwrap(),
        )
    }

    pub fn eth_get_transaction_count(
        &self,
        source: RpcServices,
        config: Option<evm_rpc_types::RpcConfig>,
        args: evm_rpc_types::GetTransactionCountArgs,
    ) -> CallFlow<MultiRpcResult<Nat256>> {
        self.call_update(
            "eth_getTransactionCount",
            Encode!(&source, &config, &args).unwrap(),
        )
    }

    pub fn eth_fee_history(
        &self,
        source: RpcServices,
        config: Option<evm_rpc_types::RpcConfig>,
        args: evm_rpc_types::FeeHistoryArgs,
    ) -> CallFlow<MultiRpcResult<Option<evm_rpc_types::FeeHistory>>> {
        self.call_update("eth_feeHistory", Encode!(&source, &config, &args).unwrap())
    }

    pub fn eth_send_raw_transaction(
        &self,
        source: RpcServices,
        config: Option<evm_rpc_types::RpcConfig>,
        signed_raw_transaction_hex: &str,
    ) -> CallFlow<MultiRpcResult<evm_rpc_types::SendRawTransactionStatus>> {
        let signed_raw_transaction_hex: Hex = signed_raw_transaction_hex.parse().unwrap();
        self.call_update(
            "eth_sendRawTransaction",
            Encode!(&source, &config, &signed_raw_transaction_hex).unwrap(),
        )
    }

    pub fn eth_call(
        &self,
        source: RpcServices,
        config: Option<evm_rpc_types::RpcConfig>,
        args: evm_rpc_types::CallArgs,
    ) -> CallFlow<MultiRpcResult<evm_rpc_types::Hex>> {
        self.call_update("eth_call", Encode!(&source, &config, &args).unwrap())
    }

    pub fn update_api_keys(&self, api_keys: &[(ProviderId, Option<String>)]) {
        self.call_update("updateApiKeys", Encode!(&api_keys).unwrap())
            .wait()
    }

    pub fn mock_api_keys(self) -> Self {
        self.clone().as_controller().update_api_keys(
            &PROVIDERS
                .iter()
                .filter_map(|provider| {
                    Some((
                        provider.provider_id,
                        match provider.access {
                            RpcAccess::Authenticated { .. } => Some(MOCK_API_KEY.to_string()),
                            RpcAccess::Unauthenticated { .. } => None?,
                        },
                    ))
                })
                .collect::<Vec<_>>(),
        );
        self
    }

    pub fn http_get_logs(&self, priority: &str) -> Vec<LogEntry<Priority>> {
        let request = HttpRequest {
            method: "".to_string(),
            url: format!("/logs?priority={priority}"),
            headers: vec![],
            body: serde_bytes::ByteBuf::new(),
        };
        let response = Decode!(
            &assert_reply(self.env.query_call(
                self.canister_id,
                Principal::anonymous(),
                "http_request",
                Encode!(&request).unwrap()
            )),
            HttpResponse
        )
        .unwrap();
        serde_json::from_slice::<Log<Priority>>(&response.body)
            .expect("failed to parse EVM_RPC minter log")
            .entries
    }
}

pub struct CallFlow<R> {
    setup: EvmRpcSetup,
    method: String,
    message_id: RawMessageId,
    phantom: PhantomData<R>,
}

impl<R: CandidType + DeserializeOwned> CallFlow<R> {
    pub fn from_update(setup: EvmRpcSetup, method: &str, input: Vec<u8>) -> Self {
        let message_id = setup
            .env
            .submit_call(setup.canister_id, setup.caller, method, input)
            .expect("failed to submit call");
        CallFlow::new(setup, method, message_id)
    }

    pub fn new(setup: EvmRpcSetup, method: impl ToString, message_id: RawMessageId) -> Self {
        Self {
            setup,
            method: method.to_string(),
            message_id,
            phantom: Default::default(),
        }
    }

    pub fn mock_http(self, mock: impl Into<MockOutcall>) -> Self {
        let mock = mock.into();
        self.mock_http_once_inner(&mock);
        loop {
            if !self.try_mock_http_inner(&mock) {
                break;
            }
        }
        self
    }

    pub fn mock_http_n_times(self, mock: impl Into<MockOutcall>, count: u32) -> Self {
        let mock = mock.into();
        for _ in 0..count {
            self.mock_http_once_inner(&mock);
        }
        self
    }

    pub fn mock_http_once(self, mock: impl Into<MockOutcall>) -> Self {
        let mock = mock.into();
        self.mock_http_once_inner(&mock);
        self
    }

    fn mock_http_once_inner(&self, mock: &MockOutcall) {
        if !self.try_mock_http_inner(mock) {
            panic!("no pending HTTP request for {}", self.method)
        }
    }

    fn try_mock_http_inner(&self, mock: &MockOutcall) -> bool {
        if self.setup.env.get_canister_http().is_empty() {
            self.setup.tick_until_http_request();
        }
        let http_requests = self.setup.env.get_canister_http();
        let request = match http_requests.first() {
            Some(request) => request,
            None => return false,
        };
        mock.assert_matches(request);

        let response = match mock.response.clone() {
            CanisterHttpResponse::CanisterHttpReply(reply) => {
                let max_response_bytes = request
                    .max_response_bytes
                    .unwrap_or(DEFAULT_MAX_RESPONSE_BYTES);
                if reply.body.len() as u64 > max_response_bytes {
                    //approximate replica behaviour since headers are not accounted for.
                    CanisterHttpResponse::CanisterHttpReject(CanisterHttpReject {
                        reject_code: 1, //SYS_FATAL
                        message: format!(
                            "Http body exceeds size limit of {} bytes.",
                            max_response_bytes
                        ),
                    })
                } else {
                    CanisterHttpResponse::CanisterHttpReply(reply)
                }
            }
            CanisterHttpResponse::CanisterHttpReject(reject) => {
                CanisterHttpResponse::CanisterHttpReject(reject)
            }
        };
        let mock_response = MockCanisterHttpResponse {
            subnet_id: request.subnet_id,
            request_id: request.request_id,
            response,
            additional_responses: vec![],
        };
        self.setup.env.mock_canister_http_response(mock_response);
        true
    }

    pub fn wait(self) -> R {
        let candid = &assert_reply(self.setup.env.await_call(self.message_id));
        Decode!(candid, R).expect("error while decoding Candid response from update call")
    }
}

fn mock_request(builder_fn: impl Fn(MockOutcallBuilder) -> MockOutcallBuilder) {
    let setup = EvmRpcSetup::new();
    assert_matches!(
        setup
            .request(
                RpcService::Custom(RpcApi {
                    url: MOCK_REQUEST_URL.to_string(),
                    headers: Some(vec![HttpHeader {
                        name: "Custom".to_string(),
                        value: "Value".to_string(),
                    }]),
                }),
                MOCK_REQUEST_PAYLOAD,
                MOCK_REQUEST_RESPONSE_BYTES,
            )
            .mock_http(builder_fn(MockOutcallBuilder::new(
                200,
                MOCK_REQUEST_RESPONSE
            )))
            .wait(),
        Ok(_)
    );
}

#[test]
fn mock_request_should_succeed() {
    mock_request(|builder| builder)
}

#[test]
fn mock_request_should_succeed_with_url() {
    mock_request(|builder| builder.with_url(MOCK_REQUEST_URL))
}

#[test]
fn mock_request_should_succeed_with_method() {
    mock_request(|builder| builder.with_method(CanisterHttpMethod::POST))
}

#[test]
fn mock_request_should_succeed_with_request_headers() {
    mock_request(|builder| {
        builder.with_request_headers(vec![
            (CONTENT_TYPE_HEADER_LOWERCASE, CONTENT_TYPE_VALUE),
            ("Custom", "Value"),
        ])
    })
}

#[test]
fn mock_request_should_succeed_with_request_body() {
    mock_request(|builder| builder.with_raw_request_body(MOCK_REQUEST_PAYLOAD))
}

#[test]
fn mock_request_should_succeed_with_max_response_bytes() {
    mock_request(|builder| builder.with_max_response_bytes(MOCK_REQUEST_RESPONSE_BYTES))
}

#[test]
fn mock_request_should_succeed_with_all() {
    mock_request(|builder| {
        builder
            .with_url(MOCK_REQUEST_URL)
            .with_method(CanisterHttpMethod::POST)
            .with_request_headers(vec![
                (CONTENT_TYPE_HEADER_LOWERCASE, CONTENT_TYPE_VALUE),
                ("Custom", "Value"),
            ])
            .with_raw_request_body(MOCK_REQUEST_PAYLOAD)
    })
}

#[test]
#[should_panic(expected = "assertion `left == right` failed")]
fn mock_request_should_fail_with_url() {
    mock_request(|builder| builder.with_url("https://not-the-url.com"))
}

#[test]
#[should_panic(expected = "assertion `left == right` failed")]
fn mock_request_should_fail_with_method() {
    mock_request(|builder| builder.with_method(CanisterHttpMethod::GET))
}

#[test]
#[should_panic(expected = "assertion `left == right` failed")]
fn mock_request_should_fail_with_request_headers() {
    mock_request(|builder| builder.with_request_headers(vec![("Custom", "NotValue")]))
}

#[test]
#[should_panic(expected = "assertion `left == right` failed")]
fn mock_request_should_fail_with_request_body() {
    mock_request(|builder| {
        builder.with_raw_request_body(r#"{"id":1,"jsonrpc":"2.0","method":"unknown_method"}"#)
    })
}

#[test]
fn should_canonicalize_json_response() {
    let setup = EvmRpcSetup::new();
    let responses = [
        r#"{"id":1,"jsonrpc":"2.0","result":"0x00112233"}"#,
        r#"{"result":"0x00112233","id":1,"jsonrpc":"2.0"}"#,
        r#"{"result":"0x00112233","jsonrpc":"2.0","id":1}"#,
    ]
    .into_iter()
    .map(|response| {
        setup
            .request(
                RpcService::Custom(RpcApi {
                    url: MOCK_REQUEST_URL.to_string(),
                    headers: None,
                }),
                MOCK_REQUEST_PAYLOAD,
                MOCK_REQUEST_RESPONSE_BYTES,
            )
            .mock_http(MockOutcallBuilder::new(200, response))
            .wait()
    })
    .collect::<Vec<_>>();
    assert!(responses.windows(2).all(|w| w[0] == w[1]));
}

#[test]
fn should_not_modify_json_rpc_request_from_request_endpoint() {
    let setup = EvmRpcSetup::new();

    let json_rpc_request = r#"{"id":123,"jsonrpc":"2.0","method":"eth_gasPrice"}"#;
    let mock_response = r#"{"jsonrpc":"2.0","id":123,"result":"0x00112233"}"#;

    let response = setup
        .request(
            RpcService::Custom(RpcApi {
                url: MOCK_REQUEST_URL.to_string(),
                headers: None,
            }),
            json_rpc_request,
            MOCK_REQUEST_RESPONSE_BYTES,
        )
        .mock_http_once(
            MockOutcallBuilder::new(200, mock_response).with_raw_request_body(json_rpc_request),
        )
        .wait()
        .unwrap();

    assert_eq!(response, mock_response);
}

#[test]
fn should_decode_renamed_field() {
    #[derive(Debug, Clone, Serialize, Deserialize, PartialEq, Eq, CandidType)]
    pub struct Struct {
        #[serde(rename = "fieldName")]
        pub field_name: u64,
    }
    let value = Struct { field_name: 123 };
    assert_eq!(Decode!(&Encode!(&value).unwrap(), Struct).unwrap(), value);
}

#[test]
fn should_decode_checked_amount() {
    let value = Nat256::from(123_u32);
    assert_eq!(Decode!(&Encode!(&value).unwrap(), Nat256).unwrap(), value);
}

#[test]
fn should_decode_address() {
    let value = Hex20::from_str("0xdAC17F958D2ee523a2206206994597C13D831ec7").unwrap();
    assert_eq!(Decode!(&Encode!(&value).unwrap(), Hex20).unwrap(), value);
}

#[test]
fn should_decode_transaction_receipt() {
    let value = evm_rpc_types::TransactionReceipt {
        status: Some(0x1_u8.into()),
        transaction_hash: "0xdd5d4b18923d7aae953c7996d791118102e889bea37b48a651157a4890e4746f"
            .parse()
            .unwrap(),
        contract_address: None,
        block_number: 18_515_371_u64.into(),
        block_hash: "0x5115c07eb1f20a9d6410db0916ed3df626cfdab161d3904f45c8c8b65c90d0be"
            .parse()
            .unwrap(),
        effective_gas_price: 26_776_497_782_u64.into(),
        gas_used: 32_137_u32.into(),
        from: "0x0aa8ebb6ad5a8e499e550ae2c461197624c6e667"
            .parse()
            .unwrap(),
        logs: vec![],
        logs_bloom: "0x00000000000000000000000000000000000000000000000000000000000000000000000000000000000000000000000000000000000000000000000000000000000000000000000000000000000000000000000000000000000000000000000000000000000000000000000000000000000000000000000000000000000000000000000000000000000000000000000000000000000000000000000000000000000000000000000000000000000000000000000000000000000000000000000000000000000000000000000000000000000000000000000000000000000000000000000000000000000000000000000000000000000000000000000000000000".parse().unwrap(),
        to: Some("0x356cfd6e6d0000400000003900b415f80669009e"
            .parse()
            .unwrap()),
        transaction_index: 0xd9_u16.into(),
        tx_type: "0x2".parse().unwrap(),
    };
    assert_eq!(
        Decode!(&Encode!(&value).unwrap(), evm_rpc_types::TransactionReceipt).unwrap(),
        value
    );
}

#[tokio::test]
async fn eth_get_logs_should_succeed() {
<<<<<<< HEAD
    let response = json!({
        "id" : 0,
        "jsonrpc" : "2.0",
        "result" : [
            {
                "address" : "0xdac17f958d2ee523a2206206994597c13d831ec7",
                "topics" : [
                    "0xddf252ad1be2c89b69c2b068fc378daa952ba7f163c4a11628f55a4df523b3ef",
                    "0x000000000000000000000000a9d1e08c7793af67e9d92fe308d5697fb81d3e43",
                    "0x00000000000000000000000078cccfb3d517cd4ed6d045e263e134712288ace2"
                ],
                "data" : "0x000000000000000000000000000000000000000000000000000000003b9c6433",
                "blockNumber" : "0x11dc77e",
                "transactionHash" : "0xf3ed91a03ddf964281ac7a24351573efd535b80fc460a5c2ad2b9d23153ec678",
                "transactionIndex" : "0x65",
                "blockHash" : "0xd5c72ad752b2f0144a878594faf8bd9f570f2f72af8e7f0940d3545a6388f629",
                "logIndex" : "0xe8",
                "removed" : false
            }
        ]
    });

=======
    fn mock_request(
        from_block: BlockNumberOrTag,
        to_block: BlockNumberOrTag,
    ) -> JsonRpcRequestMatcher {
        JsonRpcRequestMatcher::with_method("eth_getLogs").with_params(json!([{
                "address" : ["0xdac17f958d2ee523a2206206994597c13d831ec7"],
                "fromBlock" : from_block,
                "toBlock" : to_block,
        }]))
    }

    fn mock_response() -> JsonRpcResponse {
        JsonRpcResponse::from(json!({
            "id" : 0,
            "jsonrpc" : "2.0",
            "result" : [
                {
                    "address" : "0xdac17f958d2ee523a2206206994597c13d831ec7",
                    "topics" : [
                        "0xddf252ad1be2c89b69c2b068fc378daa952ba7f163c4a11628f55a4df523b3ef",
                        "0x000000000000000000000000a9d1e08c7793af67e9d92fe308d5697fb81d3e43",
                        "0x00000000000000000000000078cccfb3d517cd4ed6d045e263e134712288ace2"
                    ],
                    "data" : "0x000000000000000000000000000000000000000000000000000000003b9c6433",
                    "blockNumber" : "0x11dc77e",
                    "transactionHash" : "0xf3ed91a03ddf964281ac7a24351573efd535b80fc460a5c2ad2b9d23153ec678",
                    "transactionIndex" : "0x65",
                    "blockHash" : "0xd5c72ad752b2f0144a878594faf8bd9f570f2f72af8e7f0940d3545a6388f629",
                    "logIndex" : "0xe8",
                    "removed" : false
                }
            ]
        }))
    }

>>>>>>> d41b123e
    fn expected_logs() -> Vec<alloy_rpc_types::Log> {
        vec![alloy_rpc_types::Log {
            inner: alloy_primitives::Log::new(
                address!("0xdac17f958d2ee523a2206206994597c13d831ec7"),
                vec![
                    b256!("0xddf252ad1be2c89b69c2b068fc378daa952ba7f163c4a11628f55a4df523b3ef"),
                    b256!("0x000000000000000000000000a9d1e08c7793af67e9d92fe308d5697fb81d3e43"),
                    b256!("0x00000000000000000000000078cccfb3d517cd4ed6d045e263e134712288ace2"),
                ],
                bytes!("0x000000000000000000000000000000000000000000000000000000003b9c6433"),
            )
            .unwrap(),
            block_number: Some(0x11dc77e_u64),
            transaction_hash: Some(b256!(
                "0xf3ed91a03ddf964281ac7a24351573efd535b80fc460a5c2ad2b9d23153ec678"
            )),
            transaction_index: Some(0x65_u64),
            block_hash: Some(b256!(
                "0xd5c72ad752b2f0144a878594faf8bd9f570f2f72af8e7f0940d3545a6388f629"
            )),
            log_index: Some(0xe8_u64),
            removed: false,
            block_timestamp: None,
        }]
    }

    let setup = EvmRpcNonblockingSetup::new().await.mock_api_keys().await;
    let mut offset = 0_u64;
    for source in RPC_SERVICES {
        for (config, from_block, to_block) in [
            // default block range
            (
                GetLogsRpcConfig::default(),
                BlockNumberOrTag::Number(0_u8.into()),
                BlockNumberOrTag::Number(500_u16.into()),
            ),
            // large block range
            (
                GetLogsRpcConfig {
                    max_block_range: Some(1_000),
                    ..Default::default()
                },
                BlockNumberOrTag::Number(0_u8.into()),
                BlockNumberOrTag::Number(501_u16.into()),
            ),
        ] {
<<<<<<< HEAD
            let response = setup
                .client()
                .with_rpc_sources(source.clone())
                .mock_once(
                    evm_rpc_client::MockOutcallBuilder::new_success(iter::repeat_n(
                        response.clone(),
                        3,
                    ))
                    .with_sequential_response_ids(offset),
                )
=======
            let mocks = MockHttpOutcallsBuilder::new()
                .given(mock_request(from_block, to_block).with_id(offset))
                .respond_with(mock_response().with_id(offset))
                .given(mock_request(from_block, to_block).with_id(1 + offset))
                .respond_with(mock_response().with_id(1 + offset))
                .given(mock_request(from_block, to_block).with_id(2 + offset))
                .respond_with(mock_response().with_id(2 + offset));

            let response = setup
                .client(mocks)
                .with_rpc_sources(source.clone())
>>>>>>> d41b123e
                .build()
                .get_logs(vec![address!("0xdac17f958d2ee523a2206206994597c13d831ec7")])
                .with_from_block(from_block)
                .with_to_block(to_block)
                .with_rpc_config(config)
                .send()
                .await
                .expect_consistent()
                .unwrap();

            offset += 3;

            assert_eq!(response, expected_logs());
        }
    }
}

#[tokio::test]
async fn eth_get_logs_should_fail_when_block_range_too_large() {
    let setup = EvmRpcNonblockingSetup::new().await.mock_api_keys().await;
    let error_msg_regex =
        regex::Regex::new("Requested [0-9_]+ blocks; limited to [0-9_]+").unwrap();

    for source in RPC_SERVICES {
        for (config, from_block, to_block) in [
            // default block range
            (
                GetLogsRpcConfig::default(),
                BlockTag::Number(0_u8.into()),
                BlockTag::Number(501_u16.into()),
            ),
            // large block range
            (
                GetLogsRpcConfig {
                    max_block_range: Some(1_000),
                    ..Default::default()
                },
                BlockTag::Number(0_u8.into()),
                BlockTag::Number(1001_u16.into()),
            ),
        ] {
<<<<<<< HEAD
            let client = setup.client().with_rpc_sources(source.clone()).build();
=======
            let client = setup
                .client(MockHttpOutcalls::NEVER)
                .with_rpc_sources(source.clone())
                .build();
>>>>>>> d41b123e

            let response = client
                .get_logs(vec![address!("0xdAC17F958D2ee523a2206206994597C13D831ec7")])
                .with_from_block(from_block)
                .with_to_block(to_block)
                .with_rpc_config(config)
                .send()
                .await
                .expect_consistent()
                .unwrap_err();

            assert_matches!(
                response,
                RpcError::ValidationError(ValidationError::Custom(s)) if error_msg_regex.is_match(&s)
            )
        }
    }
}

#[tokio::test]
async fn eth_get_block_by_number_should_succeed() {
    let response = json!({
        "jsonrpc": "2.0",
        "result": {
            "baseFeePerGas": "0xd7232aa34",
            "difficulty": "0x0",
            "extraData": "0x546974616e2028746974616e6275696c6465722e78797a29",
            "gasLimit": "0x1c9c380",
            "gasUsed": "0xa768c4",
            "hash": "0xc3674be7b9d95580d7f23c03d32e946f2b453679ee6505e3a778f003c5a3cfae",
            "logsBloom": "0x3e6b8420e1a13038902c24d6c2a9720a7ad4860cdc870cd5c0490011e43631134f608935bd83171247407da2c15d85014f9984608c03684c74aad48b20bc24022134cdca5f2e9d2dee3b502a8ccd39eff8040b1d96601c460e119c408c620b44fa14053013220847045556ea70484e67ec012c322830cf56ef75e09bd0db28a00f238adfa587c9f80d7e30d3aba2863e63a5cad78954555966b1055a4936643366a0bb0b1bac68d0e6267fc5bf8304d404b0c69041125219aa70562e6a5a6362331a414a96d0716990a10161b87dd9568046a742d4280014975e232b6001a0360970e569d54404b27807d7a44c949ac507879d9d41ec8842122da6772101bc8b",
            "miner": "0x388c818ca8b9251b393131c08a736a67ccb19297",
            "mixHash": "0x516a58424d4883a3614da00a9c6f18cd5cd54335a08388229a993a8ecf05042f",
            "nonce": "0x0000000000000000",
            "number": "0x11db01d",
            "parentHash": "0x43325027f6adf9befb223f8ae80db057daddcd7b48e41f60cd94bfa8877181ae",
            "receiptsRoot": "0x66934c3fd9c547036fe0e56ad01bc43c84b170be7c4030a86805ddcdab149929",
            "sha3Uncles": "0x1dcc4de8dec75d7aab85b567b6ccd41ad312451b948a7413f0a142fd40d49347",
            "size": "0xcd35",
            "stateRoot": "0x13552447dd62f11ad885f21a583c4fa34144efe923c7e35fb018d6710f06b2b6",
            "timestamp": "0x656f96f3",
            "withdrawalsRoot": "0xecae44b2c53871003c5cc75285995764034c9b5978a904229d36c1280b141d48",
            "transactionsRoot": "0x93a1ad3d067009259b508cc95fde63b5efd7e9d8b55754314c173fdde8c0826a",
        },
        "id": 0
    });

    let setup = EvmRpcNonblockingSetup::new().await.mock_api_keys().await;
    let mut offset = 0;

    for source in RPC_SERVICES {
        let response = setup
            .client()
            .with_rpc_sources(source.clone())
            .mock_once(
                evm_rpc_client::MockOutcallBuilder::new_success(iter::repeat_n(
                    response.clone(),
                    3,
                ))
                .with_sequential_response_ids(offset),
            )
            .build()
            .get_block_by_number(BlockNumberOrTag::Latest)
            .send()
            .await
            .expect_consistent()
            .unwrap();
        offset += 3;

        assert_eq!(response, alloy_rpc_types::Block {
            header: alloy_rpc_types::Header {
                hash: b256!("0xc3674be7b9d95580d7f23c03d32e946f2b453679ee6505e3a778f003c5a3cfae"),
                inner: alloy_consensus::Header {
                    parent_hash: b256!("0x43325027f6adf9befb223f8ae80db057daddcd7b48e41f60cd94bfa8877181ae"),
                    ommers_hash: b256!("0x1dcc4de8dec75d7aab85b567b6ccd41ad312451b948a7413f0a142fd40d49347"),
                    beneficiary: address!("0x388c818ca8b9251b393131c08a736a67ccb19297"),
                    state_root: b256!("0x13552447dd62f11ad885f21a583c4fa34144efe923c7e35fb018d6710f06b2b6"),
                    transactions_root: b256!("0x93a1ad3d067009259b508cc95fde63b5efd7e9d8b55754314c173fdde8c0826a"),
                    receipts_root: b256!("0x66934c3fd9c547036fe0e56ad01bc43c84b170be7c4030a86805ddcdab149929"),
                    logs_bloom: bloom!("0x3e6b8420e1a13038902c24d6c2a9720a7ad4860cdc870cd5c0490011e43631134f608935bd83171247407da2c15d85014f9984608c03684c74aad48b20bc24022134cdca5f2e9d2dee3b502a8ccd39eff8040b1d96601c460e119c408c620b44fa14053013220847045556ea70484e67ec012c322830cf56ef75e09bd0db28a00f238adfa587c9f80d7e30d3aba2863e63a5cad78954555966b1055a4936643366a0bb0b1bac68d0e6267fc5bf8304d404b0c69041125219aa70562e6a5a6362331a414a96d0716990a10161b87dd9568046a742d4280014975e232b6001a0360970e569d54404b27807d7a44c949ac507879d9d41ec8842122da6772101bc8b"),
                    difficulty: alloy_primitives::U256::ZERO,
                    number: 18_722_845_u64,
                    gas_limit: 0x1c9c380_u64,
                    gas_used: 0xa768c4_u64,
                    timestamp: 0x656f96f3_u64,
                    extra_data: bytes!("0x546974616e2028746974616e6275696c6465722e78797a29"),
                    mix_hash: b256!("0x516a58424d4883a3614da00a9c6f18cd5cd54335a08388229a993a8ecf05042f"),
                    nonce: alloy_primitives::B64::ZERO,
                    base_fee_per_gas: Some(57_750_497_844_u64),
                    withdrawals_root: None,
                    blob_gas_used: None,
                    excess_blob_gas: None,
                    parent_beacon_block_root: None,
                    requests_hash: None,
                },
                total_difficulty: None,
                size: Some(alloy_primitives::U256::from(0xcd35_u64)),
            },
            uncles: vec![],
            transactions: BlockTransactions::Hashes(vec![]),
            withdrawals: None,
        });
    }
}

#[tokio::test]
async fn eth_get_block_by_number_pre_london_fork_should_succeed() {
    let response = json!({
       "jsonrpc":"2.0",
       "id":0,
       "result":{
          "number":"0x0",
          "hash":"0xd4e56740f876aef8c010b86a40d5f56745a118d0906a34e69aec8c0db1cb8fa3",
          "transactions":[],
          "totalDifficulty":"0x400000000",
          "logsBloom":"0x00000000000000000000000000000000000000000000000000000000000000000000000000000000000000000000000000000000000000000000000000000000000000000000000000000000000000000000000000000000000000000000000000000000000000000000000000000000000000000000000000000000000000000000000000000000000000000000000000000000000000000000000000000000000000000000000000000000000000000000000000000000000000000000000000000000000000000000000000000000000000000000000000000000000000000000000000000000000000000000000000000000000000000000000000000000",
          "receiptsRoot":"0x56e81f171bcc55a6ff8345e692c0f86e5b48e01b996cadc001622fb5e363b421",
          "extraData":"0x11bbe8db4e347b4e8c937c1c8370e4b5ed33adb3db69cbdb7a38e1e50b1b82fa",
          "nonce":"0x0000000000000042",
          "miner":"0x0000000000000000000000000000000000000000",
          "difficulty":"0x400000000",
          "gasLimit":"0x1388",
          "gasUsed":"0x0",
          "uncles":[],
          "sha3Uncles":"0x1dcc4de8dec75d7aab85b567b6ccd41ad312451b948a7413f0a142fd40d49347",
          "size":"0x21c",
          "transactionsRoot":"0x56e81f171bcc55a6ff8345e692c0f86e5b48e01b996cadc001622fb5e363b421",
          "stateRoot":"0xd7f8974fb5ac78d9ac099b9ad5018bedc2ce0a72dad1827a1709da30580f0544",
          "mixHash":"0x0000000000000000000000000000000000000000000000000000000000000000",
          "parentHash":"0x0000000000000000000000000000000000000000000000000000000000000000",
          "timestamp":"0x0"
       }
    });

    let setup = EvmRpcNonblockingSetup::new().await.mock_api_keys().await;
    let mut offset = 0;

    for source in RPC_SERVICES {
        let response = setup
            .client()
            .with_rpc_sources(source.clone())
            .mock_once(
                evm_rpc_client::MockOutcallBuilder::new_success(iter::repeat_n(
                    response.clone(),
                    3,
                ))
                .with_sequential_response_ids(offset),
            )
            .build()
            .get_block_by_number(BlockNumberOrTag::Latest)
            .send()
            .await
            .expect_consistent()
            .unwrap();
        offset += 3;

        assert_eq!(response, alloy_rpc_types::Block {
            header: alloy_rpc_types::Header {
                hash: b256!("0xd4e56740f876aef8c010b86a40d5f56745a118d0906a34e69aec8c0db1cb8fa3"),
                inner: alloy_consensus::Header {
                    parent_hash: b256!("0x0000000000000000000000000000000000000000000000000000000000000000"),
                    ommers_hash: b256!("0x1dcc4de8dec75d7aab85b567b6ccd41ad312451b948a7413f0a142fd40d49347"),
                    beneficiary: address!("0x0000000000000000000000000000000000000000"),
                    state_root: b256!("0xd7f8974fb5ac78d9ac099b9ad5018bedc2ce0a72dad1827a1709da30580f0544"),
                    transactions_root: b256!("0x56e81f171bcc55a6ff8345e692c0f86e5b48e01b996cadc001622fb5e363b421"),
                    receipts_root: b256!("0x56e81f171bcc55a6ff8345e692c0f86e5b48e01b996cadc001622fb5e363b421"),
                    logs_bloom: bloom!("0x00000000000000000000000000000000000000000000000000000000000000000000000000000000000000000000000000000000000000000000000000000000000000000000000000000000000000000000000000000000000000000000000000000000000000000000000000000000000000000000000000000000000000000000000000000000000000000000000000000000000000000000000000000000000000000000000000000000000000000000000000000000000000000000000000000000000000000000000000000000000000000000000000000000000000000000000000000000000000000000000000000000000000000000000000000000"),
                    difficulty: alloy_primitives::U256::from(0x400000000_u64),
                    number: 0_u64,
                    gas_limit: 0x1388_u64,
                    gas_used: 0_u64,
                    timestamp: 0_u64,
                    extra_data: bytes!("0x11bbe8db4e347b4e8c937c1c8370e4b5ed33adb3db69cbdb7a38e1e50b1b82fa"),
                    mix_hash: b256!("0x0000000000000000000000000000000000000000000000000000000000000000"),
                    nonce: alloy_primitives::B64::from(0x0000000000000042_u64),
                    base_fee_per_gas: None,
                    withdrawals_root: None,
                    blob_gas_used: None,
                    excess_blob_gas: None,
                    parent_beacon_block_root: None,
                    requests_hash: None,
                },
                total_difficulty: None,
                size: Some(alloy_primitives::U256::from(0x21c_u64)),
            },
            uncles: vec![],
            transactions: BlockTransactions::Hashes(vec![]),
            withdrawals: None,
        });
    }
}

#[tokio::test]
async fn eth_get_block_by_number_should_be_consistent_when_total_difficulty_inconsistent() {
    let setup = EvmRpcNonblockingSetup::new().await.mock_api_keys().await;
    let [response_0, mut response_1] = json_rpc_sequential_id(
        json!({"jsonrpc":"2.0","result":{"baseFeePerGas":"0xd7232aa34","difficulty":"0x0","extraData":"0x546974616e2028746974616e6275696c6465722e78797a29","gasLimit":"0x1c9c380","gasUsed":"0xa768c4","hash":"0xc3674be7b9d95580d7f23c03d32e946f2b453679ee6505e3a778f003c5a3cfae","logsBloom":"0x3e6b8420e1a13038902c24d6c2a9720a7ad4860cdc870cd5c0490011e43631134f608935bd83171247407da2c15d85014f9984608c03684c74aad48b20bc24022134cdca5f2e9d2dee3b502a8ccd39eff8040b1d96601c460e119c408c620b44fa14053013220847045556ea70484e67ec012c322830cf56ef75e09bd0db28a00f238adfa587c9f80d7e30d3aba2863e63a5cad78954555966b1055a4936643366a0bb0b1bac68d0e6267fc5bf8304d404b0c69041125219aa70562e6a5a6362331a414a96d0716990a10161b87dd9568046a742d4280014975e232b6001a0360970e569d54404b27807d7a44c949ac507879d9d41ec8842122da6772101bc8b","miner":"0x388c818ca8b9251b393131c08a736a67ccb19297","mixHash":"0x516a58424d4883a3614da00a9c6f18cd5cd54335a08388229a993a8ecf05042f","nonce":"0x0000000000000000","number":"0x11db01d","parentHash":"0x43325027f6adf9befb223f8ae80db057daddcd7b48e41f60cd94bfa8877181ae","receiptsRoot":"0x66934c3fd9c547036fe0e56ad01bc43c84b170be7c4030a86805ddcdab149929","sha3Uncles":"0x1dcc4de8dec75d7aab85b567b6ccd41ad312451b948a7413f0a142fd40d49347","size":"0xcd35","stateRoot":"0x13552447dd62f11ad885f21a583c4fa34144efe923c7e35fb018d6710f06b2b6","timestamp":"0x656f96f3","totalDifficulty":"0xc70d815d562d3cfa955","withdrawalsRoot":"0xecae44b2c53871003c5cc75285995764034c9b5978a904229d36c1280b141d48","transactionsRoot":"0x93a1ad3d067009259b508cc95fde63b5efd7e9d8b55754314c173fdde8c0826a"},"id":0}),
    );
    assert_eq!(
        Some(json!("0xc70d815d562d3cfa955")),
        response_1["result"]
            .as_object_mut()
            .unwrap()
            .remove("totalDifficulty")
    );
    let response = setup
        .client()
        .with_rpc_sources(RpcServices::EthMainnet(Some(vec![
            EthMainnetService::Ankr,
            EthMainnetService::PublicNode,
        ])))
        .mock_once(evm_rpc_client::MockOutcallBuilder::new_success([
            response_0, response_1,
        ]))
        .build()
        .get_block_by_number(BlockNumberOrTag::Latest)
        .send()
        .await
        .expect_consistent()
        .unwrap();

    assert_eq!(response.number(), 18_722_845_u64);
    assert_eq!(response.header.total_difficulty, None);
}

#[test]
fn eth_get_transaction_receipt_should_succeed() {
    let test_cases = [
        TestCase {
            request: "0xdd5d4b18923d7aae953c7996d791118102e889bea37b48a651157a4890e4746f",
            raw_body: json!({"jsonrpc":"2.0","id":0,"result":{"blockHash":"0x5115c07eb1f20a9d6410db0916ed3df626cfdab161d3904f45c8c8b65c90d0be","blockNumber":"0x11a85ab","contractAddress":null,"cumulativeGasUsed":"0xf02aed","effectiveGasPrice":"0x63c00ee76","from":"0x0aa8ebb6ad5a8e499e550ae2c461197624c6e667","gasUsed":"0x7d89","logs":[],"logsBloom":"0x00000000000000000000000000000000000000000000000000000000000000000000000000000000000000000000000000000000000000000000000000000000000000000000000000000000000000000000000000000000000000000000000000000000000000000000000000000000000000000000000000000000000000000000000000000000000000000000000000000000000000000000000000000000000000000000000000000000000000000000000000000000000000000000000000000000000000000000000000000000000000000000000000000000000000000000000000000000000000000000000000000000000000000000000000000000","status":"0x1","to":"0x356cfd6e6d0000400000003900b415f80669009e","transactionHash":"0xdd5d4b18923d7aae953c7996d791118102e889bea37b48a651157a4890e4746f","transactionIndex":"0xd9","type":"0x2"}}),
            expected: evm_rpc_types::TransactionReceipt {
                status: Some(0x1_u8.into()),
                transaction_hash: "0xdd5d4b18923d7aae953c7996d791118102e889bea37b48a651157a4890e4746f".parse().unwrap(),
                contract_address: None,
                block_number: 0x11a85ab_u64.into(),
                block_hash: "0x5115c07eb1f20a9d6410db0916ed3df626cfdab161d3904f45c8c8b65c90d0be".parse().unwrap(),
                effective_gas_price: 0x63c00ee76_u64.into(),
                gas_used: 0x7d89_u32.into(),
                from: "0x0aa8ebb6ad5a8e499e550ae2c461197624c6e667".parse().unwrap(),
                logs: vec![],
                logs_bloom: "0x00000000000000000000000000000000000000000000000000000000000000000000000000000000000000000000000000000000000000000000000000000000000000000000000000000000000000000000000000000000000000000000000000000000000000000000000000000000000000000000000000000000000000000000000000000000000000000000000000000000000000000000000000000000000000000000000000000000000000000000000000000000000000000000000000000000000000000000000000000000000000000000000000000000000000000000000000000000000000000000000000000000000000000000000000000000".parse().unwrap(),
                to: Some("0x356cfd6e6d0000400000003900b415f80669009e".parse().unwrap()),
                transaction_index: 0xd9_u16.into(),
                tx_type: "0x2".parse().unwrap(),
            },
        },
        TestCase { //first transaction after genesis
            request: "0x5c504ed432cb51138bcf09aa5e8a410dd4a1e204ef84bfed1be16dfba1b22060",
            raw_body: json!({"jsonrpc":"2.0","id":0,"result":{"transactionHash":"0x5c504ed432cb51138bcf09aa5e8a410dd4a1e204ef84bfed1be16dfba1b22060","blockHash":"0x4e3a3754410177e6937ef1f84bba68ea139e8d1a2258c5f85db9f1cd715a1bdd","blockNumber":"0xb443","logsBloom":"0x00000000000000000000000000000000000000000000000000000000000000000000000000000000000000000000000000000000000000000000000000000000000000000000000000000000000000000000000000000000000000000000000000000000000000000000000000000000000000000000000000000000000000000000000000000000000000000000000000000000000000000000000000000000000000000000000000000000000000000000000000000000000000000000000000000000000000000000000000000000000000000000000000000000000000000000000000000000000000000000000000000000000000000000000000000000","gasUsed":"0x5208","root":"0x96a8e009d2b88b1483e6941e6812e32263b05683fac202abc622a3e31aed1957","contractAddress":null,"cumulativeGasUsed":"0x5208","transactionIndex":"0x0","from":"0xa1e4380a3b1f749673e270229993ee55f35663b4","to":"0x5df9b87991262f6ba471f09758cde1c0fc1de734","type":"0x0","effectiveGasPrice":"0x2d79883d2000","logs":[]}}),
            expected: evm_rpc_types::TransactionReceipt {
                status: None,
                transaction_hash: "0x5c504ed432cb51138bcf09aa5e8a410dd4a1e204ef84bfed1be16dfba1b22060".parse().unwrap(),
                contract_address: None,
                block_number: 0xb443_u64.into(),
                block_hash: "0x4e3a3754410177e6937ef1f84bba68ea139e8d1a2258c5f85db9f1cd715a1bdd".parse().unwrap(),
                effective_gas_price: 0x2d79883d2000_u64.into(),
                gas_used: 0x5208_u32.into(),
                from: "0xa1e4380a3b1f749673e270229993ee55f35663b4".parse().unwrap(),
                logs: vec![],
                logs_bloom: "0x00000000000000000000000000000000000000000000000000000000000000000000000000000000000000000000000000000000000000000000000000000000000000000000000000000000000000000000000000000000000000000000000000000000000000000000000000000000000000000000000000000000000000000000000000000000000000000000000000000000000000000000000000000000000000000000000000000000000000000000000000000000000000000000000000000000000000000000000000000000000000000000000000000000000000000000000000000000000000000000000000000000000000000000000000000000".parse().unwrap(),
                to: Some("0x5df9b87991262f6ba471f09758cde1c0fc1de734".parse().unwrap()),
                transaction_index: 0x0_u16.into(),
                tx_type: "0x0".parse().unwrap(),
            },
        },
        TestCase { //contract creation
            request: "0x2b8e12d42a187ace19c64b47fae0955def8859bf966c345102c6d3a52f28308b",
            raw_body: json!({"jsonrpc":"2.0","id":0,"result":{"transactionHash":"0x2b8e12d42a187ace19c64b47fae0955def8859bf966c345102c6d3a52f28308b","blockHash":"0xd050426a753a7cc4833ba15a5dfcef761fd983f5277230ea8dc700eadd307363","blockNumber":"0x12e64fd","logsBloom":"0x00000000000000000000000000000000000000000000000000000000000000000000000000000000000000000000000000000000000000000000000000000000000000000000000000000000000000000000000000000000000000000000000000000000000000000000000000000000000000000000000000000000000000000000000000000000000000000000000000000000000000000000000000000000000000000000000000000000000000000000000000000000000000000000000000000000000000000000000000000000000000000000000000000000000000000000000000000000000000000000000000000000000000000000000000000000","gasUsed":"0x69892","contractAddress":"0x6abda0438307733fc299e9c229fd3cc074bd8cc0","cumulativeGasUsed":"0x3009d2","transactionIndex":"0x17","from":"0xe12e9a6661aeaf57abf95fd060bebb223fbee7dd","to":null,"type":"0x2","effectiveGasPrice":"0x17c01a135","logs":[],"status":"0x1"}}),
            expected: evm_rpc_types::TransactionReceipt {
                status: Some(0x1_u8.into()),
                transaction_hash: "0x2b8e12d42a187ace19c64b47fae0955def8859bf966c345102c6d3a52f28308b".parse().unwrap(),
                contract_address: Some("0x6abda0438307733fc299e9c229fd3cc074bd8cc0".parse().unwrap()),
                block_number: 0x12e64fd_u64.into(),
                block_hash: "0xd050426a753a7cc4833ba15a5dfcef761fd983f5277230ea8dc700eadd307363".parse().unwrap(),
                effective_gas_price: 0x17c01a135_u64.into(),
                gas_used: 0x69892_u32.into(),
                from: "0xe12e9a6661aeaf57abf95fd060bebb223fbee7dd".parse().unwrap(),
                logs: vec![],
                logs_bloom: "0x00000000000000000000000000000000000000000000000000000000000000000000000000000000000000000000000000000000000000000000000000000000000000000000000000000000000000000000000000000000000000000000000000000000000000000000000000000000000000000000000000000000000000000000000000000000000000000000000000000000000000000000000000000000000000000000000000000000000000000000000000000000000000000000000000000000000000000000000000000000000000000000000000000000000000000000000000000000000000000000000000000000000000000000000000000000".parse().unwrap(),
                to: None,
                transaction_index: 0x17_u16.into(),
                tx_type: "0x2".parse().unwrap(),
            },
        }
    ];

    let mut offset = 0_u64;
    let setup = EvmRpcSetup::new().mock_api_keys();
    for test_case in test_cases {
        for source in RPC_SERVICES {
            let mut responses: [serde_json::Value; 3] =
                json_rpc_sequential_id(test_case.raw_body.clone());
            add_offset_json_rpc_id(responses.as_mut_slice(), offset);
            let response = setup
                .eth_get_transaction_receipt(source.clone(), None, test_case.request)
                .mock_http_once(MockOutcallBuilder::new(200, responses[0].clone()))
                .mock_http_once(MockOutcallBuilder::new(200, responses[1].clone()))
                .mock_http_once(MockOutcallBuilder::new(200, responses[2].clone()))
                .wait()
                .expect_consistent()
                .unwrap();

            assert_eq!(response, Some(test_case.expected.clone()));
            offset += 3;
        }
    }
}

#[test]
fn eth_get_transaction_count_should_succeed() {
    let [response_0, response_1, response_2] =
        json_rpc_sequential_id(json!({"jsonrpc":"2.0","id":0,"result":"0x1"}));
    for source in RPC_SERVICES {
        let setup = EvmRpcSetup::new().mock_api_keys();
        let response = setup
            .eth_get_transaction_count(
                source.clone(),
                None,
                evm_rpc_types::GetTransactionCountArgs {
                    address: "0xdAC17F958D2ee523a2206206994597C13D831ec7"
                        .parse()
                        .unwrap(),
                    block: evm_rpc_types::BlockTag::Latest,
                },
            )
            .mock_http_once(MockOutcallBuilder::new(200, response_0.clone()))
            .mock_http_once(MockOutcallBuilder::new(200, response_1.clone()))
            .mock_http_once(MockOutcallBuilder::new(200, response_2.clone()))
            .wait()
            .expect_consistent()
            .unwrap();
        assert_eq!(response, 1_u8.into());
    }
}

#[test]
fn eth_fee_history_should_succeed() {
    let [response_0, response_1, response_2] = json_rpc_sequential_id(
        json!({"id":0,"jsonrpc":"2.0","result":{"oldestBlock":"0x11e57f5","baseFeePerGas":["0x9cf6c61b9","0x97d853982","0x9ba55a0b0","0x9543bf98d"],"reward":[["0x0123"]]}}),
    );

    for source in RPC_SERVICES {
        let setup = EvmRpcSetup::new().mock_api_keys();
        let response = setup
            .eth_fee_history(
                source.clone(),
                None,
                evm_rpc_types::FeeHistoryArgs {
                    block_count: 3_u8.into(),
                    newest_block: evm_rpc_types::BlockTag::Latest,
                    reward_percentiles: None,
                },
            )
            .mock_http_once(MockOutcallBuilder::new(200, response_0.clone()))
            .mock_http_once(MockOutcallBuilder::new(200, response_1.clone()))
            .mock_http_once(MockOutcallBuilder::new(200, response_2.clone()))
            .wait()
            .expect_consistent()
            .unwrap();
        assert_eq!(
            response,
            Some(evm_rpc_types::FeeHistory {
                oldest_block: Nat256::from(0x11e57f5_u64),
                base_fee_per_gas: vec![0x9cf6c61b9_u64, 0x97d853982, 0x9ba55a0b0, 0x9543bf98d]
                    .into_iter()
                    .map(Nat256::from)
                    .collect(),
                gas_used_ratio: vec![],
                reward: vec![vec![Nat256::from(0x0123_u32)]],
            })
        );
    }
}

#[test]
fn eth_send_raw_transaction_should_succeed() {
    let [response_0, response_1, response_2] =
        json_rpc_sequential_id(json!({"id":0,"jsonrpc":"2.0","result":"Ok"}));
    for source in RPC_SERVICES {
        let setup = EvmRpcSetup::new().mock_api_keys();
        let response = setup
            .eth_send_raw_transaction(source.clone(), None, MOCK_TRANSACTION)
            .mock_http_once(MockOutcallBuilder::new(200, response_0.clone()))
            .mock_http_once(MockOutcallBuilder::new(200, response_1.clone()))
            .mock_http_once(MockOutcallBuilder::new(200, response_2.clone()))
            .wait()
            .expect_consistent()
            .unwrap();
        assert_eq!(
            response,
            evm_rpc_types::SendRawTransactionStatus::Ok(Some(
                Hex32::from_str(MOCK_TRANSACTION_HASH).unwrap()
            ))
        );
    }
}

#[test]
fn eth_call_should_succeed() {
    const ADDRESS: &str = "0xA0b86991c6218b36c1d19D4a2e9Eb0cE3606eB48";
    const INPUT_DATA: &str =
        "0x70a08231000000000000000000000000b25eA1D493B49a1DeD42aC5B1208cC618f9A9B80";

    let [response_0, response_1, response_2] = json_rpc_sequential_id(
        json!({"jsonrpc":"2.0","result":"0x0000000000000000000000000000000000000000000000000000013c3ee36e89","id":0}),
    );
    let expected_request = MockJsonRequestBody::builder("eth_call").with_params(
        json!( [ { "to": ADDRESS.to_lowercase(), "input": INPUT_DATA.to_lowercase(), }, "latest" ]),
    );

    for call_args in [
        evm_rpc_types::CallArgs {
            transaction: evm_rpc_types::TransactionRequest {
                to: Some(ADDRESS.parse().unwrap()),
                input: Some(INPUT_DATA.parse().unwrap()),
                ..evm_rpc_types::TransactionRequest::default()
            },
            block: Some(evm_rpc_types::BlockTag::Latest),
        },
        evm_rpc_types::CallArgs {
            transaction: evm_rpc_types::TransactionRequest {
                to: Some(ADDRESS.parse().unwrap()),
                input: Some(INPUT_DATA.parse().unwrap()),
                ..evm_rpc_types::TransactionRequest::default()
            },
            block: None, //should be same as specifying Latest
        },
    ] {
        for source in RPC_SERVICES {
            let setup = EvmRpcSetup::new().mock_api_keys();
            let response = setup
                .eth_call(source.clone(), None, call_args.clone())
                .mock_http_once(
                    MockOutcallBuilder::new(200, response_0.clone())
                        .with_request_body(expected_request.clone()),
                )
                .mock_http_once(
                    MockOutcallBuilder::new(200, response_1.clone())
                        .with_request_body(expected_request.clone()),
                )
                .mock_http_once(
                    MockOutcallBuilder::new(200, response_2.clone())
                        .with_request_body(expected_request.clone()),
                )
                .wait()
                .expect_consistent()
                .unwrap();
            assert_eq!(
                response,
                Hex::from_str("0x0000000000000000000000000000000000000000000000000000013c3ee36e89")
                    .unwrap()
            );
        }
    }
}

#[test]
fn candid_rpc_should_allow_unexpected_response_fields() {
    let setup = EvmRpcSetup::new().mock_api_keys();
    let [response_0, response_1, response_2] = json_rpc_sequential_id(
        json!({"jsonrpc":"2.0","id":0,"result":{"unexpectedKey":"unexpectedValue","blockHash":"0xb3b20624f8f0f86eb50dd04688409e5cea4bd02d700bf6e79e9384d47d6a5a35","blockNumber":"0x5bad55","contractAddress":null,"cumulativeGasUsed":"0xb90b0","effectiveGasPrice":"0x746a528800","from":"0x398137383b3d25c92898c656696e41950e47316b","gasUsed":"0x1383f","logs":[],"logsBloom":"0x00000000000000000000000000000000000000000000000000000000000000000000000000000000000000000000000000000000000000000000000000000000000000000000000000000000000000000000000000000000000000000000000000000000000000000000000000000000000000000000000000000000000000000000000000000000000000000000000000000000000000000000000000000000000000000000000000000000000000000000000000000000000000000000000000000000000000000000000000000000000000000000000000000000000000000000000000000000000000000000000000000000000000000000000000000000","status":"0x1","to":"0x06012c8cf97bead5deae237070f9587f8e7a266d","transactionHash":"0xbb3a336e3f823ec18197f1e13ee875700f08f03e2cab75f0d0b118dabb44cba0","transactionIndex":"0x11","type":"0x0"}}),
    );
    let response = setup
        .eth_get_transaction_receipt(
            RpcServices::EthMainnet(None),
            None,
            "0xdd5d4b18923d7aae953c7996d791118102e889bea37b48a651157a4890e4746f",
        )
        .mock_http_once(MockOutcallBuilder::new(200, response_0.clone()))
        .mock_http_once(MockOutcallBuilder::new(200, response_1.clone()))
        .mock_http_once(MockOutcallBuilder::new(200, response_2.clone()))
        .wait()
        .expect_consistent()
        .unwrap()
        .expect("receipt was None");
    assert_eq!(
        response.block_hash,
        "0xb3b20624f8f0f86eb50dd04688409e5cea4bd02d700bf6e79e9384d47d6a5a35"
            .parse()
            .unwrap()
    );
}

#[test]
fn candid_rpc_should_err_without_cycles() {
    let setup = EvmRpcSetup::with_args(InstallArgs {
        demo: None,
        ..Default::default()
    })
    .mock_api_keys();
    let result = setup
        .eth_get_transaction_receipt(
            RpcServices::EthMainnet(None),
            None,
            "0xdd5d4b18923d7aae953c7996d791118102e889bea37b48a651157a4890e4746f",
        )
        .wait()
        .expect_inconsistent();
    // Because the expected cycles are different for each provider, the results are inconsistent
    // but should all be `TooFewCycles` error.
    for (_, err) in result {
        assert_matches!(
            err,
            Err(RpcError::ProviderError(ProviderError::TooFewCycles {
                expected: _,
                received: 0,
            }))
        )
    }
}

#[test]
fn candid_rpc_should_err_with_insufficient_cycles() {
    let setup = EvmRpcSetup::with_args(InstallArgs {
        demo: Some(true),
        nodes_in_subnet: Some(33),
        ..Default::default()
    })
    .mock_api_keys();
    let mut result = setup
        .eth_get_transaction_receipt(
            RpcServices::EthMainnet(None),
            None,
            "0xdd5d4b18923d7aae953c7996d791118102e889bea37b48a651157a4890e4746f",
        )
        .wait()
        .expect_inconsistent();
    let regex = regex::Regex::new(
        "http_request request sent with [0-9_]+ cycles, but [0-9_]+ cycles are required.",
    )
    .unwrap();
    assert_matches!(
        result.pop().unwrap(),
        (
            RpcService::EthMainnet(EthMainnetService::PublicNode),
            Err(RpcError::HttpOutcallError(HttpOutcallError::IcError {
                code: LegacyRejectionCode::CanisterReject,
                message
            }))
        ) if regex.is_match(&message)
    );

    // Same request should succeed after upgrade to the expected node count
    setup.upgrade_canister(InstallArgs {
        nodes_in_subnet: Some(34),
        ..Default::default()
    });
    let [response_0, response_1, response_2] = json_rpc_sequential_id(
        json!({"jsonrpc":"2.0","id":0,"result":{"blockHash":"0x5115c07eb1f20a9d6410db0916ed3df626cfdab161d3904f45c8c8b65c90d0be","blockNumber":"0x11a85ab","contractAddress":null,"cumulativeGasUsed":"0xf02aed","effectiveGasPrice":"0x63c00ee76","from":"0x0aa8ebb6ad5a8e499e550ae2c461197624c6e667","gasUsed":"0x7d89","logs":[],"logsBloom":"0x00000000000000000000000000000000000000000000000000000000000000000000000000000000000000000000000000000000000000000000000000000000000000000000000000000000000000000000000000000000000000000000000000000000000000000000000000000000000000000000000000000000000000000000000000000000000000000000000000000000000000000000000000000000000000000000000000000000000000000000000000000000000000000000000000000000000000000000000000000000000000000000000000000000000000000000000000000000000000000000000000000000000000000000000000000000","status":"0x1","to":"0x356cfd6e6d0000400000003900b415f80669009e","transactionHash":"0xdd5d4b18923d7aae953c7996d791118102e889bea37b48a651157a4890e4746f","transactionIndex":"0xd9","type":"0x2"}}),
    );

    let result = setup
        .eth_get_transaction_receipt(
            RpcServices::EthMainnet(None),
            None,
            "0xdd5d4b18923d7aae953c7996d791118102e889bea37b48a651157a4890e4746f",
        )
        .mock_http_once(MockOutcallBuilder::new(200, response_0))
        .mock_http_once(MockOutcallBuilder::new(200, response_1))
        .mock_http_once(MockOutcallBuilder::new(200, response_2))
        .wait()
        .expect_consistent()
        .unwrap();
    assert_matches!(result, Some(evm_rpc_types::TransactionReceipt { .. }));
}

#[test]
fn candid_rpc_should_err_when_service_unavailable() {
    let setup = EvmRpcSetup::new().mock_api_keys();
    let result = setup
        .eth_get_transaction_receipt(
            RpcServices::EthMainnet(None),
            None,
            "0xdd5d4b18923d7aae953c7996d791118102e889bea37b48a651157a4890e4746f",
        )
        .mock_http(MockOutcallBuilder::new(503, "Service unavailable"))
        .wait()
        .expect_consistent();
    assert_eq!(
        result,
        Err(RpcError::HttpOutcallError(
            HttpOutcallError::InvalidHttpJsonRpcResponse {
                status: 503,
                body: "Service unavailable".to_string(),
                parsing_error: None
            }
        ))
    );
    let rpc_method = || RpcMethod::EthGetTransactionReceipt.into();
    assert_eq!(
        setup.get_metrics(),
        Metrics {
            requests: hashmap! {
                (rpc_method(), BLOCKPI_ETH_HOSTNAME.into()) => 1,
                (rpc_method(), ANKR_HOSTNAME.into()) => 1,
                (rpc_method(), PUBLICNODE_ETH_MAINNET_HOSTNAME.into()) => 1,
            },
            responses: hashmap! {
                (rpc_method(), BLOCKPI_ETH_HOSTNAME.into(), 503.into()) => 1,
                (rpc_method(), ANKR_HOSTNAME.into(), 503.into()) => 1,
                (rpc_method(), PUBLICNODE_ETH_MAINNET_HOSTNAME.into(), 503.into()) => 1,
            },
            ..Default::default()
        }
    );
}

#[test]
fn candid_rpc_should_recognize_json_error() {
    let setup = EvmRpcSetup::new().mock_api_keys();
    let [response_0, response_1] = json_rpc_sequential_id(
        json!({"jsonrpc":"2.0","id":0,"error":{"code":123,"message":"Error message"}}),
    );
    let result = setup
        .eth_get_transaction_receipt(
            RpcServices::EthSepolia(Some(vec![
                EthSepoliaService::Ankr,
                EthSepoliaService::BlockPi,
            ])),
            None,
            "0xdd5d4b18923d7aae953c7996d791118102e889bea37b48a651157a4890e4746f",
        )
        .mock_http_once(MockOutcallBuilder::new(200, response_0))
        .mock_http_once(MockOutcallBuilder::new(200, response_1))
        .wait()
        .expect_consistent();
    assert_eq!(
        result,
        Err(RpcError::JsonRpcError(JsonRpcError {
            code: 123,
            message: "Error message".to_string(),
        }))
    );
    let rpc_method = || RpcMethod::EthGetTransactionReceipt.into();
    assert_eq!(
        setup.get_metrics(),
        Metrics {
            requests: hashmap! {
                (rpc_method(), ANKR_HOSTNAME.into()) => 1,
                (rpc_method(), BLOCKPI_ETH_SEPOLIA_HOSTNAME.into()) => 1,
            },
            responses: hashmap! {
                (rpc_method(), ANKR_HOSTNAME.into(), 200.into()) => 1,
                (rpc_method(), BLOCKPI_ETH_SEPOLIA_HOSTNAME.into(), 200.into()) => 1,
            },
            ..Default::default()
        }
    );
}

#[test]
fn candid_rpc_should_reject_empty_service_list() {
    let setup = EvmRpcSetup::new().mock_api_keys();
    let result = setup
        .eth_get_transaction_receipt(
            RpcServices::EthMainnet(Some(vec![])),
            None,
            "0xdd5d4b18923d7aae953c7996d791118102e889bea37b48a651157a4890e4746f",
        )
        .wait()
        .expect_consistent();
    assert_eq!(
        result,
        Err(RpcError::ProviderError(ProviderError::ProviderNotFound))
    );
}

#[test]
fn candid_rpc_should_return_inconsistent_results() {
    let setup = EvmRpcSetup::new().mock_api_keys();
    let results = setup
        .eth_send_raw_transaction(
            RpcServices::EthMainnet(Some(vec![
                EthMainnetService::Ankr,
                EthMainnetService::Cloudflare,
            ])),
            None,
            MOCK_TRANSACTION,
        )
        .mock_http_once(MockOutcallBuilder::new(
            200,
            r#"{"id":0,"jsonrpc":"2.0","result":"Ok"}"#,
        ))
        .mock_http_once(MockOutcallBuilder::new(
            200,
            r#"{"id":1,"jsonrpc":"2.0","result":"NonceTooLow"}"#,
        ))
        .wait()
        .expect_inconsistent();
    assert_eq!(
        results,
        vec![
            (
                RpcService::EthMainnet(EthMainnetService::Ankr),
                Ok(evm_rpc_types::SendRawTransactionStatus::Ok(Some(
                    Hex32::from_str(MOCK_TRANSACTION_HASH).unwrap()
                )))
            ),
            (
                RpcService::EthMainnet(EthMainnetService::Cloudflare),
                Ok(evm_rpc_types::SendRawTransactionStatus::NonceTooLow)
            )
        ]
    );
    let rpc_method = || RpcMethod::EthSendRawTransaction.into();
    assert_eq!(
        setup.get_metrics(),
        Metrics {
            requests: hashmap! {
                (rpc_method(), ANKR_HOSTNAME.into()) => 1,
                (rpc_method(), CLOUDFLARE_HOSTNAME.into()) => 1,
            },
            responses: hashmap! {
                (rpc_method(), ANKR_HOSTNAME.into(), 200.into()) => 1,
                (rpc_method(), CLOUDFLARE_HOSTNAME.into(), 200.into()) => 1,
            },
            inconsistent_responses: hashmap! {
                (rpc_method(), ANKR_HOSTNAME.into()) => 1,
                (rpc_method(), CLOUDFLARE_HOSTNAME.into()) => 1,
            },
            ..Default::default()
        }
    );
}

#[test]
fn candid_rpc_should_return_3_out_of_4_transaction_count() {
    let setup = EvmRpcSetup::new().mock_api_keys();

    fn eth_get_transaction_count_with_3_out_of_4(
        setup: &EvmRpcSetup,
    ) -> CallFlow<MultiRpcResult<Nat256>> {
        setup.eth_get_transaction_count(
            RpcServices::EthMainnet(None),
            Some(RpcConfig {
                response_consensus: Some(ConsensusStrategy::Threshold {
                    total: Some(4),
                    min: 3,
                }),
                ..Default::default()
            }),
            evm_rpc_types::GetTransactionCountArgs {
                address: "0xdAC17F958D2ee523a2206206994597C13D831ec7"
                    .parse()
                    .unwrap(),
                block: evm_rpc_types::BlockTag::Latest,
            },
        )
    }

    for successful_mocks in [
        [
            MockOutcallBuilder::new(200, r#"{"jsonrpc":"2.0","id":0,"result":"0x1"}"#),
            MockOutcallBuilder::new(200, r#"{"jsonrpc":"2.0","id":1,"result":"0x1"}"#),
            MockOutcallBuilder::new(200, r#"{"jsonrpc":"2.0","id":2,"result":"0x1"}"#),
            MockOutcallBuilder::new(200, r#"{"jsonrpc":"2.0","id":3,"result":"0x1"}"#),
        ],
        [
            MockOutcallBuilder::new(200, r#"{"jsonrpc":"2.0","id":4,"result":"0x1"}"#),
            MockOutcallBuilder::new(500, r#"OFFLINE"#),
            MockOutcallBuilder::new(200, r#"{"jsonrpc":"2.0","id":6,"result":"0x1"}"#),
            MockOutcallBuilder::new(200, r#"{"jsonrpc":"2.0","id":7,"result":"0x1"}"#),
        ],
        [
            MockOutcallBuilder::new(200, r#"{"jsonrpc":"2.0","id":8,"result":"0x1"}"#),
            MockOutcallBuilder::new(200, r#"{"jsonrpc":"2.0","id":9,"result":"0x1"}"#),
            MockOutcallBuilder::new(200, r#"{"jsonrpc":"2.0","id":10,"result":"0x2"}"#),
            MockOutcallBuilder::new(200, r#"{"jsonrpc":"2.0","id":11,"result":"0x1"}"#),
        ],
    ] {
        let result = eth_get_transaction_count_with_3_out_of_4(&setup)
            .mock_http_once(successful_mocks[0].clone())
            .mock_http_once(successful_mocks[1].clone())
            .mock_http_once(successful_mocks[2].clone())
            .mock_http_once(successful_mocks[3].clone())
            .wait()
            .expect_consistent()
            .unwrap();

        assert_eq!(result, 1_u8.into());
    }

    for error_mocks in [
        [
            MockOutcallBuilder::new(200, r#"{"jsonrpc":"2.0","id":0,"result":"0x1"}"#),
            MockOutcallBuilder::new(500, r#"OFFLINE"#),
            MockOutcallBuilder::new(200, r#"{"jsonrpc":"2.0","id":0,"result":"0x2"}"#),
            MockOutcallBuilder::new(200, r#"{"jsonrpc":"2.0","id":0,"result":"0x1"}"#),
        ],
        [
            MockOutcallBuilder::new(403, r#"FORBIDDEN"#),
            MockOutcallBuilder::new(500, r#"OFFLINE"#),
            MockOutcallBuilder::new(200, r#"{"jsonrpc":"2.0","id":0,"result":"0x1"}"#),
            MockOutcallBuilder::new(200, r#"{"jsonrpc":"2.0","id":0,"result":"0x1"}"#),
        ],
        [
            MockOutcallBuilder::new(200, r#"{"jsonrpc":"2.0","id":0,"result":"0x1"}"#),
            MockOutcallBuilder::new(200, r#"{"jsonrpc":"2.0","id":0,"result":"0x3"}"#),
            MockOutcallBuilder::new(200, r#"{"jsonrpc":"2.0","id":0,"result":"0x2"}"#),
            MockOutcallBuilder::new(200, r#"{"jsonrpc":"2.0","id":0,"result":"0x1"}"#),
        ],
    ] {
        let result = eth_get_transaction_count_with_3_out_of_4(&setup)
            .mock_http_once(error_mocks[0].clone())
            .mock_http_once(error_mocks[1].clone())
            .mock_http_once(error_mocks[2].clone())
            .mock_http_once(error_mocks[3].clone())
            .wait()
            .expect_inconsistent();

        assert_eq!(result.len(), 4);
    }
}

#[test]
fn candid_rpc_should_return_inconsistent_results_with_error() {
    let setup = EvmRpcSetup::new().mock_api_keys();
    let result = setup
        .eth_get_transaction_count(
            RpcServices::EthMainnet(Some(vec![
                EthMainnetService::Alchemy,
                EthMainnetService::Ankr,
            ])),
            None,
            evm_rpc_types::GetTransactionCountArgs {
                address: "0xdAC17F958D2ee523a2206206994597C13D831ec7"
                    .parse()
                    .unwrap(),
                block: evm_rpc_types::BlockTag::Latest,
            },
        )
        .mock_http_once(MockOutcallBuilder::new(
            200,
            r#"{"jsonrpc":"2.0","id":0,"result":"0x1"}"#,
        ))
        .mock_http_once(MockOutcallBuilder::new(
            200,
            r#"{"jsonrpc":"2.0","id":1,"error":{"code":123,"message":"Unexpected"}}"#,
        ))
        .wait()
        .expect_inconsistent();
    assert_eq!(
        result,
        vec![
            (
                RpcService::EthMainnet(EthMainnetService::Alchemy),
                Ok(1_u8.into())
            ),
            (
                RpcService::EthMainnet(EthMainnetService::Ankr),
                Err(RpcError::JsonRpcError(JsonRpcError {
                    code: 123,
                    message: "Unexpected".to_string(),
                }))
            ),
        ]
    );
    let rpc_method = || RpcMethod::EthGetTransactionCount.into();
    assert_eq!(
        setup.get_metrics(),
        Metrics {
            requests: hashmap! {
                (rpc_method(), ALCHEMY_ETH_MAINNET_HOSTNAME.into()) => 1,
                (rpc_method(), ANKR_HOSTNAME.into()) => 1,
            },
            responses: hashmap! {
                (rpc_method(), ALCHEMY_ETH_MAINNET_HOSTNAME.into(), 200.into()) => 1,
                (rpc_method(), ANKR_HOSTNAME.into(), 200.into()) => 1,
            },
            inconsistent_responses: hashmap! {
                (rpc_method(), ALCHEMY_ETH_MAINNET_HOSTNAME.into()) => 1,
                (rpc_method(), ANKR_HOSTNAME.into()) => 1,
            },
            ..Default::default()
        }
    );
}

#[test]
fn candid_rpc_should_return_inconsistent_results_with_consensus_error() {
    const CONSENSUS_ERROR: &str =
        "No consensus could be reached. Replicas had different responses.";

    let setup = EvmRpcSetup::new().mock_api_keys();
    let result = setup
        .eth_get_transaction_count(
            RpcServices::EthMainnet(None),
            Some(RpcConfig {
                response_consensus: Some(ConsensusStrategy::Threshold {
                    total: Some(3),
                    min: 2,
                }),
                ..Default::default()
            }),
            evm_rpc_types::GetTransactionCountArgs {
                address: "0xdAC17F958D2ee523a2206206994597C13D831ec7"
                    .parse()
                    .unwrap(),
                block: evm_rpc_types::BlockTag::Latest,
            },
        )
        .mock_http_once(MockOutcallBuilder::new_error(
            RejectionCode::SysTransient,
            CONSENSUS_ERROR,
        ))
        .mock_http_once(MockOutcallBuilder::new(
            200,
            r#"{"jsonrpc":"2.0","id":1,"result":"0x1"}"#,
        ))
        .mock_http_once(MockOutcallBuilder::new_error(
            RejectionCode::SysTransient,
            CONSENSUS_ERROR,
        ))
        .wait()
        .expect_inconsistent();

    assert_eq!(
        result,
        vec![
            (
                RpcService::EthMainnet(EthMainnetService::BlockPi),
                Ok(1_u8.into())
            ),
            (
                RpcService::EthMainnet(EthMainnetService::Ankr),
                Err(RpcError::HttpOutcallError(HttpOutcallError::IcError {
                    code: LegacyRejectionCode::SysTransient,
                    message: CONSENSUS_ERROR.to_string()
                }))
            ),
            (
                RpcService::EthMainnet(EthMainnetService::PublicNode),
                Err(RpcError::HttpOutcallError(HttpOutcallError::IcError {
                    code: LegacyRejectionCode::SysTransient,
                    message: CONSENSUS_ERROR.to_string()
                }))
            ),
        ]
    );

    let rpc_method = || RpcMethod::EthGetTransactionCount.into();
    let err_http_outcall = setup.get_metrics().err_http_outcall;
    assert_eq!(
        err_http_outcall,
        hashmap! {
            (rpc_method(), ANKR_HOSTNAME.into(), LegacyRejectionCode::SysTransient) => 1,
            (rpc_method(), PUBLICNODE_ETH_MAINNET_HOSTNAME.into(), LegacyRejectionCode::SysTransient) => 1,
        },
    );
}

#[test]
fn should_have_metrics_for_generic_request() {
    use evm_rpc::types::MetricRpcMethod;

    let setup = EvmRpcSetup::new().mock_api_keys();
    let response = setup
        .request(
            RpcService::Custom(RpcApi {
                url: MOCK_REQUEST_URL.to_string(),
                headers: None,
            }),
            MOCK_REQUEST_PAYLOAD,
            MOCK_REQUEST_RESPONSE_BYTES,
        )
        .mock_http(MockOutcallBuilder::new(200, MOCK_REQUEST_RESPONSE))
        .wait();
    assert_eq!(response, Ok(MOCK_REQUEST_RESPONSE.to_string()));

    let rpc_method = || MetricRpcMethod("request".to_string());
    assert_eq!(
        setup.get_metrics(),
        Metrics {
            requests: hashmap! {
                (rpc_method(), CLOUDFLARE_HOSTNAME.into()) => 1,
            },
            responses: hashmap! {
                (rpc_method(), CLOUDFLARE_HOSTNAME.into(), 200.into()) => 1,
            },
            ..Default::default()
        }
    );
}

#[test]
fn candid_rpc_should_return_inconsistent_results_with_unexpected_http_status() {
    let setup = EvmRpcSetup::new().mock_api_keys();
    let result = setup
        .eth_get_transaction_count(
            RpcServices::EthMainnet(Some(vec![
                EthMainnetService::Alchemy,
                EthMainnetService::Ankr,
            ])),
            None,
            evm_rpc_types::GetTransactionCountArgs {
                address: "0xdAC17F958D2ee523a2206206994597C13D831ec7"
                    .parse()
                    .unwrap(),
                block: evm_rpc_types::BlockTag::Latest,
            },
        )
        .mock_http_once(MockOutcallBuilder::new(
            200,
            r#"{"jsonrpc":"2.0","id":0,"result":"0x1"}"#,
        ))
        .mock_http_once(MockOutcallBuilder::new(
            400,
            r#"{"jsonrpc":"2.0","id":0,"error":{"code":123,"message":"Error message"}}"#,
        ))
        .wait()
        .expect_inconsistent();
    assert_eq!(
        result,
        vec![
            (
                RpcService::EthMainnet(EthMainnetService::Alchemy),
                Ok(1_u8.into())
            ),
            (
                RpcService::EthMainnet(EthMainnetService::Ankr),
                Err(RpcError::HttpOutcallError(HttpOutcallError::InvalidHttpJsonRpcResponse {
                    status: 400,
                    body: "{\"jsonrpc\":\"2.0\",\"id\":0,\"error\":{\"code\":123,\"message\":\"Error message\"}}".to_string(),
                    parsing_error: None,
                })),
            ),
        ]
    );
    let rpc_method = || RpcMethod::EthGetTransactionCount.into();
    assert_eq!(
        setup.get_metrics(),
        Metrics {
            requests: hashmap! {
                (rpc_method(), ALCHEMY_ETH_MAINNET_HOSTNAME.into()) => 1,
                (rpc_method(), ANKR_HOSTNAME.into()) => 1,
            },
            responses: hashmap! {
                (rpc_method(), ALCHEMY_ETH_MAINNET_HOSTNAME.into(), 200.into()) => 1,
                (rpc_method(), ANKR_HOSTNAME.into(), 400.into()) => 1,
            },
            inconsistent_responses: hashmap! {
                (rpc_method(), ALCHEMY_ETH_MAINNET_HOSTNAME.into()) => 1,
                (rpc_method(), ANKR_HOSTNAME.into()) => 1,
            },
            ..Default::default()
        }
    );
}

#[test]
fn candid_rpc_should_handle_already_known() {
    let setup = EvmRpcSetup::new().mock_api_keys();
    let result = setup
        .eth_send_raw_transaction(
            RpcServices::EthMainnet(Some(vec![
                EthMainnetService::Ankr,
                EthMainnetService::Cloudflare,
            ])),
            None,
            MOCK_TRANSACTION,
        )
        .mock_http_once(MockOutcallBuilder::new(
            200,
            r#"{"id":0,"jsonrpc":"2.0","result":"Ok"}"#,
        ))
        .mock_http_once(MockOutcallBuilder::new(
            200,
            r#"{"id":1,"jsonrpc":"2.0","error":{"code":-32000,"message":"already known"}}"#,
        ))
        .wait()
        .expect_consistent();
    assert_eq!(
        result,
        Ok(evm_rpc_types::SendRawTransactionStatus::Ok(Some(
            Hex32::from_str(MOCK_TRANSACTION_HASH).unwrap()
        )))
    );
    let rpc_method = || RpcMethod::EthSendRawTransaction.into();
    assert_eq!(
        setup.get_metrics(),
        Metrics {
            requests: hashmap! {
                (rpc_method(), ANKR_HOSTNAME.into()) => 1,
                (rpc_method(), CLOUDFLARE_HOSTNAME.into()) => 1,
            },
            responses: hashmap! {
                (rpc_method(), ANKR_HOSTNAME.into(), 200.into()) => 1,
                (rpc_method(), CLOUDFLARE_HOSTNAME.into(), 200.into()) => 1,
            },
            ..Default::default()
        }
    );
}

#[test]
fn candid_rpc_should_recognize_rate_limit() {
    let setup = EvmRpcSetup::new().mock_api_keys();
    let result = setup
        .eth_send_raw_transaction(
            RpcServices::EthMainnet(Some(vec![
                EthMainnetService::Ankr,
                EthMainnetService::Cloudflare,
            ])),
            None,
            MOCK_TRANSACTION,
        )
        .mock_http(MockOutcallBuilder::new(429, "(Rate limit error message)"))
        .wait()
        .expect_consistent();
    assert_eq!(
        result,
        Err(RpcError::HttpOutcallError(
            HttpOutcallError::InvalidHttpJsonRpcResponse {
                status: 429,
                body: "(Rate limit error message)".to_string(),
                parsing_error: None
            }
        ))
    );
    let rpc_method = || RpcMethod::EthSendRawTransaction.into();
    assert_eq!(
        setup.get_metrics(),
        Metrics {
            requests: hashmap! {
                (rpc_method(), ANKR_HOSTNAME.into()) => 1,
                (rpc_method(), CLOUDFLARE_HOSTNAME.into()) => 1,
            },
            responses: hashmap! {
                (rpc_method(), ANKR_HOSTNAME.into(), 429.into()) => 1,
                (rpc_method(), CLOUDFLARE_HOSTNAME.into(), 429.into()) => 1,
            },
            ..Default::default()
        }
    );
}

#[tokio::test]
async fn should_use_custom_response_size_estimate() {
    let setup = EvmRpcNonblockingSetup::new().await.mock_api_keys().await;
    let max_response_bytes = 1234;
    let expected_response = r#"{"id":0,"jsonrpc":"2.0","result":[{"address":"0xdac17f958d2ee523a2206206994597c13d831ec7","topics":["0xddf252ad1be2c89b69c2b068fc378daa952ba7f163c4a11628f55a4df523b3ef","0x000000000000000000000000a9d1e08c7793af67e9d92fe308d5697fb81d3e43","0x00000000000000000000000078cccfb3d517cd4ed6d045e263e134712288ace2"],"data":"0x000000000000000000000000000000000000000000000000000000003b9c6433","blockNumber":"0x11dc77e","transactionHash":"0xf3ed91a03ddf964281ac7a24351573efd535b80fc460a5c2ad2b9d23153ec678","transactionIndex":"0x65","blockHash":"0xd5c72ad752b2f0144a878594faf8bd9f570f2f72af8e7f0940d3545a6388f629","logIndex":"0xe8","removed":false}]}"#;
<<<<<<< HEAD
    let client = setup
        .client()
        .mock_once(evm_rpc_client::MockOutcallBuilder::new_success([
            expected_response,
        ]))
=======

    let mocks = MockHttpOutcallsBuilder::new()
        .given(
            JsonRpcRequestMatcher::with_method("eth_getLogs")
                .with_id(0_u64)
                .with_params(json!([{
                    "address" : ["0xdac17f958d2ee523a2206206994597c13d831ec7"],
                    "fromBlock": "latest",
                    "toBlock": "latest",
                }]))
                .with_max_response_bytes(max_response_bytes),
        )
        .respond_with(JsonRpcResponse::from(expected_response));

    let client = setup
        .client(mocks)
>>>>>>> d41b123e
        .with_rpc_sources(RpcServices::EthMainnet(Some(vec![
            EthMainnetService::Cloudflare,
        ])))
        .with_response_size_estimate(max_response_bytes)
        .build();
    let response = client
        .get_logs(vec![address!("0xdAC17F958D2ee523a2206206994597C13D831ec7")])
        .send()
        .await
        .expect_consistent();
    assert_matches!(response, Ok(_));
}

#[test]
fn should_use_fallback_public_url() {
    let authorized_caller = ADDITIONAL_TEST_ID;
    let setup = EvmRpcSetup::with_args(InstallArgs {
        demo: Some(true),
        manage_api_keys: Some(vec![authorized_caller]),
        ..Default::default()
    });
    let response = setup
        .eth_get_transaction_count(
            RpcServices::EthMainnet(Some(vec![EthMainnetService::Ankr])),
            None,
            evm_rpc_types::GetTransactionCountArgs {
                address: Hex20::from_str("0xdAC17F958D2ee523a2206206994597C13D831ec7").unwrap(),
                block: evm_rpc_types::BlockTag::Latest,
            },
        )
        .mock_http(
            MockOutcallBuilder::new(200, r#"{"jsonrpc":"2.0","id":0,"result":"0x1"}"#)
                .with_url("https://rpc.ankr.com/eth"),
        )
        .wait()
        .expect_consistent()
        .unwrap();
    assert_eq!(response, 1u32.into());
}

#[test]
fn should_insert_api_keys() {
    let authorized_caller = ADDITIONAL_TEST_ID;
    let setup = EvmRpcSetup::with_args(InstallArgs {
        demo: Some(true),
        manage_api_keys: Some(vec![authorized_caller]),
        ..Default::default()
    });
    let provider_id = 1;
    setup
        .clone()
        .as_caller(authorized_caller)
        .update_api_keys(&[(provider_id, Some("test-api-key".to_string()))]);
    let response = setup
        .eth_get_transaction_count(
            RpcServices::EthMainnet(Some(vec![EthMainnetService::Ankr])),
            None,
            evm_rpc_types::GetTransactionCountArgs {
                address: "0xdAC17F958D2ee523a2206206994597C13D831ec7"
                    .parse()
                    .unwrap(),
                block: evm_rpc_types::BlockTag::Latest,
            },
        )
        .mock_http(
            MockOutcallBuilder::new(200, r#"{"jsonrpc":"2.0","id":0,"result":"0x1"}"#)
                .with_url("https://rpc.ankr.com/eth/test-api-key"),
        )
        .wait()
        .expect_consistent()
        .unwrap();
    assert_eq!(response, 1_u8.into());
}

#[test]
fn should_update_api_key() {
    let authorized_caller = ADDITIONAL_TEST_ID;
    let setup = EvmRpcSetup::with_args(InstallArgs {
        demo: Some(true),
        manage_api_keys: Some(vec![authorized_caller]),
        ..Default::default()
    })
    .as_caller(authorized_caller);
    let provider_id = 1; // Ankr / mainnet
    let api_key = "test-api-key";

    let [response_0, response_1] =
        json_rpc_sequential_id(json!({"jsonrpc":"2.0","id":0,"result":"0x1"}));

    setup.update_api_keys(&[(provider_id, Some(api_key.to_string()))]);
    let response = setup
        .eth_get_transaction_count(
            RpcServices::EthMainnet(Some(vec![EthMainnetService::Ankr])),
            None,
            evm_rpc_types::GetTransactionCountArgs {
                address: Hex20::from_str("0xdAC17F958D2ee523a2206206994597C13D831ec7").unwrap(),
                block: evm_rpc_types::BlockTag::Latest,
            },
        )
        .mock_http_once(
            MockOutcallBuilder::new(200, response_0)
                .with_url(format!("https://rpc.ankr.com/eth/{api_key}")),
        )
        .wait()
        .expect_consistent()
        .unwrap();
    assert_eq!(response, 1u32.into());

    setup.update_api_keys(&[(provider_id, None)]);
    let response_public = setup
        .eth_get_transaction_count(
            RpcServices::EthMainnet(Some(vec![EthMainnetService::Ankr])),
            None,
            evm_rpc_types::GetTransactionCountArgs {
                address: Hex20::from_str("0xdAC17F958D2ee523a2206206994597C13D831ec7").unwrap(),
                block: evm_rpc_types::BlockTag::Latest,
            },
        )
        .mock_http_once(
            MockOutcallBuilder::new(200, response_1).with_url("https://rpc.ankr.com/eth"),
        )
        .wait()
        .expect_consistent()
        .unwrap();
    assert_eq!(response_public, 1u32.into());
}

#[test]
fn should_update_bearer_token() {
    let authorized_caller = ADDITIONAL_TEST_ID;
    let setup = EvmRpcSetup::with_args(InstallArgs {
        demo: Some(true),
        manage_api_keys: Some(vec![authorized_caller]),
        ..Default::default()
    });
    let provider_id = 8; // Alchemy / mainnet
    let api_key = "test-api-key";
    setup
        .clone()
        .as_caller(authorized_caller)
        .update_api_keys(&[(provider_id, Some(api_key.to_string()))]);
    let response = setup
        .eth_get_transaction_count(
            RpcServices::EthMainnet(Some(vec![EthMainnetService::Alchemy])),
            None,
            evm_rpc_types::GetTransactionCountArgs {
                address: Hex20::from_str("0xdAC17F958D2ee523a2206206994597C13D831ec7").unwrap(),
                block: evm_rpc_types::BlockTag::Latest,
            },
        )
        .mock_http(
            MockOutcallBuilder::new(200, r#"{"jsonrpc":"2.0","id":0,"result":"0x1"}"#)
                .with_url("https://eth-mainnet.g.alchemy.com/v2")
                .with_request_headers(vec![
                    ("Content-Type", "application/json"),
                    ("Authorization", &format!("Bearer {api_key}")),
                ]),
        )
        .wait()
        .expect_consistent()
        .unwrap();
    assert_eq!(response, 1u32.into());
}

#[test]
#[should_panic(expected = "You are not authorized")]
fn should_prevent_unauthorized_update_api_keys() {
    let setup = EvmRpcSetup::new();
    setup.update_api_keys(&[(0, Some("unauthorized-api-key".to_string()))]);
}

#[test]
#[should_panic(expected = "Trying to set API key for unauthenticated provider")]
fn should_prevent_unauthenticated_update_api_keys() {
    let setup = EvmRpcSetup::new();
    setup.as_controller().update_api_keys(&[(
        2, /* PublicNode / mainnet */
        Some("invalid-api-key".to_string()),
    )]);
}

#[test]
#[should_panic(expected = "Provider not found")]
fn should_prevent_unknown_provider_update_api_keys() {
    let setup = EvmRpcSetup::new();
    setup
        .as_controller()
        .update_api_keys(&[(5555, Some("unknown-provider-api-key".to_string()))]);
}

#[test]
fn should_get_nodes_in_subnet() {
    let setup = EvmRpcSetup::new();
    let nodes_in_subnet = setup.get_nodes_in_subnet();
    assert_eq!(nodes_in_subnet, 34);
}

#[test]
fn should_get_providers_and_get_service_provider_map_be_consistent() {
    let setup = EvmRpcSetup::new();
    let providers = setup.get_providers();
    let service_provider_map = setup.get_service_provider_map();
    assert_eq!(providers.len(), service_provider_map.len());

    for (service, provider_id) in service_provider_map {
        let found_provider = providers
            .iter()
            .find(|p| p.provider_id == provider_id)
            .unwrap();
        assert_eq!(found_provider.alias, Some(service));
    }
}

#[test]
fn upgrade_should_keep_api_keys() {
    let setup = EvmRpcSetup::new();
    let provider_id = 1; // Ankr / mainnet
    let api_key = "test-api-key";
    setup
        .clone()
        .as_controller()
        .update_api_keys(&[(provider_id, Some(api_key.to_string()))]);
    let response = setup
        .eth_get_transaction_count(
            RpcServices::EthMainnet(Some(vec![EthMainnetService::Ankr])),
            None,
            evm_rpc_types::GetTransactionCountArgs {
                address: Hex20::from_str("0xdAC17F958D2ee523a2206206994597C13D831ec7").unwrap(),
                block: evm_rpc_types::BlockTag::Latest,
            },
        )
        .mock_http(
            MockOutcallBuilder::new(200, r#"{"jsonrpc":"2.0","id":0,"result":"0x1"}"#)
                .with_url(format!("https://rpc.ankr.com/eth/{api_key}")),
        )
        .wait()
        .expect_consistent()
        .unwrap();
    assert_eq!(response, 1u32.into());

    setup.upgrade_canister(InstallArgs::default());

    let response_post_upgrade = setup
        .eth_get_transaction_count(
            RpcServices::EthMainnet(Some(vec![EthMainnetService::Ankr])),
            None,
            evm_rpc_types::GetTransactionCountArgs {
                address: Hex20::from_str("0xdAC17F958D2ee523a2206206994597C13D831ec7").unwrap(),
                block: evm_rpc_types::BlockTag::Latest,
            },
        )
        .mock_http(
            MockOutcallBuilder::new(200, r#"{"jsonrpc":"2.0","id":0,"result":"0x1"}"#)
                .with_url(format!("https://rpc.ankr.com/eth/{api_key}")),
        )
        .wait()
        .expect_consistent()
        .unwrap();
    assert_eq!(response_post_upgrade, 1u32.into());
}

#[test]
fn upgrade_should_keep_demo() {
    let setup = EvmRpcSetup::with_args(InstallArgs {
        demo: Some(true),
        ..Default::default()
    });
    assert_eq!(
        setup
            .request_cost(
                RpcService::EthMainnet(EthMainnetService::PublicNode),
                r#"{"jsonrpc":"2.0","id":0,"method":"test"}"#,
                1000
            )
            .unwrap(),
        0_u32
    );
    setup.upgrade_canister(InstallArgs::default());
    assert_eq!(
        setup
            .request_cost(
                RpcService::EthMainnet(EthMainnetService::PublicNode),
                r#"{"jsonrpc":"2.0","id":0,"method":"test"}"#,
                1000
            )
            .unwrap(),
        0_u32
    );
}

#[test]
fn upgrade_should_change_demo() {
    let setup = EvmRpcSetup::with_args(InstallArgs {
        demo: Some(true),
        ..Default::default()
    });
    assert_eq!(
        setup
            .request_cost(
                RpcService::EthMainnet(EthMainnetService::PublicNode),
                r#"{"jsonrpc":"2.0","id":0,"method":"test"}"#,
                1000
            )
            .unwrap(),
        0_u32
    );
    setup.upgrade_canister(InstallArgs {
        demo: Some(false),
        ..Default::default()
    });
    assert_ne!(
        setup
            .request_cost(
                RpcService::EthMainnet(EthMainnetService::PublicNode),
                r#"{"jsonrpc":"2.0","id":0,"method":"test"}"#,
                1000
            )
            .unwrap(),
        0_u32
    );
}

#[test]
fn upgrade_should_keep_manage_api_key_principals() {
    let authorized_caller = ADDITIONAL_TEST_ID;
    let setup = EvmRpcSetup::with_args(InstallArgs {
        manage_api_keys: Some(vec![authorized_caller]),
        ..Default::default()
    });
    setup.upgrade_canister(InstallArgs {
        manage_api_keys: None,
        ..Default::default()
    });
    setup
        .as_caller(authorized_caller)
        .update_api_keys(&[(0, Some("authorized-api-key".to_string()))]);
}

#[test]
#[should_panic(expected = "You are not authorized")]
fn upgrade_should_change_manage_api_key_principals() {
    let deauthorized_caller = ADDITIONAL_TEST_ID;
    let setup = EvmRpcSetup::with_args(InstallArgs {
        manage_api_keys: Some(vec![deauthorized_caller]),
        ..Default::default()
    });
    setup.upgrade_canister(InstallArgs {
        manage_api_keys: Some(vec![]),
        ..Default::default()
    });
    setup
        .as_caller(deauthorized_caller)
        .update_api_keys(&[(0, Some("unauthorized-api-key".to_string()))]);
}

#[test]
fn should_reject_http_request_in_replicated_mode() {
    let request = HttpRequest {
        method: "".to_string(),
        url: "/nonexistent".to_string(),
        headers: vec![],
        body: serde_bytes::ByteBuf::new(),
    };
    assert_matches!(
        EvmRpcSetup::new()
        .env
        .update_call(
            EvmRpcSetup::new().canister_id,
            Principal::anonymous(),
            "http_request",
            Encode!(&request).unwrap(),
        ),
        Err(e) if e.error_code == ErrorCode::CanisterCalledTrap && e.reject_message.contains("Update call rejected")
    );
}

#[test]
fn should_retrieve_logs() {
    let setup = EvmRpcSetup::with_args(InstallArgs {
        demo: None,
        manage_api_keys: None,
        ..Default::default()
    });
    assert_eq!(setup.http_get_logs("DEBUG"), vec![]);
    assert_eq!(setup.http_get_logs("INFO"), vec![]);

    let setup = setup.mock_api_keys();

    assert_eq!(setup.http_get_logs("DEBUG"), vec![]);
    assert!(setup.http_get_logs("INFO")[0]
        .message
        .contains("Updating API keys"));
}

#[tokio::test]
async fn should_retry_when_response_too_large() {
    let setup = EvmRpcNonblockingSetup::new().await.mock_api_keys().await;

    let rpc_services = RpcServices::EthMainnet(Some(vec![EthMainnetService::Cloudflare]));

    // around 600 bytes per log
    // we need at least 3334 logs to reach the 2MB limit
<<<<<<< HEAD
    let response_bodies = json_rpc_sequential_id::<12>(multi_logs_for_single_transaction(3_500));
=======
    let response_body = multi_logs_for_single_transaction(3_500);
>>>>>>> d41b123e
    let max_response_bytes = iter::once(1_u64)
        .chain((1..=10).map(|i| 1024_u64 << i))
        .chain(iter::once(2_000_000_u64));

<<<<<<< HEAD
    let mocks = iter::zip(response_bodies, max_response_bytes).map(
        |(response_body, max_response_bytes)| {
            evm_rpc_client::MockOutcallBuilder::new_success([response_body])
                .with_max_response_bytes(max_response_bytes)
        },
    );

    let response = setup
        .client()
        .with_rpc_sources(rpc_services.clone())
        .with_response_size_estimate(1)
        .mock_sequence(mocks)
=======
    let mut mocks = MockHttpOutcallsBuilder::new();
    for (id, max_response_bytes) in max_response_bytes.enumerate() {
        mocks = mocks
            .given(
                JsonRpcRequestMatcher::with_method("eth_getLogs")
                    .with_id(id as u64)
                    .with_params(json!([{
                        "address" : ["0xdac17f958d2ee523a2206206994597c13d831ec7"],
                        "fromBlock": "latest",
                        "toBlock": "latest",
                    }]))
                    .with_max_response_bytes(max_response_bytes),
            )
            .respond_with(JsonRpcResponse::from(&response_body).with_id(id as u64));
    }

    let response = setup
        .client(mocks)
        .with_rpc_sources(rpc_services.clone())
        .with_response_size_estimate(1)
>>>>>>> d41b123e
        .build()
        .get_logs(vec![address!("0xdAC17F958D2ee523a2206206994597C13D831ec7")])
        .send()
        .await
        .expect_consistent();

    assert_matches!(
        response,
        Err(RpcError::HttpOutcallError(HttpOutcallError::IcError { code, message }))
        if code == LegacyRejectionCode::SysFatal && message.contains("body exceeds size limit")
    );

<<<<<<< HEAD
    let mut response_bodies =
        json_rpc_sequential_id::<11>(multi_logs_for_single_transaction(1_000));
    add_offset_json_rpc_id(response_bodies.as_mut_slice(), 12);
    let max_response_bytes = iter::once(1_u64).chain((1..=10).map(|i| 1024_u64 << i));
    let mocks = iter::zip(max_response_bytes, response_bodies).map(
        |(max_response_bytes, response_body)| {
            evm_rpc_client::MockOutcallBuilder::new_success([response_body])
                .with_max_response_bytes(max_response_bytes)
        },
    );

    let response = setup
        .client()
        .with_rpc_sources(rpc_services.clone())
        .with_response_size_estimate(1)
        .mock_sequence(mocks)
=======
    let response_body = multi_logs_for_single_transaction(1_000);
    let max_response_bytes = iter::once(1_u64).chain((1..=10).map(|i| 1024_u64 << i));

    let mut mocks = MockHttpOutcallsBuilder::new();
    for (id, max_response_bytes) in max_response_bytes.enumerate() {
        mocks = mocks
            .given(
                JsonRpcRequestMatcher::with_method("eth_getLogs")
                    .with_id(id as u64 + 12)
                    .with_params(json!([{
                        "address" : ["0xdac17f958d2ee523a2206206994597c13d831ec7"],
                        "fromBlock": "latest",
                        "toBlock": "latest",
                    }]))
                    .with_max_response_bytes(max_response_bytes),
            )
            .respond_with(JsonRpcResponse::from(&response_body).with_id(id as u64 + 12));
    }

    let response = setup
        .client(mocks)
        .with_rpc_sources(rpc_services.clone())
        .with_response_size_estimate(1)
>>>>>>> d41b123e
        .build()
        .get_logs(vec![address!("0xdAC17F958D2ee523a2206206994597C13D831ec7")])
        .send()
        .await
        .expect_consistent();

    assert_matches!(
        response,
        Ok(logs) if logs.len() == 1_000
    );
}

#[test]
fn should_have_different_request_ids_when_retrying_because_response_too_big() {
    let setup = EvmRpcSetup::new().mock_api_keys();

    let response = setup
        .eth_get_transaction_count(
            RpcServices::EthMainnet(Some(vec![EthMainnetService::Cloudflare])),
            Some(evm_rpc_types::RpcConfig {
                response_size_estimate: Some(1),
                response_consensus: None,
            }),
            evm_rpc_types::GetTransactionCountArgs {
                address: "0xdAC17F958D2ee523a2206206994597C13D831ec7"
                    .parse()
                    .unwrap(),
                block: evm_rpc_types::BlockTag::Latest,
            },
        )
        .mock_http_once(
            MockOutcallBuilder::new(200, r#"{"jsonrpc":"2.0","id":0,"result":"0x1"}"#)
                .with_raw_request_body(r#"{"jsonrpc":"2.0","method":"eth_getTransactionCount","params":["0xdac17f958d2ee523a2206206994597c13d831ec7","latest"],"id":0}"#)
                .with_max_response_bytes(1),
        )
        .mock_http_once(
            MockOutcallBuilder::new(200, r#"{"jsonrpc":"2.0","id":1,"result":"0x1"}"#)
                .with_raw_request_body(r#"{"jsonrpc":"2.0","method":"eth_getTransactionCount","params":["0xdac17f958d2ee523a2206206994597c13d831ec7","latest"],"id":1}"#)
                .with_max_response_bytes(2048),
        )
        .wait()
        .expect_consistent()
        .unwrap();

    assert_eq!(response, 1_u8.into());

    let rpc_method = || RpcMethod::EthGetTransactionCount.into();
    assert_eq!(
        setup.get_metrics(),
        Metrics {
            requests: hashmap! {
                (rpc_method(), CLOUDFLARE_HOSTNAME.into()) => 2,
            },
            responses: hashmap! {
                (rpc_method(), CLOUDFLARE_HOSTNAME.into(), 200.into()) => 1,
            },
            err_http_outcall: hashmap! {
                (rpc_method(), CLOUDFLARE_HOSTNAME.into(), LegacyRejectionCode::SysFatal) => 1,
            },
            ..Default::default()
        }
    );
}

#[test]
fn should_fail_when_response_id_inconsistent_with_request_id() {
    let setup = EvmRpcSetup::new().mock_api_keys();

    let request_id = 0;
    let response_id = 1;
    assert_ne!(request_id, response_id);
    let request = json!({"jsonrpc":"2.0", "id": request_id, "method":"eth_getTransactionCount","params":["0xdac17f958d2ee523a2206206994597c13d831ec7","latest"]});
    let response = json!({"jsonrpc":"2.0", "id": response_id, "result":"0x1"});

    let error = setup
        .eth_get_transaction_count(
            RpcServices::EthMainnet(Some(vec![EthMainnetService::Cloudflare])),
            None,
            evm_rpc_types::GetTransactionCountArgs {
                address: "0xdAC17F958D2ee523a2206206994597C13D831ec7"
                    .parse()
                    .unwrap(),
                block: evm_rpc_types::BlockTag::Latest,
            },
        )
        .mock_http_once(MockOutcallBuilder::new(200, response).with_json_request_body(request))
        .wait()
        .expect_consistent()
        .expect_err("should fail when ID mismatch");

    assert!(
        error
            .to_string()
            .to_ascii_lowercase()
            .contains("unexpected identifier"),
        "unexpected error: {error}"
    );
}

#[test]
fn should_log_request() {
    let [response_0] = json_rpc_sequential_id(
        json!({"id":0,"jsonrpc":"2.0","result":{"oldestBlock":"0x11e57f5","baseFeePerGas":["0x9cf6c61b9","0x97d853982","0x9ba55a0b0","0x9543bf98d"],"reward":[["0x0123"]]}}),
    );

    let setup = EvmRpcSetup::new().mock_api_keys();
    let response = setup
        .eth_fee_history(
            RpcServices::EthMainnet(Some(vec![EthMainnetService::Alchemy])),
            None,
            evm_rpc_types::FeeHistoryArgs {
                block_count: 3_u8.into(),
                newest_block: evm_rpc_types::BlockTag::Latest,
                reward_percentiles: None,
            },
        )
        .mock_http_once(MockOutcallBuilder::new(200, response_0))
        .wait()
        .expect_consistent()
        .unwrap();
    assert_eq!(
        response,
        Some(evm_rpc_types::FeeHistory {
            oldest_block: Nat256::from(0x11e57f5_u64),
            base_fee_per_gas: vec![0x9cf6c61b9_u64, 0x97d853982, 0x9ba55a0b0, 0x9543bf98d]
                .into_iter()
                .map(Nat256::from)
                .collect(),
            gas_used_ratio: vec![],
            reward: vec![vec![Nat256::from(0x0123_u32)]],
        })
    );

    let logs = setup.http_get_logs("TRACE_HTTP");
    assert_eq!(logs.len(), 2, "Unexpected amount of logs {logs:?}");
    assert!(logs[0].message.contains("JSON-RPC request with id `0` to eth-mainnet.g.alchemy.com: JsonRpcRequest { jsonrpc: V2, method: \"eth_feeHistory\""));
    assert!(logs[1].message.contains("response for request with id `0`. Response with status 200 OK: JsonRpcResponse { jsonrpc: V2, id: Number(0), result: Ok(FeeHistory"));
}

#[test]
fn should_change_default_provider_when_one_keep_failing() {
    let [response_0, _response_1, response_2] =
        json_rpc_sequential_id(json!({"jsonrpc":"2.0","id":0,"result":"0x1"}));
    let setup = EvmRpcSetup::new().mock_api_keys();
    let response = setup
        .eth_get_transaction_count(
            RpcServices::EthMainnet(None),
            Some(RpcConfig {
                response_consensus: Some(ConsensusStrategy::Threshold {
                    total: Some(3),
                    min: 2,
                }),
                ..Default::default()
            }),
            evm_rpc_types::GetTransactionCountArgs {
                address: "0xdAC17F958D2ee523a2206206994597C13D831ec7"
                    .parse()
                    .unwrap(),
                block: evm_rpc_types::BlockTag::Latest,
            },
        )
        .mock_http_once(MockOutcallBuilder::new(200, response_0.clone()).with_host("rpc.ankr.com"))
        .mock_http_once(MockOutcallBuilder::new(500, "error").with_host("ethereum.blockpi.network"))
        .mock_http_once(
            MockOutcallBuilder::new(200, response_2.clone())
                .with_host("ethereum-rpc.publicnode.com"),
        )
        .wait()
        .expect_consistent()
        .unwrap();
    assert_eq!(response, 1_u8.into());

    let [response_3, response_4] =
        json_rpc_sequential_id(json!({"jsonrpc":"2.0","id":3,"result":"0x1"}));
    let response = setup
        .eth_get_transaction_count(
            RpcServices::EthMainnet(Some(vec![
                EthMainnetService::Ankr,
                EthMainnetService::Alchemy,
            ])),
            Some(RpcConfig {
                response_consensus: Some(ConsensusStrategy::Equality),
                ..Default::default()
            }),
            evm_rpc_types::GetTransactionCountArgs {
                address: "0xdAC17F958D2ee523a2206206994597C13D831ec7"
                    .parse()
                    .unwrap(),
                block: evm_rpc_types::BlockTag::Latest,
            },
        )
        .mock_http_once(
            MockOutcallBuilder::new(200, response_3.clone()).with_host("eth-mainnet.g.alchemy.com"),
        )
        .mock_http_once(MockOutcallBuilder::new(200, response_4.clone()).with_host("rpc.ankr.com"))
        .wait()
        .expect_consistent()
        .unwrap();
    assert_eq!(response, 1_u8.into());

    let [response_5, response_6, response_7] =
        json_rpc_sequential_id(json!({"jsonrpc":"2.0","id":5,"result":"0x1"}));
    let response = setup
        .eth_get_transaction_count(
            RpcServices::EthMainnet(None),
            Some(RpcConfig {
                response_consensus: Some(ConsensusStrategy::Threshold {
                    total: Some(3),
                    min: 2,
                }),
                ..Default::default()
            }),
            evm_rpc_types::GetTransactionCountArgs {
                address: "0xdAC17F958D2ee523a2206206994597C13D831ec7"
                    .parse()
                    .unwrap(),
                block: evm_rpc_types::BlockTag::Latest,
            },
        )
        .mock_http_once(
            MockOutcallBuilder::new(200, response_5.clone()).with_host("eth-mainnet.g.alchemy.com"),
        )
        .mock_http_once(MockOutcallBuilder::new(200, response_6.clone()).with_host("rpc.ankr.com"))
        .mock_http_once(
            MockOutcallBuilder::new(200, response_7.clone())
                .with_host("ethereum-rpc.publicnode.com"),
        )
        .wait()
        .expect_consistent()
        .unwrap();
    assert_eq!(response, 1_u8.into());
}

pub fn multi_logs_for_single_transaction(num_logs: usize) -> serde_json::Value {
    let mut logs = Vec::with_capacity(num_logs);
    for log_index in 0..num_logs {
        let mut log = single_log();
        log.log_index = Some(log_index.into());
        logs.push(log);
    }
    json!({"jsonrpc":"2.0","result": logs,"id":0})
}

fn single_log() -> ethers_core::types::Log {
    let json_value = json!({
       "address": "0xb44b5e756a894775fc32eddf3314bb1b1944dc34",
        "blockHash": "0xc5e46f4f529cfd2abf1c5dfaad4c4ea8d297795c8632b5056bc6f9eed1f5a7eb",
        "blockNumber": "0x47b133",
        "data": "0x00000000000000000000000000000000000000000000000000038d7ea4c68000",
        "logIndex": "0x2e",
        "removed": false,
        "topics": [
            "0x257e057bb61920d8d0ed2cb7b720ac7f9c513cd1110bc9fa543079154f45f435",
            "0x000000000000000000000000c8a1bc416c8498af8dc03b253a513d379d3e4ee8",
            "0x1d9facb184cbe453de4841b6b9d9cc95bfc065344e485789b550544529020000"
        ],
        "transactionHash": "0x42826e03a51e735a1adc6ed026796d9044d6942c8de660017289cdc4787f3983",
        "transactionIndex": "0x20"
    });
    serde_json::from_value(json_value).expect("BUG: invalid log entry")
}

fn json_rpc_sequential_id<const N: usize>(response: serde_json::Value) -> [serde_json::Value; N] {
    let first_id = response["id"].as_u64().expect("missing request ID");
    let mut requests = Vec::with_capacity(N);
    requests.push(response.clone());
    for i in 1..N {
        let mut next_request = response.clone();
        let new_id = first_id + i as u64;
        *next_request.get_mut("id").unwrap() = serde_json::Value::Number(new_id.into());
        requests.push(next_request);
    }
    requests.try_into().unwrap()
}

fn add_offset_json_rpc_id(inputs: &mut [serde_json::Value], offset: u64) {
    for input in inputs {
        let current = input["id"].as_u64().expect("missing request ID");
        let new = current + offset;
        input["id"] = serde_json::Value::Number(new.into());
    }
}

pub struct TestCase<Req, Res> {
    pub request: Req,
    pub raw_body: serde_json::Value,
    pub expected: Res,
}<|MERGE_RESOLUTION|>--- conflicted
+++ resolved
@@ -1,10 +1,4 @@
 mod mock;
-<<<<<<< HEAD
-
-use crate::mock::MockJsonRequestBody;
-use alloy_primitives::{address, b256, bloom, bytes};
-use alloy_rpc_types::{BlockNumberOrTag, BlockTransactions};
-=======
 mod mock_http_runtime;
 mod setup;
 
@@ -16,9 +10,8 @@
     },
     setup::EvmRpcNonblockingSetup,
 };
-use alloy_primitives::{address, b256, bytes};
-use alloy_rpc_types::BlockNumberOrTag;
->>>>>>> d41b123e
+use alloy_primitives::{address, b256, bloom, bytes};
+use alloy_rpc_types::{BlockNumberOrTag, BlockTransactions};
 use assert_matches::assert_matches;
 use candid::{CandidType, Decode, Encode, Nat, Principal};
 use canlog::{Log, LogEntry};
@@ -29,7 +22,6 @@
     providers::PROVIDERS,
     types::{Metrics, ProviderId, RpcAccess, RpcMethod},
 };
-use evm_rpc_client::{ClientBuilder, EvmRpcClient, MockOutcallQueue, PocketIcRuntime};
 use evm_rpc_types::{
     BlockTag, ConsensusStrategy, EthMainnetService, EthSepoliaService, GetLogsRpcConfig, Hex,
     Hex20, Hex32, HttpOutcallError, InstallArgs, JsonRpcError, LegacyRejectionCode, MultiRpcResult,
@@ -46,15 +38,10 @@
     CanisterHttpMethod, CanisterHttpReject, CanisterHttpResponse, MockCanisterHttpResponse,
     RawMessageId,
 };
-use pocket_ic::{nonblocking, ErrorCode, PocketIc, PocketIcBuilder, RejectResponse};
+use pocket_ic::{ErrorCode, PocketIc, PocketIcBuilder, RejectResponse};
 use serde::{de::DeserializeOwned, Deserialize, Serialize};
-use serde_json::json;
-<<<<<<< HEAD
-use std::sync::{Arc, Mutex};
-use std::{iter, marker::PhantomData, str::FromStr, time::Duration};
-=======
+use serde_json::{json, Value};
 use std::{iter, marker::PhantomData, str::FromStr, sync::Arc, time::Duration};
->>>>>>> d41b123e
 
 const DEFAULT_CALLER_TEST_ID: Principal = Principal::from_slice(&[0x9d, 0xf7, 0x01]);
 const DEFAULT_CONTROLLER_TEST_ID: Principal = Principal::from_slice(&[0x9d, 0xf7, 0x02]);
@@ -95,149 +82,6 @@
 
 fn assert_reply(result: Result<Vec<u8>, RejectResponse>) -> Vec<u8> {
     result.unwrap_or_else(|e| panic!("Expected a successful reply, got error {e}"))
-}
-
-#[derive(Clone)]
-pub struct EvmRpcNonblockingSetup {
-    pub env: Arc<nonblocking::PocketIc>,
-    pub caller: Principal,
-    pub controller: Principal,
-    pub canister_id: CanisterId,
-}
-
-impl EvmRpcNonblockingSetup {
-    pub async fn new() -> Self {
-        Self::with_args(InstallArgs {
-            demo: Some(true),
-            ..Default::default()
-        })
-        .await
-    }
-
-    pub async fn with_args(args: InstallArgs) -> Self {
-        // The `with_fiduciary_subnet` setup below requires that `nodes_in_subnet`
-        // setting (part of InstallArgs) to be set appropriately. Otherwise
-        // http outcall will fail due to insufficient cycles, even when `demo` is
-        // enabled (which is the default above).
-        //
-        // As of writing, the default value of `nodes_in_subnet` is 34, which is
-        // also the node count in fiduciary subnet.
-        let pocket_ic = PocketIcBuilder::new()
-            .with_fiduciary_subnet()
-            .build_async()
-            .await;
-        let env = Arc::new(pocket_ic);
-
-        let controller = DEFAULT_CONTROLLER_TEST_ID;
-        let canister_id = env
-            .create_canister_with_settings(
-                None,
-                Some(CanisterSettings {
-                    controllers: Some(vec![controller]),
-                    ..CanisterSettings::default()
-                }),
-            )
-            .await;
-        env.add_cycles(canister_id, INITIAL_CYCLES).await;
-        env.install_canister(
-            canister_id,
-            evm_rpc_wasm(),
-            Encode!(&args).unwrap(),
-            Some(controller),
-        )
-        .await;
-
-        let caller = DEFAULT_CALLER_TEST_ID;
-
-        Self {
-            env,
-            caller,
-            controller,
-            canister_id,
-        }
-    }
-
-    pub async fn upgrade_canister(&self, args: InstallArgs) {
-        for _ in 0..100 {
-            self.env.tick().await;
-            // Avoid `CanisterInstallCodeRateLimited` error
-            self.env.advance_time(Duration::from_secs(600)).await;
-            self.env.tick().await;
-            match self
-                .env
-                .upgrade_canister(
-                    self.canister_id,
-                    evm_rpc_wasm(),
-                    Encode!(&args).unwrap(),
-                    Some(self.controller),
-                )
-                .await
-            {
-                Ok(_) => return,
-                Err(e) if e.error_code == ErrorCode::CanisterInstallCodeRateLimited => continue,
-                Err(e) => panic!("Error while upgrading canister: {e:?}"),
-            }
-        }
-        panic!("Failed to upgrade canister after many trials!")
-    }
-
-    /// Shorthand for deriving an `EvmRpcSetup` with the caller as the canister controller.
-    pub fn as_controller(mut self) -> Self {
-        self.caller = self.controller;
-        self
-    }
-
-    /// Shorthand for deriving an `EvmRpcSetup` with an arbitrary caller.
-    pub fn as_caller<T: Into<Principal>>(mut self, id: T) -> Self {
-        self.caller = id.into();
-        self
-    }
-
-    pub fn client(&self) -> ClientBuilder<PocketIcRuntime> {
-        EvmRpcClient::builder(self.new_pocket_ic_runtime(), self.canister_id)
-    }
-
-    fn new_pocket_ic_runtime(&self) -> PocketIcRuntime {
-        PocketIcRuntime {
-            env: &self.env,
-            caller: self.caller,
-            mocks: Mutex::<MockOutcallQueue>::default(),
-            controller: self.controller,
-        }
-    }
-
-    pub async fn update_api_keys(&self, api_keys: &[(ProviderId, Option<String>)]) {
-        self.env
-            .update_call(
-                self.canister_id,
-                self.controller,
-                "updateApiKeys",
-                Encode!(&api_keys).expect("Failed to encode arguments."),
-            )
-            .await
-            .expect("BUG: Failed to call updateApiKeys");
-    }
-
-    pub async fn mock_api_keys(self) -> Self {
-        self.clone()
-            .as_controller()
-            .update_api_keys(
-                &PROVIDERS
-                    .iter()
-                    .filter_map(|provider| {
-                        Some((
-                            provider.provider_id,
-                            match provider.access {
-                                RpcAccess::Authenticated { .. } => Some(MOCK_API_KEY.to_string()),
-                                RpcAccess::Unauthenticated { .. } => None?,
-                            },
-                        ))
-                    })
-                    .collect::<Vec<_>>(),
-            )
-            .await;
-        self
-    }
 }
 
 #[derive(Clone)]
@@ -395,18 +239,6 @@
         self.call_update(
             "request",
             Encode!(&source, &json_rpc_payload, &max_response_bytes).unwrap(),
-        )
-    }
-
-    pub fn eth_get_block_by_number(
-        &self,
-        source: RpcServices,
-        config: Option<evm_rpc_types::RpcConfig>,
-        block: evm_rpc_types::BlockTag,
-    ) -> CallFlow<MultiRpcResult<evm_rpc_types::Block>> {
-        self.call_update(
-            "eth_getBlockByNumber",
-            Encode!(&source, &config, &block).unwrap(),
         )
     }
 
@@ -822,30 +654,6 @@
 
 #[tokio::test]
 async fn eth_get_logs_should_succeed() {
-<<<<<<< HEAD
-    let response = json!({
-        "id" : 0,
-        "jsonrpc" : "2.0",
-        "result" : [
-            {
-                "address" : "0xdac17f958d2ee523a2206206994597c13d831ec7",
-                "topics" : [
-                    "0xddf252ad1be2c89b69c2b068fc378daa952ba7f163c4a11628f55a4df523b3ef",
-                    "0x000000000000000000000000a9d1e08c7793af67e9d92fe308d5697fb81d3e43",
-                    "0x00000000000000000000000078cccfb3d517cd4ed6d045e263e134712288ace2"
-                ],
-                "data" : "0x000000000000000000000000000000000000000000000000000000003b9c6433",
-                "blockNumber" : "0x11dc77e",
-                "transactionHash" : "0xf3ed91a03ddf964281ac7a24351573efd535b80fc460a5c2ad2b9d23153ec678",
-                "transactionIndex" : "0x65",
-                "blockHash" : "0xd5c72ad752b2f0144a878594faf8bd9f570f2f72af8e7f0940d3545a6388f629",
-                "logIndex" : "0xe8",
-                "removed" : false
-            }
-        ]
-    });
-
-=======
     fn mock_request(
         from_block: BlockNumberOrTag,
         to_block: BlockNumberOrTag,
@@ -881,7 +689,6 @@
         }))
     }
 
->>>>>>> d41b123e
     fn expected_logs() -> Vec<alloy_rpc_types::Log> {
         vec![alloy_rpc_types::Log {
             inner: alloy_primitives::Log::new(
@@ -928,18 +735,6 @@
                 BlockNumberOrTag::Number(501_u16.into()),
             ),
         ] {
-<<<<<<< HEAD
-            let response = setup
-                .client()
-                .with_rpc_sources(source.clone())
-                .mock_once(
-                    evm_rpc_client::MockOutcallBuilder::new_success(iter::repeat_n(
-                        response.clone(),
-                        3,
-                    ))
-                    .with_sequential_response_ids(offset),
-                )
-=======
             let mocks = MockHttpOutcallsBuilder::new()
                 .given(mock_request(from_block, to_block).with_id(offset))
                 .respond_with(mock_response().with_id(offset))
@@ -951,7 +746,6 @@
             let response = setup
                 .client(mocks)
                 .with_rpc_sources(source.clone())
->>>>>>> d41b123e
                 .build()
                 .get_logs(vec![address!("0xdac17f958d2ee523a2206206994597c13d831ec7")])
                 .with_from_block(from_block)
@@ -961,7 +755,6 @@
                 .await
                 .expect_consistent()
                 .unwrap();
-
             offset += 3;
 
             assert_eq!(response, expected_logs());
@@ -993,14 +786,10 @@
                 BlockTag::Number(1001_u16.into()),
             ),
         ] {
-<<<<<<< HEAD
-            let client = setup.client().with_rpc_sources(source.clone()).build();
-=======
             let client = setup
                 .client(MockHttpOutcalls::NEVER)
                 .with_rpc_sources(source.clone())
                 .build();
->>>>>>> d41b123e
 
             let response = client
                 .get_logs(vec![address!("0xdAC17F958D2ee523a2206206994597C13D831ec7")])
@@ -1022,46 +811,54 @@
 
 #[tokio::test]
 async fn eth_get_block_by_number_should_succeed() {
-    let response = json!({
-        "jsonrpc": "2.0",
-        "result": {
-            "baseFeePerGas": "0xd7232aa34",
-            "difficulty": "0x0",
-            "extraData": "0x546974616e2028746974616e6275696c6465722e78797a29",
-            "gasLimit": "0x1c9c380",
-            "gasUsed": "0xa768c4",
-            "hash": "0xc3674be7b9d95580d7f23c03d32e946f2b453679ee6505e3a778f003c5a3cfae",
-            "logsBloom": "0x3e6b8420e1a13038902c24d6c2a9720a7ad4860cdc870cd5c0490011e43631134f608935bd83171247407da2c15d85014f9984608c03684c74aad48b20bc24022134cdca5f2e9d2dee3b502a8ccd39eff8040b1d96601c460e119c408c620b44fa14053013220847045556ea70484e67ec012c322830cf56ef75e09bd0db28a00f238adfa587c9f80d7e30d3aba2863e63a5cad78954555966b1055a4936643366a0bb0b1bac68d0e6267fc5bf8304d404b0c69041125219aa70562e6a5a6362331a414a96d0716990a10161b87dd9568046a742d4280014975e232b6001a0360970e569d54404b27807d7a44c949ac507879d9d41ec8842122da6772101bc8b",
-            "miner": "0x388c818ca8b9251b393131c08a736a67ccb19297",
-            "mixHash": "0x516a58424d4883a3614da00a9c6f18cd5cd54335a08388229a993a8ecf05042f",
-            "nonce": "0x0000000000000000",
-            "number": "0x11db01d",
-            "parentHash": "0x43325027f6adf9befb223f8ae80db057daddcd7b48e41f60cd94bfa8877181ae",
-            "receiptsRoot": "0x66934c3fd9c547036fe0e56ad01bc43c84b170be7c4030a86805ddcdab149929",
-            "sha3Uncles": "0x1dcc4de8dec75d7aab85b567b6ccd41ad312451b948a7413f0a142fd40d49347",
-            "size": "0xcd35",
-            "stateRoot": "0x13552447dd62f11ad885f21a583c4fa34144efe923c7e35fb018d6710f06b2b6",
-            "timestamp": "0x656f96f3",
-            "withdrawalsRoot": "0xecae44b2c53871003c5cc75285995764034c9b5978a904229d36c1280b141d48",
-            "transactionsRoot": "0x93a1ad3d067009259b508cc95fde63b5efd7e9d8b55754314c173fdde8c0826a",
-        },
-        "id": 0
-    });
+    fn mock_request() -> JsonRpcRequestMatcher {
+        JsonRpcRequestMatcher::with_method("eth_getBlockByNumber")
+            .with_params(json!(["latest", false]))
+    }
+
+    fn mock_response() -> JsonRpcResponse {
+        JsonRpcResponse::from(json!({
+            "jsonrpc": "2.0",
+            "result": {
+                "baseFeePerGas": "0xd7232aa34",
+                "difficulty": "0x0",
+                "extraData": "0x546974616e2028746974616e6275696c6465722e78797a29",
+                "gasLimit": "0x1c9c380",
+                "gasUsed": "0xa768c4",
+                "hash": "0xc3674be7b9d95580d7f23c03d32e946f2b453679ee6505e3a778f003c5a3cfae",
+                "logsBloom": "0x3e6b8420e1a13038902c24d6c2a9720a7ad4860cdc870cd5c0490011e43631134f608935bd83171247407da2c15d85014f9984608c03684c74aad48b20bc24022134cdca5f2e9d2dee3b502a8ccd39eff8040b1d96601c460e119c408c620b44fa14053013220847045556ea70484e67ec012c322830cf56ef75e09bd0db28a00f238adfa587c9f80d7e30d3aba2863e63a5cad78954555966b1055a4936643366a0bb0b1bac68d0e6267fc5bf8304d404b0c69041125219aa70562e6a5a6362331a414a96d0716990a10161b87dd9568046a742d4280014975e232b6001a0360970e569d54404b27807d7a44c949ac507879d9d41ec8842122da6772101bc8b",
+                "miner": "0x388c818ca8b9251b393131c08a736a67ccb19297",
+                "mixHash": "0x516a58424d4883a3614da00a9c6f18cd5cd54335a08388229a993a8ecf05042f",
+                "nonce": "0x0000000000000000",
+                "number": "0x11db01d",
+                "parentHash": "0x43325027f6adf9befb223f8ae80db057daddcd7b48e41f60cd94bfa8877181ae",
+                "receiptsRoot": "0x66934c3fd9c547036fe0e56ad01bc43c84b170be7c4030a86805ddcdab149929",
+                "sha3Uncles": "0x1dcc4de8dec75d7aab85b567b6ccd41ad312451b948a7413f0a142fd40d49347",
+                "size": "0xcd35",
+                "stateRoot": "0x13552447dd62f11ad885f21a583c4fa34144efe923c7e35fb018d6710f06b2b6",
+                "timestamp": "0x656f96f3",
+                "withdrawalsRoot": "0xecae44b2c53871003c5cc75285995764034c9b5978a904229d36c1280b141d48",
+                "transactionsRoot": "0x93a1ad3d067009259b508cc95fde63b5efd7e9d8b55754314c173fdde8c0826a",
+            },
+            "id": 0
+        }))
+    }
 
     let setup = EvmRpcNonblockingSetup::new().await.mock_api_keys().await;
-    let mut offset = 0;
+    let mut offset = 0_u64;
 
     for source in RPC_SERVICES {
+        let mocks = MockHttpOutcallsBuilder::new()
+            .given(mock_request().with_id(offset))
+            .respond_with(mock_response().with_id(offset))
+            .given(mock_request().with_id(1 + offset))
+            .respond_with(mock_response().with_id(1 + offset))
+            .given(mock_request().with_id(2 + offset))
+            .respond_with(mock_response().with_id(2 + offset));
+
         let response = setup
-            .client()
+            .client(mocks)
             .with_rpc_sources(source.clone())
-            .mock_once(
-                evm_rpc_client::MockOutcallBuilder::new_success(iter::repeat_n(
-                    response.clone(),
-                    3,
-                ))
-                .with_sequential_response_ids(offset),
-            )
             .build()
             .get_block_by_number(BlockNumberOrTag::Latest)
             .send()
@@ -1108,47 +905,55 @@
 
 #[tokio::test]
 async fn eth_get_block_by_number_pre_london_fork_should_succeed() {
-    let response = json!({
-       "jsonrpc":"2.0",
-       "id":0,
-       "result":{
-          "number":"0x0",
-          "hash":"0xd4e56740f876aef8c010b86a40d5f56745a118d0906a34e69aec8c0db1cb8fa3",
-          "transactions":[],
-          "totalDifficulty":"0x400000000",
-          "logsBloom":"0x00000000000000000000000000000000000000000000000000000000000000000000000000000000000000000000000000000000000000000000000000000000000000000000000000000000000000000000000000000000000000000000000000000000000000000000000000000000000000000000000000000000000000000000000000000000000000000000000000000000000000000000000000000000000000000000000000000000000000000000000000000000000000000000000000000000000000000000000000000000000000000000000000000000000000000000000000000000000000000000000000000000000000000000000000000000",
-          "receiptsRoot":"0x56e81f171bcc55a6ff8345e692c0f86e5b48e01b996cadc001622fb5e363b421",
-          "extraData":"0x11bbe8db4e347b4e8c937c1c8370e4b5ed33adb3db69cbdb7a38e1e50b1b82fa",
-          "nonce":"0x0000000000000042",
-          "miner":"0x0000000000000000000000000000000000000000",
-          "difficulty":"0x400000000",
-          "gasLimit":"0x1388",
-          "gasUsed":"0x0",
-          "uncles":[],
-          "sha3Uncles":"0x1dcc4de8dec75d7aab85b567b6ccd41ad312451b948a7413f0a142fd40d49347",
-          "size":"0x21c",
-          "transactionsRoot":"0x56e81f171bcc55a6ff8345e692c0f86e5b48e01b996cadc001622fb5e363b421",
-          "stateRoot":"0xd7f8974fb5ac78d9ac099b9ad5018bedc2ce0a72dad1827a1709da30580f0544",
-          "mixHash":"0x0000000000000000000000000000000000000000000000000000000000000000",
-          "parentHash":"0x0000000000000000000000000000000000000000000000000000000000000000",
-          "timestamp":"0x0"
-       }
-    });
+    fn mock_request() -> JsonRpcRequestMatcher {
+        JsonRpcRequestMatcher::with_method("eth_getBlockByNumber")
+            .with_params(json!(["latest", false]))
+    }
+
+    fn mock_response() -> JsonRpcResponse {
+        JsonRpcResponse::from(json!({
+           "jsonrpc":"2.0",
+           "id":0,
+           "result":{
+              "number":"0x0",
+              "hash":"0xd4e56740f876aef8c010b86a40d5f56745a118d0906a34e69aec8c0db1cb8fa3",
+              "transactions":[],
+              "totalDifficulty":"0x400000000",
+              "logsBloom":"0x00000000000000000000000000000000000000000000000000000000000000000000000000000000000000000000000000000000000000000000000000000000000000000000000000000000000000000000000000000000000000000000000000000000000000000000000000000000000000000000000000000000000000000000000000000000000000000000000000000000000000000000000000000000000000000000000000000000000000000000000000000000000000000000000000000000000000000000000000000000000000000000000000000000000000000000000000000000000000000000000000000000000000000000000000000000",
+              "receiptsRoot":"0x56e81f171bcc55a6ff8345e692c0f86e5b48e01b996cadc001622fb5e363b421",
+              "extraData":"0x11bbe8db4e347b4e8c937c1c8370e4b5ed33adb3db69cbdb7a38e1e50b1b82fa",
+              "nonce":"0x0000000000000042",
+              "miner":"0x0000000000000000000000000000000000000000",
+              "difficulty":"0x400000000",
+              "gasLimit":"0x1388",
+              "gasUsed":"0x0",
+              "uncles":[],
+              "sha3Uncles":"0x1dcc4de8dec75d7aab85b567b6ccd41ad312451b948a7413f0a142fd40d49347",
+              "size":"0x21c",
+              "transactionsRoot":"0x56e81f171bcc55a6ff8345e692c0f86e5b48e01b996cadc001622fb5e363b421",
+              "stateRoot":"0xd7f8974fb5ac78d9ac099b9ad5018bedc2ce0a72dad1827a1709da30580f0544",
+              "mixHash":"0x0000000000000000000000000000000000000000000000000000000000000000",
+              "parentHash":"0x0000000000000000000000000000000000000000000000000000000000000000",
+              "timestamp":"0x0"
+           }
+        }))
+    }
 
     let setup = EvmRpcNonblockingSetup::new().await.mock_api_keys().await;
-    let mut offset = 0;
+    let mut offset = 0_u64;
 
     for source in RPC_SERVICES {
+        let mocks = MockHttpOutcallsBuilder::new()
+            .given(mock_request().with_id(offset))
+            .respond_with(mock_response().with_id(offset))
+            .given(mock_request().with_id(1 + offset))
+            .respond_with(mock_response().with_id(1 + offset))
+            .given(mock_request().with_id(2 + offset))
+            .respond_with(mock_response().with_id(2 + offset));
+
         let response = setup
-            .client()
+            .client(mocks)
             .with_rpc_sources(source.clone())
-            .mock_once(
-                evm_rpc_client::MockOutcallBuilder::new_success(iter::repeat_n(
-                    response.clone(),
-                    3,
-                ))
-                .with_sequential_response_ids(offset),
-            )
             .build()
             .get_block_by_number(BlockNumberOrTag::Latest)
             .send()
@@ -1195,26 +1000,58 @@
 
 #[tokio::test]
 async fn eth_get_block_by_number_should_be_consistent_when_total_difficulty_inconsistent() {
+    fn mock_request() -> JsonRpcRequestMatcher {
+        JsonRpcRequestMatcher::with_method("eth_getBlockByNumber")
+            .with_params(json!(["latest", false]))
+    }
+
+    fn mock_response(total_difficulty: Option<&str>) -> JsonRpcResponse {
+        let mut body = json!({
+           "jsonrpc":"2.0",
+           "result":{
+              "baseFeePerGas":"0xd7232aa34",
+              "difficulty":"0x0",
+              "extraData":"0x546974616e2028746974616e6275696c6465722e78797a29",
+              "gasLimit":"0x1c9c380",
+              "gasUsed":"0xa768c4",
+              "hash":"0xc3674be7b9d95580d7f23c03d32e946f2b453679ee6505e3a778f003c5a3cfae",
+              "logsBloom":"0x3e6b8420e1a13038902c24d6c2a9720a7ad4860cdc870cd5c0490011e43631134f608935bd83171247407da2c15d85014f9984608c03684c74aad48b20bc24022134cdca5f2e9d2dee3b502a8ccd39eff8040b1d96601c460e119c408c620b44fa14053013220847045556ea70484e67ec012c322830cf56ef75e09bd0db28a00f238adfa587c9f80d7e30d3aba2863e63a5cad78954555966b1055a4936643366a0bb0b1bac68d0e6267fc5bf8304d404b0c69041125219aa70562e6a5a6362331a414a96d0716990a10161b87dd9568046a742d4280014975e232b6001a0360970e569d54404b27807d7a44c949ac507879d9d41ec8842122da6772101bc8b",
+              "miner":"0x388c818ca8b9251b393131c08a736a67ccb19297",
+              "mixHash":"0x516a58424d4883a3614da00a9c6f18cd5cd54335a08388229a993a8ecf05042f",
+              "nonce":"0x0000000000000000",
+              "number":"0x11db01d",
+              "parentHash":"0x43325027f6adf9befb223f8ae80db057daddcd7b48e41f60cd94bfa8877181ae",
+              "receiptsRoot":"0x66934c3fd9c547036fe0e56ad01bc43c84b170be7c4030a86805ddcdab149929",
+              "sha3Uncles":"0x1dcc4de8dec75d7aab85b567b6ccd41ad312451b948a7413f0a142fd40d49347",
+              "size":"0xcd35",
+              "stateRoot":"0x13552447dd62f11ad885f21a583c4fa34144efe923c7e35fb018d6710f06b2b6",
+              "timestamp":"0x656f96f3",
+              "withdrawalsRoot":"0xecae44b2c53871003c5cc75285995764034c9b5978a904229d36c1280b141d48",
+              "transactionsRoot":"0x93a1ad3d067009259b508cc95fde63b5efd7e9d8b55754314c173fdde8c0826a",
+           },
+           "id":0
+        });
+        if let Some(total_difficulty) = total_difficulty {
+            body.get_mut("result").unwrap()["totalDifficulty"] =
+                Value::String(total_difficulty.to_string());
+        }
+        JsonRpcResponse::from(body)
+    }
+
     let setup = EvmRpcNonblockingSetup::new().await.mock_api_keys().await;
-    let [response_0, mut response_1] = json_rpc_sequential_id(
-        json!({"jsonrpc":"2.0","result":{"baseFeePerGas":"0xd7232aa34","difficulty":"0x0","extraData":"0x546974616e2028746974616e6275696c6465722e78797a29","gasLimit":"0x1c9c380","gasUsed":"0xa768c4","hash":"0xc3674be7b9d95580d7f23c03d32e946f2b453679ee6505e3a778f003c5a3cfae","logsBloom":"0x3e6b8420e1a13038902c24d6c2a9720a7ad4860cdc870cd5c0490011e43631134f608935bd83171247407da2c15d85014f9984608c03684c74aad48b20bc24022134cdca5f2e9d2dee3b502a8ccd39eff8040b1d96601c460e119c408c620b44fa14053013220847045556ea70484e67ec012c322830cf56ef75e09bd0db28a00f238adfa587c9f80d7e30d3aba2863e63a5cad78954555966b1055a4936643366a0bb0b1bac68d0e6267fc5bf8304d404b0c69041125219aa70562e6a5a6362331a414a96d0716990a10161b87dd9568046a742d4280014975e232b6001a0360970e569d54404b27807d7a44c949ac507879d9d41ec8842122da6772101bc8b","miner":"0x388c818ca8b9251b393131c08a736a67ccb19297","mixHash":"0x516a58424d4883a3614da00a9c6f18cd5cd54335a08388229a993a8ecf05042f","nonce":"0x0000000000000000","number":"0x11db01d","parentHash":"0x43325027f6adf9befb223f8ae80db057daddcd7b48e41f60cd94bfa8877181ae","receiptsRoot":"0x66934c3fd9c547036fe0e56ad01bc43c84b170be7c4030a86805ddcdab149929","sha3Uncles":"0x1dcc4de8dec75d7aab85b567b6ccd41ad312451b948a7413f0a142fd40d49347","size":"0xcd35","stateRoot":"0x13552447dd62f11ad885f21a583c4fa34144efe923c7e35fb018d6710f06b2b6","timestamp":"0x656f96f3","totalDifficulty":"0xc70d815d562d3cfa955","withdrawalsRoot":"0xecae44b2c53871003c5cc75285995764034c9b5978a904229d36c1280b141d48","transactionsRoot":"0x93a1ad3d067009259b508cc95fde63b5efd7e9d8b55754314c173fdde8c0826a"},"id":0}),
-    );
-    assert_eq!(
-        Some(json!("0xc70d815d562d3cfa955")),
-        response_1["result"]
-            .as_object_mut()
-            .unwrap()
-            .remove("totalDifficulty")
-    );
+
+    let mocks = MockHttpOutcallsBuilder::new()
+        .given(mock_request().with_id(0_u64))
+        .respond_with(mock_response(Some("0xc70d815d562d3cfa955")).with_id(0_u64))
+        .given(mock_request().with_id(1_u64))
+        .respond_with(mock_response(None).with_id(1_u64));
+
     let response = setup
-        .client()
+        .client(mocks)
         .with_rpc_sources(RpcServices::EthMainnet(Some(vec![
             EthMainnetService::Ankr,
             EthMainnetService::PublicNode,
         ])))
-        .mock_once(evm_rpc_client::MockOutcallBuilder::new_success([
-            response_0, response_1,
-        ]))
         .build()
         .get_block_by_number(BlockNumberOrTag::Latest)
         .send()
@@ -2143,13 +1980,6 @@
     let setup = EvmRpcNonblockingSetup::new().await.mock_api_keys().await;
     let max_response_bytes = 1234;
     let expected_response = r#"{"id":0,"jsonrpc":"2.0","result":[{"address":"0xdac17f958d2ee523a2206206994597c13d831ec7","topics":["0xddf252ad1be2c89b69c2b068fc378daa952ba7f163c4a11628f55a4df523b3ef","0x000000000000000000000000a9d1e08c7793af67e9d92fe308d5697fb81d3e43","0x00000000000000000000000078cccfb3d517cd4ed6d045e263e134712288ace2"],"data":"0x000000000000000000000000000000000000000000000000000000003b9c6433","blockNumber":"0x11dc77e","transactionHash":"0xf3ed91a03ddf964281ac7a24351573efd535b80fc460a5c2ad2b9d23153ec678","transactionIndex":"0x65","blockHash":"0xd5c72ad752b2f0144a878594faf8bd9f570f2f72af8e7f0940d3545a6388f629","logIndex":"0xe8","removed":false}]}"#;
-<<<<<<< HEAD
-    let client = setup
-        .client()
-        .mock_once(evm_rpc_client::MockOutcallBuilder::new_success([
-            expected_response,
-        ]))
-=======
 
     let mocks = MockHttpOutcallsBuilder::new()
         .given(
@@ -2166,7 +1996,6 @@
 
     let client = setup
         .client(mocks)
->>>>>>> d41b123e
         .with_rpc_sources(RpcServices::EthMainnet(Some(vec![
             EthMainnetService::Cloudflare,
         ])))
@@ -2569,29 +2398,11 @@
 
     // around 600 bytes per log
     // we need at least 3334 logs to reach the 2MB limit
-<<<<<<< HEAD
-    let response_bodies = json_rpc_sequential_id::<12>(multi_logs_for_single_transaction(3_500));
-=======
     let response_body = multi_logs_for_single_transaction(3_500);
->>>>>>> d41b123e
     let max_response_bytes = iter::once(1_u64)
         .chain((1..=10).map(|i| 1024_u64 << i))
         .chain(iter::once(2_000_000_u64));
 
-<<<<<<< HEAD
-    let mocks = iter::zip(response_bodies, max_response_bytes).map(
-        |(response_body, max_response_bytes)| {
-            evm_rpc_client::MockOutcallBuilder::new_success([response_body])
-                .with_max_response_bytes(max_response_bytes)
-        },
-    );
-
-    let response = setup
-        .client()
-        .with_rpc_sources(rpc_services.clone())
-        .with_response_size_estimate(1)
-        .mock_sequence(mocks)
-=======
     let mut mocks = MockHttpOutcallsBuilder::new();
     for (id, max_response_bytes) in max_response_bytes.enumerate() {
         mocks = mocks
@@ -2612,7 +2423,6 @@
         .client(mocks)
         .with_rpc_sources(rpc_services.clone())
         .with_response_size_estimate(1)
->>>>>>> d41b123e
         .build()
         .get_logs(vec![address!("0xdAC17F958D2ee523a2206206994597C13D831ec7")])
         .send()
@@ -2625,24 +2435,6 @@
         if code == LegacyRejectionCode::SysFatal && message.contains("body exceeds size limit")
     );
 
-<<<<<<< HEAD
-    let mut response_bodies =
-        json_rpc_sequential_id::<11>(multi_logs_for_single_transaction(1_000));
-    add_offset_json_rpc_id(response_bodies.as_mut_slice(), 12);
-    let max_response_bytes = iter::once(1_u64).chain((1..=10).map(|i| 1024_u64 << i));
-    let mocks = iter::zip(max_response_bytes, response_bodies).map(
-        |(max_response_bytes, response_body)| {
-            evm_rpc_client::MockOutcallBuilder::new_success([response_body])
-                .with_max_response_bytes(max_response_bytes)
-        },
-    );
-
-    let response = setup
-        .client()
-        .with_rpc_sources(rpc_services.clone())
-        .with_response_size_estimate(1)
-        .mock_sequence(mocks)
-=======
     let response_body = multi_logs_for_single_transaction(1_000);
     let max_response_bytes = iter::once(1_u64).chain((1..=10).map(|i| 1024_u64 << i));
 
@@ -2666,7 +2458,6 @@
         .client(mocks)
         .with_rpc_sources(rpc_services.clone())
         .with_response_size_estimate(1)
->>>>>>> d41b123e
         .build()
         .get_logs(vec![address!("0xdAC17F958D2ee523a2206206994597C13D831ec7")])
         .send()
