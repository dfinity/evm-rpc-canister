mod mock;
mod mock_http_runtime;
mod setup;

use crate::{
    mock::MockJsonRequestBody,
    setup::EvmRpcNonblockingSetup,
};
use alloy_primitives::{address, b256, bloom, bytes};
use alloy_rpc_types::{BlockNumberOrTag, BlockTransactions};
use assert_matches::assert_matches;
use candid::{CandidType, Decode, Encode, Nat, Principal};
use canlog::{Log, LogEntry};
use evm_rpc::constants::DEFAULT_MAX_RESPONSE_BYTES;
use evm_rpc::logs::Priority;
use evm_rpc::{
    constants::{CONTENT_TYPE_HEADER_LOWERCASE, CONTENT_TYPE_VALUE},
    providers::PROVIDERS,
    types::{Metrics, ProviderId, RpcAccess, RpcMethod},
};
use evm_rpc_types::{
    BlockTag, ConsensusStrategy, EthMainnetService, EthSepoliaService, GetLogsRpcConfig, Hex,
    Hex20, Hex32, HttpOutcallError, InstallArgs, JsonRpcError, LegacyRejectionCode, MultiRpcResult,
    Nat256, Provider, ProviderError, RpcApi, RpcConfig, RpcError, RpcResult, RpcService,
    RpcServices, ValidationError,
};
use ic_cdk::api::{call::RejectionCode, management_canister::main::CanisterId};
use ic_http_types::{HttpRequest, HttpResponse};
use ic_management_canister_types::{CanisterSettings, HttpHeader};
use ic_test_utilities_load_wasm::load_wasm;
use maplit::hashmap;
use mock::{MockOutcall, MockOutcallBuilder};
use pocket_ic::common::rest::{
    CanisterHttpMethod, CanisterHttpReject, CanisterHttpResponse, MockCanisterHttpResponse,
    RawMessageId,
};
use pocket_ic::{ErrorCode, PocketIc, PocketIcBuilder, RejectResponse};
use serde::{de::DeserializeOwned, Deserialize, Serialize};
use serde_json::{json, Value};
use std::{iter, marker::PhantomData, str::FromStr, sync::Arc, time::Duration};
use crate::mock_http_runtime::mock::json::{JsonRpcRequestMatcher, JsonRpcResponse};
use crate::mock_http_runtime::mock::{MockHttpOutcalls, MockHttpOutcallsBuilder};

const DEFAULT_CALLER_TEST_ID: Principal = Principal::from_slice(&[0x9d, 0xf7, 0x01]);
const DEFAULT_CONTROLLER_TEST_ID: Principal = Principal::from_slice(&[0x9d, 0xf7, 0x02]);
const ADDITIONAL_TEST_ID: Principal = Principal::from_slice(&[0x9d, 0xf7, 0x03]);

const INITIAL_CYCLES: u128 = 100_000_000_000_000_000;

const MAX_TICKS: usize = 10;

const MOCK_REQUEST_URL: &str = "https://cloudflare-eth.com";
const MOCK_REQUEST_PAYLOAD: &str = r#"{"id":1,"jsonrpc":"2.0","method":"eth_gasPrice"}"#;
const MOCK_REQUEST_RESPONSE: &str = r#"{"jsonrpc":"2.0","id":1,"result":"0x00112233"}"#;
const MOCK_REQUEST_RESPONSE_BYTES: u64 = 1000;
const MOCK_API_KEY: &str = "mock-api-key";

const MOCK_TRANSACTION: &str = "0xf86c098504a817c800825208943535353535353535353535353535353535353535880de0b6b3a76400008025a028ef61340bd939bc2195fe537567866003e1a15d3c71ff63e1590620aa636276a067cbe9d8997f761aecb703304b3800ccf555c9f3dc64214b297fb1966a3b6d83";
const MOCK_TRANSACTION_HASH: &str =
    "0x33469b22e9f636356c4160a87eb19df52b7412e8eac32a4a55ffe88ea8350788";

const RPC_SERVICES: &[RpcServices] = &[
    RpcServices::EthMainnet(None),
    RpcServices::EthSepolia(None),
    RpcServices::ArbitrumOne(None),
    RpcServices::BaseMainnet(None),
    RpcServices::OptimismMainnet(None),
];

const ANKR_HOSTNAME: &str = "rpc.ankr.com";
const ALCHEMY_ETH_MAINNET_HOSTNAME: &str = "eth-mainnet.g.alchemy.com";
const CLOUDFLARE_HOSTNAME: &str = "cloudflare-eth.com";
const BLOCKPI_ETH_HOSTNAME: &str = "ethereum.blockpi.network";
const BLOCKPI_ETH_SEPOLIA_HOSTNAME: &str = "ethereum-sepolia.blockpi.network";
const PUBLICNODE_ETH_MAINNET_HOSTNAME: &str = "ethereum-rpc.publicnode.com";

fn evm_rpc_wasm() -> Vec<u8> {
    load_wasm(std::env::var("CARGO_MANIFEST_DIR").unwrap(), "evm_rpc", &[])
}

fn assert_reply(result: Result<Vec<u8>, RejectResponse>) -> Vec<u8> {
    result.unwrap_or_else(|e| panic!("Expected a successful reply, got error {e}"))
}

#[derive(Clone)]
pub struct EvmRpcSetup {
    pub env: Arc<PocketIc>,
    pub caller: Principal,
    pub controller: Principal,
    pub canister_id: CanisterId,
}

impl Default for EvmRpcSetup {
    fn default() -> Self {
        Self::new()
    }
}

impl EvmRpcSetup {
    pub fn new() -> Self {
        Self::with_args(InstallArgs {
            demo: Some(true),
            ..Default::default()
        })
    }

    pub fn with_args(args: InstallArgs) -> Self {
        // The `with_fiduciary_subnet` setup below requires that `nodes_in_subnet`
        // setting (part of InstallArgs) to be set appropriately. Otherwise
        // http outcall will fail due to insufficient cycles, even when `demo` is
        // enabled (which is the default above).
        //
        // As of writing, the default value of `nodes_in_subnet` is 34, which is
        // also the node count in fiduciary subnet.
        let pocket_ic = PocketIcBuilder::new().with_fiduciary_subnet().build();
        let env = Arc::new(pocket_ic);

        let controller = DEFAULT_CONTROLLER_TEST_ID;
        let canister_id = env.create_canister_with_settings(
            None,
            Some(CanisterSettings {
                controllers: Some(vec![controller]),
                ..CanisterSettings::default()
            }),
        );
        env.add_cycles(canister_id, INITIAL_CYCLES);
        env.install_canister(
            canister_id,
            evm_rpc_wasm(),
            Encode!(&args).unwrap(),
            Some(controller),
        );

        let caller = DEFAULT_CALLER_TEST_ID;

        Self {
            env,
            caller,
            controller,
            canister_id,
        }
    }

    pub fn upgrade_canister(&self, args: InstallArgs) {
        for _ in 0..100 {
            self.env.tick();
            // Avoid `CanisterInstallCodeRateLimited` error
            self.env.advance_time(Duration::from_secs(600));
            self.env.tick();
            match self.env.upgrade_canister(
                self.canister_id,
                evm_rpc_wasm(),
                Encode!(&args).unwrap(),
                Some(self.controller),
            ) {
                Ok(_) => return,
                Err(e) if e.error_code == ErrorCode::CanisterInstallCodeRateLimited => continue,
                Err(e) => panic!("Error while upgrading canister: {e:?}"),
            }
        }
        panic!("Failed to upgrade canister after many trials!")
    }

    /// Shorthand for deriving an `EvmRpcSetup` with the caller as the canister controller.
    pub fn as_controller(mut self) -> Self {
        self.caller = self.controller;
        self
    }

    /// Shorthand for deriving an `EvmRpcSetup` with an arbitrary caller.
    pub fn as_caller<T: Into<Principal>>(mut self, id: T) -> Self {
        self.caller = id.into();
        self
    }

    fn call_update<R: CandidType + DeserializeOwned>(
        &self,
        method: &str,
        input: Vec<u8>,
    ) -> CallFlow<R> {
        CallFlow::from_update(self.clone(), method, input)
    }

    fn call_query<R: CandidType + DeserializeOwned>(&self, method: &str, input: Vec<u8>) -> R {
        let candid =
            &assert_reply(
                self.env
                    .query_call(self.canister_id, self.caller, method, input),
            );
        Decode!(candid, R).expect("error while decoding Candid response from query call")
    }

    pub fn tick_until_http_request(&self) {
        for _ in 0..MAX_TICKS {
            if !self.env.get_canister_http().is_empty() {
                break;
            }
            self.env.tick();
            self.env.advance_time(Duration::from_nanos(1));
        }
    }

    pub fn get_metrics(&self) -> Metrics {
        self.call_query("getMetrics", Encode!().unwrap())
    }

    pub fn get_service_provider_map(&self) -> Vec<(RpcService, ProviderId)> {
        self.call_query("getServiceProviderMap", Encode!().unwrap())
    }

    pub fn get_providers(&self) -> Vec<Provider> {
        self.call_query("getProviders", Encode!().unwrap())
    }

    pub fn get_nodes_in_subnet(&self) -> u32 {
        self.call_query("getNodesInSubnet", Encode!().unwrap())
    }

    pub fn request_cost(
        &self,
        source: RpcService,
        json_rpc_payload: &str,
        max_response_bytes: u64,
    ) -> RpcResult<Nat> {
        self.call_query(
            "requestCost",
            Encode!(&source, &json_rpc_payload, &max_response_bytes).unwrap(),
        )
    }

    pub fn request(
        &self,
        source: RpcService,
        json_rpc_payload: &str,
        max_response_bytes: u64,
    ) -> CallFlow<RpcResult<String>> {
        self.call_update(
            "request",
            Encode!(&source, &json_rpc_payload, &max_response_bytes).unwrap(),
        )
    }

    pub fn eth_get_transaction_receipt(
        &self,
        source: RpcServices,
        config: Option<evm_rpc_types::RpcConfig>,
        tx_hash: &str,
    ) -> CallFlow<MultiRpcResult<Option<evm_rpc_types::TransactionReceipt>>> {
        self.call_update(
            "eth_getTransactionReceipt",
            Encode!(&source, &config, &tx_hash).unwrap(),
        )
    }

    pub fn eth_get_transaction_count(
        &self,
        source: RpcServices,
        config: Option<evm_rpc_types::RpcConfig>,
        args: evm_rpc_types::GetTransactionCountArgs,
    ) -> CallFlow<MultiRpcResult<Nat256>> {
        self.call_update(
            "eth_getTransactionCount",
            Encode!(&source, &config, &args).unwrap(),
        )
    }

    pub fn eth_send_raw_transaction(
        &self,
        source: RpcServices,
        config: Option<evm_rpc_types::RpcConfig>,
        signed_raw_transaction_hex: &str,
    ) -> CallFlow<MultiRpcResult<evm_rpc_types::SendRawTransactionStatus>> {
        let signed_raw_transaction_hex: Hex = signed_raw_transaction_hex.parse().unwrap();
        self.call_update(
            "eth_sendRawTransaction",
            Encode!(&source, &config, &signed_raw_transaction_hex).unwrap(),
        )
    }

    pub fn eth_call(
        &self,
        source: RpcServices,
        config: Option<evm_rpc_types::RpcConfig>,
        args: evm_rpc_types::CallArgs,
    ) -> CallFlow<MultiRpcResult<evm_rpc_types::Hex>> {
        self.call_update("eth_call", Encode!(&source, &config, &args).unwrap())
    }

    pub fn update_api_keys(&self, api_keys: &[(ProviderId, Option<String>)]) {
        self.call_update("updateApiKeys", Encode!(&api_keys).unwrap())
            .wait()
    }

    pub fn mock_api_keys(self) -> Self {
        self.clone().as_controller().update_api_keys(
            &PROVIDERS
                .iter()
                .filter_map(|provider| {
                    Some((
                        provider.provider_id,
                        match provider.access {
                            RpcAccess::Authenticated { .. } => Some(MOCK_API_KEY.to_string()),
                            RpcAccess::Unauthenticated { .. } => None?,
                        },
                    ))
                })
                .collect::<Vec<_>>(),
        );
        self
    }

    pub fn http_get_logs(&self, priority: &str) -> Vec<LogEntry<Priority>> {
        let request = HttpRequest {
            method: "".to_string(),
            url: format!("/logs?priority={priority}"),
            headers: vec![],
            body: serde_bytes::ByteBuf::new(),
        };
        let response = Decode!(
            &assert_reply(self.env.query_call(
                self.canister_id,
                Principal::anonymous(),
                "http_request",
                Encode!(&request).unwrap()
            )),
            HttpResponse
        )
            .unwrap();
        serde_json::from_slice::<Log<Priority>>(&response.body)
            .expect("failed to parse EVM_RPC minter log")
            .entries
    }
}

pub struct CallFlow<R> {
    setup: EvmRpcSetup,
    method: String,
    message_id: RawMessageId,
    phantom: PhantomData<R>,
}

impl<R: CandidType + DeserializeOwned> CallFlow<R> {
    pub fn from_update(setup: EvmRpcSetup, method: &str, input: Vec<u8>) -> Self {
        let message_id = setup
            .env
            .submit_call(setup.canister_id, setup.caller, method, input)
            .expect("failed to submit call");
        CallFlow::new(setup, method, message_id)
    }

    pub fn new(setup: EvmRpcSetup, method: impl ToString, message_id: RawMessageId) -> Self {
        Self {
            setup,
            method: method.to_string(),
            message_id,
            phantom: Default::default(),
        }
    }

    pub fn mock_http(self, mock: impl Into<MockOutcall>) -> Self {
        let mock = mock.into();
        self.mock_http_once_inner(&mock);
        loop {
            if !self.try_mock_http_inner(&mock) {
                break;
            }
        }
        self
    }

    pub fn mock_http_n_times(self, mock: impl Into<MockOutcall>, count: u32) -> Self {
        let mock = mock.into();
        for _ in 0..count {
            self.mock_http_once_inner(&mock);
        }
        self
    }

    pub fn mock_http_once(self, mock: impl Into<MockOutcall>) -> Self {
        let mock = mock.into();
        self.mock_http_once_inner(&mock);
        self
    }

    fn mock_http_once_inner(&self, mock: &MockOutcall) {
        if !self.try_mock_http_inner(mock) {
            panic!("no pending HTTP request for {}", self.method)
        }
    }

    fn try_mock_http_inner(&self, mock: &MockOutcall) -> bool {
        if self.setup.env.get_canister_http().is_empty() {
            self.setup.tick_until_http_request();
        }
        let http_requests = self.setup.env.get_canister_http();
        let request = match http_requests.first() {
            Some(request) => request,
            None => return false,
        };
        mock.assert_matches(request);

        let response = match mock.response.clone() {
            CanisterHttpResponse::CanisterHttpReply(reply) => {
                let max_response_bytes = request
                    .max_response_bytes
                    .unwrap_or(DEFAULT_MAX_RESPONSE_BYTES);
                if reply.body.len() as u64 > max_response_bytes {
                    //approximate replica behaviour since headers are not accounted for.
                    CanisterHttpResponse::CanisterHttpReject(CanisterHttpReject {
                        reject_code: 1, //SYS_FATAL
                        message: format!(
                            "Http body exceeds size limit of {} bytes.",
                            max_response_bytes
                        ),
                    })
                } else {
                    CanisterHttpResponse::CanisterHttpReply(reply)
                }
            }
            CanisterHttpResponse::CanisterHttpReject(reject) => {
                CanisterHttpResponse::CanisterHttpReject(reject)
            }
        };
        let mock_response = MockCanisterHttpResponse {
            subnet_id: request.subnet_id,
            request_id: request.request_id,
            response,
            additional_responses: vec![],
        };
        self.setup.env.mock_canister_http_response(mock_response);
        true
    }

    pub fn wait(self) -> R {
        let candid = &assert_reply(self.setup.env.await_call(self.message_id));
        Decode!(candid, R).expect("error while decoding Candid response from update call")
    }
}

fn mock_request(builder_fn: impl Fn(MockOutcallBuilder) -> MockOutcallBuilder) {
    let setup = EvmRpcSetup::new();
    assert_matches!(
        setup
            .request(
                RpcService::Custom(RpcApi {
                    url: MOCK_REQUEST_URL.to_string(),
                    headers: Some(vec![HttpHeader {
                        name: "Custom".to_string(),
                        value: "Value".to_string(),
                    }]),
                }),
                MOCK_REQUEST_PAYLOAD,
                MOCK_REQUEST_RESPONSE_BYTES,
            )
            .mock_http(builder_fn(MockOutcallBuilder::new(
                200,
                MOCK_REQUEST_RESPONSE
            )))
            .wait(),
        Ok(_)
    );
}

#[test]
fn mock_request_should_succeed() {
    mock_request(|builder| builder)
}

#[test]
fn mock_request_should_succeed_with_url() {
    mock_request(|builder| builder.with_url(MOCK_REQUEST_URL))
}

#[test]
fn mock_request_should_succeed_with_method() {
    mock_request(|builder| builder.with_method(CanisterHttpMethod::POST))
}

#[test]
fn mock_request_should_succeed_with_request_headers() {
    mock_request(|builder| {
        builder.with_request_headers(vec![
            (CONTENT_TYPE_HEADER_LOWERCASE, CONTENT_TYPE_VALUE),
            ("Custom", "Value"),
        ])
    })
}

#[test]
fn mock_request_should_succeed_with_request_body() {
    mock_request(|builder| builder.with_raw_request_body(MOCK_REQUEST_PAYLOAD))
}

#[test]
fn mock_request_should_succeed_with_max_response_bytes() {
    mock_request(|builder| builder.with_max_response_bytes(MOCK_REQUEST_RESPONSE_BYTES))
}

#[test]
fn mock_request_should_succeed_with_all() {
    mock_request(|builder| {
        builder
            .with_url(MOCK_REQUEST_URL)
            .with_method(CanisterHttpMethod::POST)
            .with_request_headers(vec![
                (CONTENT_TYPE_HEADER_LOWERCASE, CONTENT_TYPE_VALUE),
                ("Custom", "Value"),
            ])
            .with_raw_request_body(MOCK_REQUEST_PAYLOAD)
    })
}

#[test]
#[should_panic(expected = "assertion `left == right` failed")]
fn mock_request_should_fail_with_url() {
    mock_request(|builder| builder.with_url("https://not-the-url.com"))
}

#[test]
#[should_panic(expected = "assertion `left == right` failed")]
fn mock_request_should_fail_with_method() {
    mock_request(|builder| builder.with_method(CanisterHttpMethod::GET))
}

#[test]
#[should_panic(expected = "assertion `left == right` failed")]
fn mock_request_should_fail_with_request_headers() {
    mock_request(|builder| builder.with_request_headers(vec![("Custom", "NotValue")]))
}

#[test]
#[should_panic(expected = "assertion `left == right` failed")]
fn mock_request_should_fail_with_request_body() {
    mock_request(|builder| {
        builder.with_raw_request_body(r#"{"id":1,"jsonrpc":"2.0","method":"unknown_method"}"#)
    })
}

#[test]
fn should_canonicalize_json_response() {
    let setup = EvmRpcSetup::new();
    let responses = [
        r#"{"id":1,"jsonrpc":"2.0","result":"0x00112233"}"#,
        r#"{"result":"0x00112233","id":1,"jsonrpc":"2.0"}"#,
        r#"{"result":"0x00112233","jsonrpc":"2.0","id":1}"#,
    ]
        .into_iter()
        .map(|response| {
            setup
                .request(
                    RpcService::Custom(RpcApi {
                        url: MOCK_REQUEST_URL.to_string(),
                        headers: None,
                    }),
                    MOCK_REQUEST_PAYLOAD,
                    MOCK_REQUEST_RESPONSE_BYTES,
                )
                .mock_http(MockOutcallBuilder::new(200, response))
                .wait()
        })
        .collect::<Vec<_>>();
    assert!(responses.windows(2).all(|w| w[0] == w[1]));
}

#[test]
fn should_not_modify_json_rpc_request_from_request_endpoint() {
    let setup = EvmRpcSetup::new();

    let json_rpc_request = r#"{"id":123,"jsonrpc":"2.0","method":"eth_gasPrice"}"#;
    let mock_response = r#"{"jsonrpc":"2.0","id":123,"result":"0x00112233"}"#;

    let response = setup
        .request(
            RpcService::Custom(RpcApi {
                url: MOCK_REQUEST_URL.to_string(),
                headers: None,
            }),
            json_rpc_request,
            MOCK_REQUEST_RESPONSE_BYTES,
        )
        .mock_http_once(
            MockOutcallBuilder::new(200, mock_response).with_raw_request_body(json_rpc_request),
        )
        .wait()
        .unwrap();

    assert_eq!(response, mock_response);
}

#[test]
fn should_decode_renamed_field() {
    #[derive(Debug, Clone, Serialize, Deserialize, PartialEq, Eq, CandidType)]
    pub struct Struct {
        #[serde(rename = "fieldName")]
        pub field_name: u64,
    }
    let value = Struct { field_name: 123 };
    assert_eq!(Decode!(&Encode!(&value).unwrap(), Struct).unwrap(), value);
}

#[test]
fn should_decode_checked_amount() {
    let value = Nat256::from(123_u32);
    assert_eq!(Decode!(&Encode!(&value).unwrap(), Nat256).unwrap(), value);
}

#[test]
fn should_decode_address() {
    let value = Hex20::from_str("0xdAC17F958D2ee523a2206206994597C13D831ec7").unwrap();
    assert_eq!(Decode!(&Encode!(&value).unwrap(), Hex20).unwrap(), value);
}

#[test]
fn should_decode_transaction_receipt() {
    let value = evm_rpc_types::TransactionReceipt {
        status: Some(0x1_u8.into()),
        transaction_hash: "0xdd5d4b18923d7aae953c7996d791118102e889bea37b48a651157a4890e4746f"
            .parse()
            .unwrap(),
        contract_address: None,
        block_number: 18_515_371_u64.into(),
        block_hash: "0x5115c07eb1f20a9d6410db0916ed3df626cfdab161d3904f45c8c8b65c90d0be"
            .parse()
            .unwrap(),
        effective_gas_price: 26_776_497_782_u64.into(),
        gas_used: 32_137_u32.into(),
        from: "0x0aa8ebb6ad5a8e499e550ae2c461197624c6e667"
            .parse()
            .unwrap(),
        logs: vec![],
        logs_bloom: "0x00000000000000000000000000000000000000000000000000000000000000000000000000000000000000000000000000000000000000000000000000000000000000000000000000000000000000000000000000000000000000000000000000000000000000000000000000000000000000000000000000000000000000000000000000000000000000000000000000000000000000000000000000000000000000000000000000000000000000000000000000000000000000000000000000000000000000000000000000000000000000000000000000000000000000000000000000000000000000000000000000000000000000000000000000000000".parse().unwrap(),
        to: Some("0x356cfd6e6d0000400000003900b415f80669009e"
            .parse()
            .unwrap()),
        transaction_index: 0xd9_u16.into(),
        tx_type: "0x2".parse().unwrap(),
    };
    assert_eq!(
        Decode!(&Encode!(&value).unwrap(), evm_rpc_types::TransactionReceipt).unwrap(),
        value
    );
}

#[tokio::test]
async fn eth_get_logs_should_succeed() {
    fn mock_request(
        from_block: BlockNumberOrTag,
        to_block: BlockNumberOrTag,
    ) -> JsonRpcRequestMatcher {
        JsonRpcRequestMatcher::with_method("eth_getLogs").with_params(json!([{
                "address" : ["0xdac17f958d2ee523a2206206994597c13d831ec7"],
                "fromBlock" : from_block,
                "toBlock" : to_block,
        }]))
    }

    fn mock_response() -> JsonRpcResponse {
        JsonRpcResponse::from(json!({
            "id" : 0,
            "jsonrpc" : "2.0",
            "result" : [
                {
                    "address" : "0xdac17f958d2ee523a2206206994597c13d831ec7",
                    "topics" : [
                        "0xddf252ad1be2c89b69c2b068fc378daa952ba7f163c4a11628f55a4df523b3ef",
                        "0x000000000000000000000000a9d1e08c7793af67e9d92fe308d5697fb81d3e43",
                        "0x00000000000000000000000078cccfb3d517cd4ed6d045e263e134712288ace2"
                    ],
                    "data" : "0x000000000000000000000000000000000000000000000000000000003b9c6433",
                    "blockNumber" : "0x11dc77e",
                    "transactionHash" : "0xf3ed91a03ddf964281ac7a24351573efd535b80fc460a5c2ad2b9d23153ec678",
                    "transactionIndex" : "0x65",
                    "blockHash" : "0xd5c72ad752b2f0144a878594faf8bd9f570f2f72af8e7f0940d3545a6388f629",
                    "logIndex" : "0xe8",
                    "removed" : false
                }
            ]
        }))
    }

    fn expected_logs() -> Vec<alloy_rpc_types::Log> {
        vec![alloy_rpc_types::Log {
            inner: alloy_primitives::Log::new(
                address!("0xdac17f958d2ee523a2206206994597c13d831ec7"),
                vec![
                    b256!("0xddf252ad1be2c89b69c2b068fc378daa952ba7f163c4a11628f55a4df523b3ef"),
                    b256!("0x000000000000000000000000a9d1e08c7793af67e9d92fe308d5697fb81d3e43"),
                    b256!("0x00000000000000000000000078cccfb3d517cd4ed6d045e263e134712288ace2"),
                ],
                bytes!("0x000000000000000000000000000000000000000000000000000000003b9c6433"),
            )
            .unwrap(),
            block_number: Some(0x11dc77e_u64),
            transaction_hash: Some(b256!(
                "0xf3ed91a03ddf964281ac7a24351573efd535b80fc460a5c2ad2b9d23153ec678"
            )),
            transaction_index: Some(0x65_u64),
            block_hash: Some(b256!(
                "0xd5c72ad752b2f0144a878594faf8bd9f570f2f72af8e7f0940d3545a6388f629"
            )),
            log_index: Some(0xe8_u64),
            removed: false,
            block_timestamp: None,
        }]
    }

    let setup = EvmRpcNonblockingSetup::new().await.mock_api_keys().await;
    let mut offset = 0_u64;
    for source in RPC_SERVICES {
        for (config, from_block, to_block) in [
            // default block range
            (
                GetLogsRpcConfig::default(),
                BlockNumberOrTag::Number(0_u8.into()),
                BlockNumberOrTag::Number(500_u16.into()),
            ),
            // large block range
            (
                GetLogsRpcConfig {
                    max_block_range: Some(1_000),
                    ..Default::default()
                },
                BlockNumberOrTag::Number(0_u8.into()),
                BlockNumberOrTag::Number(501_u16.into()),
            ),
        ] {
            let mocks = MockHttpOutcallsBuilder::new()
                .given(mock_request(from_block, to_block).with_id(offset))
                .respond_with(mock_response().with_id(offset))
                .given(mock_request(from_block, to_block).with_id(1 + offset))
                .respond_with(mock_response().with_id(1 + offset))
                .given(mock_request(from_block, to_block).with_id(2 + offset))
                .respond_with(mock_response().with_id(2 + offset));

            let response = setup
                .client(mocks)
                .with_rpc_sources(source.clone())
                .build()
                .get_logs(vec![address!("0xdac17f958d2ee523a2206206994597c13d831ec7")])
                .with_from_block(from_block)
                .with_to_block(to_block)
                .with_rpc_config(config)
                .send()
                .await
                .expect_consistent()
                .unwrap();

            offset += 3;

            assert_eq!(response, expected_logs());
        }
    }
}

#[tokio::test]
async fn eth_get_logs_should_fail_when_block_range_too_large() {
    let setup = EvmRpcNonblockingSetup::new().await.mock_api_keys().await;
    let error_msg_regex =
        regex::Regex::new("Requested [0-9_]+ blocks; limited to [0-9_]+").unwrap();

    for source in RPC_SERVICES {
        for (config, from_block, to_block) in [
            // default block range
            (
                GetLogsRpcConfig::default(),
                BlockTag::Number(0_u8.into()),
                BlockTag::Number(501_u16.into()),
            ),
            // large block range
            (
                GetLogsRpcConfig {
                    max_block_range: Some(1_000),
                    ..Default::default()
                },
                BlockTag::Number(0_u8.into()),
                BlockTag::Number(1001_u16.into()),
            ),
        ] {
            let client = setup
                .client(MockHttpOutcalls::NEVER)
                .with_rpc_sources(source.clone())
                .build();

            let response = client
                .get_logs(vec![address!("0xdAC17F958D2ee523a2206206994597C13D831ec7")])
                .with_from_block(from_block)
                .with_to_block(to_block)
                .with_rpc_config(config)
                .send()
                .await
                .expect_consistent()
                .unwrap_err();

            assert_matches!(
                response,
                RpcError::ValidationError(ValidationError::Custom(s)) if error_msg_regex.is_match(&s)
            )
        }
    }
}

#[tokio::test]
async fn eth_get_block_by_number_should_succeed() {
<<<<<<< HEAD
    let response = json!({
        "jsonrpc": "2.0",
        "result": {
            "baseFeePerGas": "0xd7232aa34",
            "difficulty": "0x0",
            "extraData": "0x546974616e2028746974616e6275696c6465722e78797a29",
            "gasLimit": "0x1c9c380",
            "gasUsed": "0xa768c4",
            "hash": "0xc3674be7b9d95580d7f23c03d32e946f2b453679ee6505e3a778f003c5a3cfae",
            "logsBloom": "0x3e6b8420e1a13038902c24d6c2a9720a7ad4860cdc870cd5c0490011e43631134f608935bd83171247407da2c15d85014f9984608c03684c74aad48b20bc24022134cdca5f2e9d2dee3b502a8ccd39eff8040b1d96601c460e119c408c620b44fa14053013220847045556ea70484e67ec012c322830cf56ef75e09bd0db28a00f238adfa587c9f80d7e30d3aba2863e63a5cad78954555966b1055a4936643366a0bb0b1bac68d0e6267fc5bf8304d404b0c69041125219aa70562e6a5a6362331a414a96d0716990a10161b87dd9568046a742d4280014975e232b6001a0360970e569d54404b27807d7a44c949ac507879d9d41ec8842122da6772101bc8b",
            "miner": "0x388c818ca8b9251b393131c08a736a67ccb19297",
            "mixHash": "0x516a58424d4883a3614da00a9c6f18cd5cd54335a08388229a993a8ecf05042f",
            "nonce": "0x0000000000000000",
            "number": "0x11db01d",
            "parentHash": "0x43325027f6adf9befb223f8ae80db057daddcd7b48e41f60cd94bfa8877181ae",
            "receiptsRoot": "0x66934c3fd9c547036fe0e56ad01bc43c84b170be7c4030a86805ddcdab149929",
            "sha3Uncles": "0x1dcc4de8dec75d7aab85b567b6ccd41ad312451b948a7413f0a142fd40d49347",
            "size": "0xcd35",
            "stateRoot": "0x13552447dd62f11ad885f21a583c4fa34144efe923c7e35fb018d6710f06b2b6",
            "timestamp": "0x656f96f3",
            "withdrawalsRoot": "0xecae44b2c53871003c5cc75285995764034c9b5978a904229d36c1280b141d48",
            "transactionsRoot": "0x93a1ad3d067009259b508cc95fde63b5efd7e9d8b55754314c173fdde8c0826a",
        },
        "id": 0
    });

    let setup = EvmRpcNonblockingSetup::new().await.mock_api_keys().await;
    let mut offset = 0;

    for source in RPC_SERVICES {
        let response = setup
            .client()
            .with_rpc_sources(source.clone())
            .mock_once(
                evm_rpc_client::MockOutcallBuilder::new_success(iter::repeat_n(
                    response.clone(),
                    3,
                ))
                    .with_sequential_response_ids(offset),
            )
=======
    fn mock_request() -> JsonRpcRequestMatcher {
        JsonRpcRequestMatcher::with_method("eth_getBlockByNumber")
            .with_params(json!(["latest", false]))
    }

    fn mock_response() -> JsonRpcResponse {
        JsonRpcResponse::from(json!({
            "jsonrpc": "2.0",
            "result": {
                "baseFeePerGas": "0xd7232aa34",
                "difficulty": "0x0",
                "extraData": "0x546974616e2028746974616e6275696c6465722e78797a29",
                "gasLimit": "0x1c9c380",
                "gasUsed": "0xa768c4",
                "hash": "0xc3674be7b9d95580d7f23c03d32e946f2b453679ee6505e3a778f003c5a3cfae",
                "logsBloom": "0x3e6b8420e1a13038902c24d6c2a9720a7ad4860cdc870cd5c0490011e43631134f608935bd83171247407da2c15d85014f9984608c03684c74aad48b20bc24022134cdca5f2e9d2dee3b502a8ccd39eff8040b1d96601c460e119c408c620b44fa14053013220847045556ea70484e67ec012c322830cf56ef75e09bd0db28a00f238adfa587c9f80d7e30d3aba2863e63a5cad78954555966b1055a4936643366a0bb0b1bac68d0e6267fc5bf8304d404b0c69041125219aa70562e6a5a6362331a414a96d0716990a10161b87dd9568046a742d4280014975e232b6001a0360970e569d54404b27807d7a44c949ac507879d9d41ec8842122da6772101bc8b",
                "miner": "0x388c818ca8b9251b393131c08a736a67ccb19297",
                "mixHash": "0x516a58424d4883a3614da00a9c6f18cd5cd54335a08388229a993a8ecf05042f",
                "nonce": "0x0000000000000000",
                "number": "0x11db01d",
                "parentHash": "0x43325027f6adf9befb223f8ae80db057daddcd7b48e41f60cd94bfa8877181ae",
                "receiptsRoot": "0x66934c3fd9c547036fe0e56ad01bc43c84b170be7c4030a86805ddcdab149929",
                "sha3Uncles": "0x1dcc4de8dec75d7aab85b567b6ccd41ad312451b948a7413f0a142fd40d49347",
                "size": "0xcd35",
                "stateRoot": "0x13552447dd62f11ad885f21a583c4fa34144efe923c7e35fb018d6710f06b2b6",
                "timestamp": "0x656f96f3",
                "withdrawalsRoot": "0xecae44b2c53871003c5cc75285995764034c9b5978a904229d36c1280b141d48",
                "transactionsRoot": "0x93a1ad3d067009259b508cc95fde63b5efd7e9d8b55754314c173fdde8c0826a",
            },
            "id": 0
        }))
    }

    let setup = EvmRpcNonblockingSetup::new().await.mock_api_keys().await;
    let mut offset = 0_u64;

    for source in RPC_SERVICES {
        let mocks = MockHttpOutcallsBuilder::new()
            .given(mock_request().with_id(offset))
            .respond_with(mock_response().with_id(offset))
            .given(mock_request().with_id(1 + offset))
            .respond_with(mock_response().with_id(1 + offset))
            .given(mock_request().with_id(2 + offset))
            .respond_with(mock_response().with_id(2 + offset));

        let response = setup
            .client(mocks)
            .with_rpc_sources(source.clone())
>>>>>>> 60e1f558
            .build()
            .get_block_by_number(BlockNumberOrTag::Latest)
            .send()
            .await
            .expect_consistent()
            .unwrap();
        offset += 3;

        assert_eq!(response, alloy_rpc_types::Block {
            header: alloy_rpc_types::Header {
                hash: b256!("0xc3674be7b9d95580d7f23c03d32e946f2b453679ee6505e3a778f003c5a3cfae"),
                inner: alloy_consensus::Header {
                    parent_hash: b256!("0x43325027f6adf9befb223f8ae80db057daddcd7b48e41f60cd94bfa8877181ae"),
                    ommers_hash: b256!("0x1dcc4de8dec75d7aab85b567b6ccd41ad312451b948a7413f0a142fd40d49347"),
                    beneficiary: address!("0x388c818ca8b9251b393131c08a736a67ccb19297"),
                    state_root: b256!("0x13552447dd62f11ad885f21a583c4fa34144efe923c7e35fb018d6710f06b2b6"),
                    transactions_root: b256!("0x93a1ad3d067009259b508cc95fde63b5efd7e9d8b55754314c173fdde8c0826a"),
                    receipts_root: b256!("0x66934c3fd9c547036fe0e56ad01bc43c84b170be7c4030a86805ddcdab149929"),
                    logs_bloom: bloom!("0x3e6b8420e1a13038902c24d6c2a9720a7ad4860cdc870cd5c0490011e43631134f608935bd83171247407da2c15d85014f9984608c03684c74aad48b20bc24022134cdca5f2e9d2dee3b502a8ccd39eff8040b1d96601c460e119c408c620b44fa14053013220847045556ea70484e67ec012c322830cf56ef75e09bd0db28a00f238adfa587c9f80d7e30d3aba2863e63a5cad78954555966b1055a4936643366a0bb0b1bac68d0e6267fc5bf8304d404b0c69041125219aa70562e6a5a6362331a414a96d0716990a10161b87dd9568046a742d4280014975e232b6001a0360970e569d54404b27807d7a44c949ac507879d9d41ec8842122da6772101bc8b"),
                    difficulty: alloy_primitives::U256::ZERO,
                    number: 18_722_845_u64,
                    gas_limit: 0x1c9c380_u64,
                    gas_used: 0xa768c4_u64,
                    timestamp: 0x656f96f3_u64,
                    extra_data: bytes!("0x546974616e2028746974616e6275696c6465722e78797a29"),
                    mix_hash: b256!("0x516a58424d4883a3614da00a9c6f18cd5cd54335a08388229a993a8ecf05042f"),
                    nonce: alloy_primitives::B64::ZERO,
                    base_fee_per_gas: Some(57_750_497_844_u64),
                    withdrawals_root: None,
                    blob_gas_used: None,
                    excess_blob_gas: None,
                    parent_beacon_block_root: None,
                    requests_hash: None,
                },
                total_difficulty: None,
                size: Some(alloy_primitives::U256::from(0xcd35_u64)),
            },
            uncles: vec![],
            transactions: BlockTransactions::Hashes(vec![]),
            withdrawals: None,
        });
    }
}

#[tokio::test]
async fn eth_get_block_by_number_pre_london_fork_should_succeed() {
<<<<<<< HEAD
    let response = json!({
       "jsonrpc":"2.0",
       "id":0,
       "result":{
          "number":"0x0",
          "hash":"0xd4e56740f876aef8c010b86a40d5f56745a118d0906a34e69aec8c0db1cb8fa3",
          "transactions":[],
          "totalDifficulty":"0x400000000",
          "logsBloom":"0x00000000000000000000000000000000000000000000000000000000000000000000000000000000000000000000000000000000000000000000000000000000000000000000000000000000000000000000000000000000000000000000000000000000000000000000000000000000000000000000000000000000000000000000000000000000000000000000000000000000000000000000000000000000000000000000000000000000000000000000000000000000000000000000000000000000000000000000000000000000000000000000000000000000000000000000000000000000000000000000000000000000000000000000000000000000",
          "receiptsRoot":"0x56e81f171bcc55a6ff8345e692c0f86e5b48e01b996cadc001622fb5e363b421",
          "extraData":"0x11bbe8db4e347b4e8c937c1c8370e4b5ed33adb3db69cbdb7a38e1e50b1b82fa",
          "nonce":"0x0000000000000042",
          "miner":"0x0000000000000000000000000000000000000000",
          "difficulty":"0x400000000",
          "gasLimit":"0x1388",
          "gasUsed":"0x0",
          "uncles":[],
          "sha3Uncles":"0x1dcc4de8dec75d7aab85b567b6ccd41ad312451b948a7413f0a142fd40d49347",
          "size":"0x21c",
          "transactionsRoot":"0x56e81f171bcc55a6ff8345e692c0f86e5b48e01b996cadc001622fb5e363b421",
          "stateRoot":"0xd7f8974fb5ac78d9ac099b9ad5018bedc2ce0a72dad1827a1709da30580f0544",
          "mixHash":"0x0000000000000000000000000000000000000000000000000000000000000000",
          "parentHash":"0x0000000000000000000000000000000000000000000000000000000000000000",
          "timestamp":"0x0"
       }
    });

    let setup = EvmRpcNonblockingSetup::new().await.mock_api_keys().await;
    let mut offset = 0;

    for source in RPC_SERVICES {
        let response = setup
            .client()
            .with_rpc_sources(source.clone())
            .mock_once(
                evm_rpc_client::MockOutcallBuilder::new_success(iter::repeat_n(
                    response.clone(),
                    3,
                ))
                    .with_sequential_response_ids(offset),
            )
=======
    fn mock_request() -> JsonRpcRequestMatcher {
        JsonRpcRequestMatcher::with_method("eth_getBlockByNumber")
            .with_params(json!(["latest", false]))
    }

    fn mock_response() -> JsonRpcResponse {
        JsonRpcResponse::from(json!({
           "jsonrpc":"2.0",
           "id":0,
           "result":{
              "number":"0x0",
              "hash":"0xd4e56740f876aef8c010b86a40d5f56745a118d0906a34e69aec8c0db1cb8fa3",
              "transactions":[],
              "totalDifficulty":"0x400000000",
              "logsBloom":"0x00000000000000000000000000000000000000000000000000000000000000000000000000000000000000000000000000000000000000000000000000000000000000000000000000000000000000000000000000000000000000000000000000000000000000000000000000000000000000000000000000000000000000000000000000000000000000000000000000000000000000000000000000000000000000000000000000000000000000000000000000000000000000000000000000000000000000000000000000000000000000000000000000000000000000000000000000000000000000000000000000000000000000000000000000000000",
              "receiptsRoot":"0x56e81f171bcc55a6ff8345e692c0f86e5b48e01b996cadc001622fb5e363b421",
              "extraData":"0x11bbe8db4e347b4e8c937c1c8370e4b5ed33adb3db69cbdb7a38e1e50b1b82fa",
              "nonce":"0x0000000000000042",
              "miner":"0x0000000000000000000000000000000000000000",
              "difficulty":"0x400000000",
              "gasLimit":"0x1388",
              "gasUsed":"0x0",
              "uncles":[],
              "sha3Uncles":"0x1dcc4de8dec75d7aab85b567b6ccd41ad312451b948a7413f0a142fd40d49347",
              "size":"0x21c",
              "transactionsRoot":"0x56e81f171bcc55a6ff8345e692c0f86e5b48e01b996cadc001622fb5e363b421",
              "stateRoot":"0xd7f8974fb5ac78d9ac099b9ad5018bedc2ce0a72dad1827a1709da30580f0544",
              "mixHash":"0x0000000000000000000000000000000000000000000000000000000000000000",
              "parentHash":"0x0000000000000000000000000000000000000000000000000000000000000000",
              "timestamp":"0x0"
           }
        }))
    }

    let setup = EvmRpcNonblockingSetup::new().await.mock_api_keys().await;
    let mut offset = 0_u64;

    for source in RPC_SERVICES {
        let mocks = MockHttpOutcallsBuilder::new()
            .given(mock_request().with_id(offset))
            .respond_with(mock_response().with_id(offset))
            .given(mock_request().with_id(1 + offset))
            .respond_with(mock_response().with_id(1 + offset))
            .given(mock_request().with_id(2 + offset))
            .respond_with(mock_response().with_id(2 + offset));

        let response = setup
            .client(mocks)
            .with_rpc_sources(source.clone())
>>>>>>> 60e1f558
            .build()
            .get_block_by_number(BlockNumberOrTag::Latest)
            .send()
            .await
            .expect_consistent()
            .unwrap();
        offset += 3;

        assert_eq!(response, alloy_rpc_types::Block {
            header: alloy_rpc_types::Header {
                hash: b256!("0xd4e56740f876aef8c010b86a40d5f56745a118d0906a34e69aec8c0db1cb8fa3"),
                inner: alloy_consensus::Header {
                    parent_hash: b256!("0x0000000000000000000000000000000000000000000000000000000000000000"),
                    ommers_hash: b256!("0x1dcc4de8dec75d7aab85b567b6ccd41ad312451b948a7413f0a142fd40d49347"),
                    beneficiary: address!("0x0000000000000000000000000000000000000000"),
                    state_root: b256!("0xd7f8974fb5ac78d9ac099b9ad5018bedc2ce0a72dad1827a1709da30580f0544"),
                    transactions_root: b256!("0x56e81f171bcc55a6ff8345e692c0f86e5b48e01b996cadc001622fb5e363b421"),
                    receipts_root: b256!("0x56e81f171bcc55a6ff8345e692c0f86e5b48e01b996cadc001622fb5e363b421"),
                    logs_bloom: bloom!("0x00000000000000000000000000000000000000000000000000000000000000000000000000000000000000000000000000000000000000000000000000000000000000000000000000000000000000000000000000000000000000000000000000000000000000000000000000000000000000000000000000000000000000000000000000000000000000000000000000000000000000000000000000000000000000000000000000000000000000000000000000000000000000000000000000000000000000000000000000000000000000000000000000000000000000000000000000000000000000000000000000000000000000000000000000000000"),
                    difficulty: alloy_primitives::U256::from(0x400000000_u64),
                    number: 0_u64,
                    gas_limit: 0x1388_u64,
                    gas_used: 0_u64,
                    timestamp: 0_u64,
                    extra_data: bytes!("0x11bbe8db4e347b4e8c937c1c8370e4b5ed33adb3db69cbdb7a38e1e50b1b82fa"),
                    mix_hash: b256!("0x0000000000000000000000000000000000000000000000000000000000000000"),
                    nonce: alloy_primitives::B64::from(0x0000000000000042_u64),
                    base_fee_per_gas: None,
                    withdrawals_root: None,
                    blob_gas_used: None,
                    excess_blob_gas: None,
                    parent_beacon_block_root: None,
                    requests_hash: None,
                },
                total_difficulty: None,
                size: Some(alloy_primitives::U256::from(0x21c_u64)),
            },
            uncles: vec![],
            transactions: BlockTransactions::Hashes(vec![]),
            withdrawals: None,
        });
    }
}

#[tokio::test]
async fn eth_get_block_by_number_should_be_consistent_when_total_difficulty_inconsistent() {
<<<<<<< HEAD
    let setup = EvmRpcNonblockingSetup::new().await.mock_api_keys().await;
    let [response_0, mut response_1] = json_rpc_sequential_id(
        json!({"jsonrpc":"2.0","result":{"baseFeePerGas":"0xd7232aa34","difficulty":"0x0","extraData":"0x546974616e2028746974616e6275696c6465722e78797a29","gasLimit":"0x1c9c380","gasUsed":"0xa768c4","hash":"0xc3674be7b9d95580d7f23c03d32e946f2b453679ee6505e3a778f003c5a3cfae","logsBloom":"0x3e6b8420e1a13038902c24d6c2a9720a7ad4860cdc870cd5c0490011e43631134f608935bd83171247407da2c15d85014f9984608c03684c74aad48b20bc24022134cdca5f2e9d2dee3b502a8ccd39eff8040b1d96601c460e119c408c620b44fa14053013220847045556ea70484e67ec012c322830cf56ef75e09bd0db28a00f238adfa587c9f80d7e30d3aba2863e63a5cad78954555966b1055a4936643366a0bb0b1bac68d0e6267fc5bf8304d404b0c69041125219aa70562e6a5a6362331a414a96d0716990a10161b87dd9568046a742d4280014975e232b6001a0360970e569d54404b27807d7a44c949ac507879d9d41ec8842122da6772101bc8b","miner":"0x388c818ca8b9251b393131c08a736a67ccb19297","mixHash":"0x516a58424d4883a3614da00a9c6f18cd5cd54335a08388229a993a8ecf05042f","nonce":"0x0000000000000000","number":"0x11db01d","parentHash":"0x43325027f6adf9befb223f8ae80db057daddcd7b48e41f60cd94bfa8877181ae","receiptsRoot":"0x66934c3fd9c547036fe0e56ad01bc43c84b170be7c4030a86805ddcdab149929","sha3Uncles":"0x1dcc4de8dec75d7aab85b567b6ccd41ad312451b948a7413f0a142fd40d49347","size":"0xcd35","stateRoot":"0x13552447dd62f11ad885f21a583c4fa34144efe923c7e35fb018d6710f06b2b6","timestamp":"0x656f96f3","totalDifficulty":"0xc70d815d562d3cfa955","withdrawalsRoot":"0xecae44b2c53871003c5cc75285995764034c9b5978a904229d36c1280b141d48","transactionsRoot":"0x93a1ad3d067009259b508cc95fde63b5efd7e9d8b55754314c173fdde8c0826a"},"id":0}),
    );
    assert_eq!(
        Some(json!("0xc70d815d562d3cfa955")),
        response_1["result"]
            .as_object_mut()
            .unwrap()
            .remove("totalDifficulty")
    );
    let response = setup
        .client()
=======
    fn mock_request() -> JsonRpcRequestMatcher {
        JsonRpcRequestMatcher::with_method("eth_getBlockByNumber")
            .with_params(json!(["latest", false]))
    }

    fn mock_response(total_difficulty: Option<&str>) -> JsonRpcResponse {
        let mut body = json!({
           "jsonrpc":"2.0",
           "result":{
              "baseFeePerGas":"0xd7232aa34",
              "difficulty":"0x0",
              "extraData":"0x546974616e2028746974616e6275696c6465722e78797a29",
              "gasLimit":"0x1c9c380",
              "gasUsed":"0xa768c4",
              "hash":"0xc3674be7b9d95580d7f23c03d32e946f2b453679ee6505e3a778f003c5a3cfae",
              "logsBloom":"0x3e6b8420e1a13038902c24d6c2a9720a7ad4860cdc870cd5c0490011e43631134f608935bd83171247407da2c15d85014f9984608c03684c74aad48b20bc24022134cdca5f2e9d2dee3b502a8ccd39eff8040b1d96601c460e119c408c620b44fa14053013220847045556ea70484e67ec012c322830cf56ef75e09bd0db28a00f238adfa587c9f80d7e30d3aba2863e63a5cad78954555966b1055a4936643366a0bb0b1bac68d0e6267fc5bf8304d404b0c69041125219aa70562e6a5a6362331a414a96d0716990a10161b87dd9568046a742d4280014975e232b6001a0360970e569d54404b27807d7a44c949ac507879d9d41ec8842122da6772101bc8b",
              "miner":"0x388c818ca8b9251b393131c08a736a67ccb19297",
              "mixHash":"0x516a58424d4883a3614da00a9c6f18cd5cd54335a08388229a993a8ecf05042f",
              "nonce":"0x0000000000000000",
              "number":"0x11db01d",
              "parentHash":"0x43325027f6adf9befb223f8ae80db057daddcd7b48e41f60cd94bfa8877181ae",
              "receiptsRoot":"0x66934c3fd9c547036fe0e56ad01bc43c84b170be7c4030a86805ddcdab149929",
              "sha3Uncles":"0x1dcc4de8dec75d7aab85b567b6ccd41ad312451b948a7413f0a142fd40d49347",
              "size":"0xcd35",
              "stateRoot":"0x13552447dd62f11ad885f21a583c4fa34144efe923c7e35fb018d6710f06b2b6",
              "timestamp":"0x656f96f3",
              "withdrawalsRoot":"0xecae44b2c53871003c5cc75285995764034c9b5978a904229d36c1280b141d48",
              "transactionsRoot":"0x93a1ad3d067009259b508cc95fde63b5efd7e9d8b55754314c173fdde8c0826a",
           },
           "id":0
        });
        if let Some(total_difficulty) = total_difficulty {
            body.get_mut("result").unwrap()["totalDifficulty"] =
                Value::String(total_difficulty.to_string());
        }
        JsonRpcResponse::from(body)
    }

    let setup = EvmRpcNonblockingSetup::new().await.mock_api_keys().await;

    let mocks = MockHttpOutcallsBuilder::new()
        .given(mock_request().with_id(0_u64))
        .respond_with(mock_response(Some("0xc70d815d562d3cfa955")).with_id(0_u64))
        .given(mock_request().with_id(1_u64))
        .respond_with(mock_response(None).with_id(1_u64));

    let response = setup
        .client(mocks)
>>>>>>> 60e1f558
        .with_rpc_sources(RpcServices::EthMainnet(Some(vec![
            EthMainnetService::Ankr,
            EthMainnetService::PublicNode,
        ])))
<<<<<<< HEAD
        .mock_once(evm_rpc_client::MockOutcallBuilder::new_success([
            response_0, response_1,
        ]))
=======
>>>>>>> 60e1f558
        .build()
        .get_block_by_number(BlockNumberOrTag::Latest)
        .send()
        .await
        .expect_consistent()
        .unwrap();

    assert_eq!(response.number(), 18_722_845_u64);
    assert_eq!(response.header.total_difficulty, None);
}

#[test]
fn eth_get_transaction_receipt_should_succeed() {
    let test_cases = [
        TestCase {
            request: "0xdd5d4b18923d7aae953c7996d791118102e889bea37b48a651157a4890e4746f",
            raw_body: json!({"jsonrpc":"2.0","id":0,"result":{"blockHash":"0x5115c07eb1f20a9d6410db0916ed3df626cfdab161d3904f45c8c8b65c90d0be","blockNumber":"0x11a85ab","contractAddress":null,"cumulativeGasUsed":"0xf02aed","effectiveGasPrice":"0x63c00ee76","from":"0x0aa8ebb6ad5a8e499e550ae2c461197624c6e667","gasUsed":"0x7d89","logs":[],"logsBloom":"0x00000000000000000000000000000000000000000000000000000000000000000000000000000000000000000000000000000000000000000000000000000000000000000000000000000000000000000000000000000000000000000000000000000000000000000000000000000000000000000000000000000000000000000000000000000000000000000000000000000000000000000000000000000000000000000000000000000000000000000000000000000000000000000000000000000000000000000000000000000000000000000000000000000000000000000000000000000000000000000000000000000000000000000000000000000000","status":"0x1","to":"0x356cfd6e6d0000400000003900b415f80669009e","transactionHash":"0xdd5d4b18923d7aae953c7996d791118102e889bea37b48a651157a4890e4746f","transactionIndex":"0xd9","type":"0x2"}}),
            expected: evm_rpc_types::TransactionReceipt {
                status: Some(0x1_u8.into()),
                transaction_hash: "0xdd5d4b18923d7aae953c7996d791118102e889bea37b48a651157a4890e4746f".parse().unwrap(),
                contract_address: None,
                block_number: 0x11a85ab_u64.into(),
                block_hash: "0x5115c07eb1f20a9d6410db0916ed3df626cfdab161d3904f45c8c8b65c90d0be".parse().unwrap(),
                effective_gas_price: 0x63c00ee76_u64.into(),
                gas_used: 0x7d89_u32.into(),
                from: "0x0aa8ebb6ad5a8e499e550ae2c461197624c6e667".parse().unwrap(),
                logs: vec![],
                logs_bloom: "0x00000000000000000000000000000000000000000000000000000000000000000000000000000000000000000000000000000000000000000000000000000000000000000000000000000000000000000000000000000000000000000000000000000000000000000000000000000000000000000000000000000000000000000000000000000000000000000000000000000000000000000000000000000000000000000000000000000000000000000000000000000000000000000000000000000000000000000000000000000000000000000000000000000000000000000000000000000000000000000000000000000000000000000000000000000000".parse().unwrap(),
                to: Some("0x356cfd6e6d0000400000003900b415f80669009e".parse().unwrap()),
                transaction_index: 0xd9_u16.into(),
                tx_type: "0x2".parse().unwrap(),
            },
        },
        TestCase { //first transaction after genesis
            request: "0x5c504ed432cb51138bcf09aa5e8a410dd4a1e204ef84bfed1be16dfba1b22060",
            raw_body: json!({"jsonrpc":"2.0","id":0,"result":{"transactionHash":"0x5c504ed432cb51138bcf09aa5e8a410dd4a1e204ef84bfed1be16dfba1b22060","blockHash":"0x4e3a3754410177e6937ef1f84bba68ea139e8d1a2258c5f85db9f1cd715a1bdd","blockNumber":"0xb443","logsBloom":"0x00000000000000000000000000000000000000000000000000000000000000000000000000000000000000000000000000000000000000000000000000000000000000000000000000000000000000000000000000000000000000000000000000000000000000000000000000000000000000000000000000000000000000000000000000000000000000000000000000000000000000000000000000000000000000000000000000000000000000000000000000000000000000000000000000000000000000000000000000000000000000000000000000000000000000000000000000000000000000000000000000000000000000000000000000000000","gasUsed":"0x5208","root":"0x96a8e009d2b88b1483e6941e6812e32263b05683fac202abc622a3e31aed1957","contractAddress":null,"cumulativeGasUsed":"0x5208","transactionIndex":"0x0","from":"0xa1e4380a3b1f749673e270229993ee55f35663b4","to":"0x5df9b87991262f6ba471f09758cde1c0fc1de734","type":"0x0","effectiveGasPrice":"0x2d79883d2000","logs":[]}}),
            expected: evm_rpc_types::TransactionReceipt {
                status: None,
                transaction_hash: "0x5c504ed432cb51138bcf09aa5e8a410dd4a1e204ef84bfed1be16dfba1b22060".parse().unwrap(),
                contract_address: None,
                block_number: 0xb443_u64.into(),
                block_hash: "0x4e3a3754410177e6937ef1f84bba68ea139e8d1a2258c5f85db9f1cd715a1bdd".parse().unwrap(),
                effective_gas_price: 0x2d79883d2000_u64.into(),
                gas_used: 0x5208_u32.into(),
                from: "0xa1e4380a3b1f749673e270229993ee55f35663b4".parse().unwrap(),
                logs: vec![],
                logs_bloom: "0x00000000000000000000000000000000000000000000000000000000000000000000000000000000000000000000000000000000000000000000000000000000000000000000000000000000000000000000000000000000000000000000000000000000000000000000000000000000000000000000000000000000000000000000000000000000000000000000000000000000000000000000000000000000000000000000000000000000000000000000000000000000000000000000000000000000000000000000000000000000000000000000000000000000000000000000000000000000000000000000000000000000000000000000000000000000".parse().unwrap(),
                to: Some("0x5df9b87991262f6ba471f09758cde1c0fc1de734".parse().unwrap()),
                transaction_index: 0x0_u16.into(),
                tx_type: "0x0".parse().unwrap(),
            },
        },
        TestCase { //contract creation
            request: "0x2b8e12d42a187ace19c64b47fae0955def8859bf966c345102c6d3a52f28308b",
            raw_body: json!({"jsonrpc":"2.0","id":0,"result":{"transactionHash":"0x2b8e12d42a187ace19c64b47fae0955def8859bf966c345102c6d3a52f28308b","blockHash":"0xd050426a753a7cc4833ba15a5dfcef761fd983f5277230ea8dc700eadd307363","blockNumber":"0x12e64fd","logsBloom":"0x00000000000000000000000000000000000000000000000000000000000000000000000000000000000000000000000000000000000000000000000000000000000000000000000000000000000000000000000000000000000000000000000000000000000000000000000000000000000000000000000000000000000000000000000000000000000000000000000000000000000000000000000000000000000000000000000000000000000000000000000000000000000000000000000000000000000000000000000000000000000000000000000000000000000000000000000000000000000000000000000000000000000000000000000000000000","gasUsed":"0x69892","contractAddress":"0x6abda0438307733fc299e9c229fd3cc074bd8cc0","cumulativeGasUsed":"0x3009d2","transactionIndex":"0x17","from":"0xe12e9a6661aeaf57abf95fd060bebb223fbee7dd","to":null,"type":"0x2","effectiveGasPrice":"0x17c01a135","logs":[],"status":"0x1"}}),
            expected: evm_rpc_types::TransactionReceipt {
                status: Some(0x1_u8.into()),
                transaction_hash: "0x2b8e12d42a187ace19c64b47fae0955def8859bf966c345102c6d3a52f28308b".parse().unwrap(),
                contract_address: Some("0x6abda0438307733fc299e9c229fd3cc074bd8cc0".parse().unwrap()),
                block_number: 0x12e64fd_u64.into(),
                block_hash: "0xd050426a753a7cc4833ba15a5dfcef761fd983f5277230ea8dc700eadd307363".parse().unwrap(),
                effective_gas_price: 0x17c01a135_u64.into(),
                gas_used: 0x69892_u32.into(),
                from: "0xe12e9a6661aeaf57abf95fd060bebb223fbee7dd".parse().unwrap(),
                logs: vec![],
                logs_bloom: "0x00000000000000000000000000000000000000000000000000000000000000000000000000000000000000000000000000000000000000000000000000000000000000000000000000000000000000000000000000000000000000000000000000000000000000000000000000000000000000000000000000000000000000000000000000000000000000000000000000000000000000000000000000000000000000000000000000000000000000000000000000000000000000000000000000000000000000000000000000000000000000000000000000000000000000000000000000000000000000000000000000000000000000000000000000000000".parse().unwrap(),
                to: None,
                transaction_index: 0x17_u16.into(),
                tx_type: "0x2".parse().unwrap(),
            },
        }
    ];

    let mut offset = 0_u64;
    let setup = EvmRpcSetup::new().mock_api_keys();
    for test_case in test_cases {
        for source in RPC_SERVICES {
            let mut responses: [serde_json::Value; 3] =
                json_rpc_sequential_id(test_case.raw_body.clone());
            add_offset_json_rpc_id(responses.as_mut_slice(), offset);
            let response = setup
                .eth_get_transaction_receipt(source.clone(), None, test_case.request)
                .mock_http_once(MockOutcallBuilder::new(200, responses[0].clone()))
                .mock_http_once(MockOutcallBuilder::new(200, responses[1].clone()))
                .mock_http_once(MockOutcallBuilder::new(200, responses[2].clone()))
                .wait()
                .expect_consistent()
                .unwrap();

            assert_eq!(response, Some(test_case.expected.clone()));
            offset += 3;
        }
    }
}

#[test]
fn eth_get_transaction_count_should_succeed() {
    let [response_0, response_1, response_2] =
        json_rpc_sequential_id(json!({"jsonrpc":"2.0","id":0,"result":"0x1"}));
    for source in RPC_SERVICES {
        let setup = EvmRpcSetup::new().mock_api_keys();
        let response = setup
            .eth_get_transaction_count(
                source.clone(),
                None,
                evm_rpc_types::GetTransactionCountArgs {
                    address: "0xdAC17F958D2ee523a2206206994597C13D831ec7"
                        .parse()
                        .unwrap(),
                    block: evm_rpc_types::BlockTag::Latest,
                },
            )
            .mock_http_once(MockOutcallBuilder::new(200, response_0.clone()))
            .mock_http_once(MockOutcallBuilder::new(200, response_1.clone()))
            .mock_http_once(MockOutcallBuilder::new(200, response_2.clone()))
            .wait()
            .expect_consistent()
            .unwrap();
        assert_eq!(response, 1_u8.into());
    }
}

#[tokio::test]
async fn eth_fee_history_should_succeed() {
    let response = json!({
        "id" : 0,
        "jsonrpc" : "2.0",
        "result" : {
            "oldestBlock" : "0x11e57f5",
            "baseFeePerGas" : ["0x9cf6c61b9","0x97d853982","0x9ba55a0b0","0x9543bf98d"],
            "reward": [ [ "0x0123" ] ]
        }
    });

    let setup = EvmRpcNonblockingSetup::new().await.mock_api_keys().await;
    let mut offset = 0_u64;

    for source in RPC_SERVICES {
        let response = setup
            .client()
            .with_rpc_sources(source.clone())
            .mock_once(
                evm_rpc_client::MockOutcallBuilder::new_success(iter::repeat_n(
                    response.clone(),
                    3,
                ))
                    .with_sequential_response_ids(offset),
            )
            .build()
            .fee_history((3_u64, BlockNumberOrTag::Latest))
            .send()
            .await
            .expect_consistent()
            .unwrap();
        offset += 3;
        assert_eq!(
            response,
            alloy_rpc_types::FeeHistory {
                oldest_block: 0x11e57f5_u64,
                base_fee_per_gas: vec![
                    0x9cf6c61b9_u128,
                    0x97d853982_u128,
                    0x9ba55a0b0_u128,
                    0x9543bf98d_u128
                ],
                gas_used_ratio: vec![],
                reward: Some(vec![vec![0x0123_u128]]),
                base_fee_per_blob_gas: vec![],
                blob_gas_used_ratio: vec![],
            }
        );
    }
}

#[test]
fn eth_send_raw_transaction_should_succeed() {
    let [response_0, response_1, response_2] =
        json_rpc_sequential_id(json!({"id":0,"jsonrpc":"2.0","result":"Ok"}));
    for source in RPC_SERVICES {
        let setup = EvmRpcSetup::new().mock_api_keys();
        let response = setup
            .eth_send_raw_transaction(source.clone(), None, MOCK_TRANSACTION)
            .mock_http_once(MockOutcallBuilder::new(200, response_0.clone()))
            .mock_http_once(MockOutcallBuilder::new(200, response_1.clone()))
            .mock_http_once(MockOutcallBuilder::new(200, response_2.clone()))
            .wait()
            .expect_consistent()
            .unwrap();
        assert_eq!(
            response,
            evm_rpc_types::SendRawTransactionStatus::Ok(Some(
                Hex32::from_str(MOCK_TRANSACTION_HASH).unwrap()
            ))
        );
    }
}

#[test]
fn eth_call_should_succeed() {
    const ADDRESS: &str = "0xA0b86991c6218b36c1d19D4a2e9Eb0cE3606eB48";
    const INPUT_DATA: &str =
        "0x70a08231000000000000000000000000b25eA1D493B49a1DeD42aC5B1208cC618f9A9B80";

    let [response_0, response_1, response_2] = json_rpc_sequential_id(
        json!({"jsonrpc":"2.0","result":"0x0000000000000000000000000000000000000000000000000000013c3ee36e89","id":0}),
    );
    let expected_request = MockJsonRequestBody::builder("eth_call").with_params(
        json!( [ { "to": ADDRESS.to_lowercase(), "input": INPUT_DATA.to_lowercase(), }, "latest" ]),
    );

    for call_args in [
        evm_rpc_types::CallArgs {
            transaction: evm_rpc_types::TransactionRequest {
                to: Some(ADDRESS.parse().unwrap()),
                input: Some(INPUT_DATA.parse().unwrap()),
                ..evm_rpc_types::TransactionRequest::default()
            },
            block: Some(evm_rpc_types::BlockTag::Latest),
        },
        evm_rpc_types::CallArgs {
            transaction: evm_rpc_types::TransactionRequest {
                to: Some(ADDRESS.parse().unwrap()),
                input: Some(INPUT_DATA.parse().unwrap()),
                ..evm_rpc_types::TransactionRequest::default()
            },
            block: None, //should be same as specifying Latest
        },
    ] {
        for source in RPC_SERVICES {
            let setup = EvmRpcSetup::new().mock_api_keys();
            let response = setup
                .eth_call(source.clone(), None, call_args.clone())
                .mock_http_once(
                    MockOutcallBuilder::new(200, response_0.clone())
                        .with_request_body(expected_request.clone()),
                )
                .mock_http_once(
                    MockOutcallBuilder::new(200, response_1.clone())
                        .with_request_body(expected_request.clone()),
                )
                .mock_http_once(
                    MockOutcallBuilder::new(200, response_2.clone())
                        .with_request_body(expected_request.clone()),
                )
                .wait()
                .expect_consistent()
                .unwrap();
            assert_eq!(
                response,
                Hex::from_str("0x0000000000000000000000000000000000000000000000000000013c3ee36e89")
                    .unwrap()
            );
        }
    }
}

#[test]
fn candid_rpc_should_allow_unexpected_response_fields() {
    let setup = EvmRpcSetup::new().mock_api_keys();
    let [response_0, response_1, response_2] = json_rpc_sequential_id(
        json!({"jsonrpc":"2.0","id":0,"result":{"unexpectedKey":"unexpectedValue","blockHash":"0xb3b20624f8f0f86eb50dd04688409e5cea4bd02d700bf6e79e9384d47d6a5a35","blockNumber":"0x5bad55","contractAddress":null,"cumulativeGasUsed":"0xb90b0","effectiveGasPrice":"0x746a528800","from":"0x398137383b3d25c92898c656696e41950e47316b","gasUsed":"0x1383f","logs":[],"logsBloom":"0x00000000000000000000000000000000000000000000000000000000000000000000000000000000000000000000000000000000000000000000000000000000000000000000000000000000000000000000000000000000000000000000000000000000000000000000000000000000000000000000000000000000000000000000000000000000000000000000000000000000000000000000000000000000000000000000000000000000000000000000000000000000000000000000000000000000000000000000000000000000000000000000000000000000000000000000000000000000000000000000000000000000000000000000000000000000","status":"0x1","to":"0x06012c8cf97bead5deae237070f9587f8e7a266d","transactionHash":"0xbb3a336e3f823ec18197f1e13ee875700f08f03e2cab75f0d0b118dabb44cba0","transactionIndex":"0x11","type":"0x0"}}),
    );
    let response = setup
        .eth_get_transaction_receipt(
            RpcServices::EthMainnet(None),
            None,
            "0xdd5d4b18923d7aae953c7996d791118102e889bea37b48a651157a4890e4746f",
        )
        .mock_http_once(MockOutcallBuilder::new(200, response_0.clone()))
        .mock_http_once(MockOutcallBuilder::new(200, response_1.clone()))
        .mock_http_once(MockOutcallBuilder::new(200, response_2.clone()))
        .wait()
        .expect_consistent()
        .unwrap()
        .expect("receipt was None");
    assert_eq!(
        response.block_hash,
        "0xb3b20624f8f0f86eb50dd04688409e5cea4bd02d700bf6e79e9384d47d6a5a35"
            .parse()
            .unwrap()
    );
}

#[test]
fn candid_rpc_should_err_without_cycles() {
    let setup = EvmRpcSetup::with_args(InstallArgs {
        demo: None,
        ..Default::default()
    })
        .mock_api_keys();
    let result = setup
        .eth_get_transaction_receipt(
            RpcServices::EthMainnet(None),
            None,
            "0xdd5d4b18923d7aae953c7996d791118102e889bea37b48a651157a4890e4746f",
        )
        .wait()
        .expect_inconsistent();
    // Because the expected cycles are different for each provider, the results are inconsistent
    // but should all be `TooFewCycles` error.
    for (_, err) in result {
        assert_matches!(
            err,
            Err(RpcError::ProviderError(ProviderError::TooFewCycles {
                expected: _,
                received: 0,
            }))
        )
    }
}

#[test]
fn candid_rpc_should_err_with_insufficient_cycles() {
    let setup = EvmRpcSetup::with_args(InstallArgs {
        demo: Some(true),
        nodes_in_subnet: Some(33),
        ..Default::default()
    })
        .mock_api_keys();
    let mut result = setup
        .eth_get_transaction_receipt(
            RpcServices::EthMainnet(None),
            None,
            "0xdd5d4b18923d7aae953c7996d791118102e889bea37b48a651157a4890e4746f",
        )
        .wait()
        .expect_inconsistent();
    let regex = regex::Regex::new(
        "http_request request sent with [0-9_]+ cycles, but [0-9_]+ cycles are required.",
    )
        .unwrap();
    assert_matches!(
        result.pop().unwrap(),
        (
            RpcService::EthMainnet(EthMainnetService::PublicNode),
            Err(RpcError::HttpOutcallError(HttpOutcallError::IcError {
                code: LegacyRejectionCode::CanisterReject,
                message
            }))
        ) if regex.is_match(&message)
    );

    // Same request should succeed after upgrade to the expected node count
    setup.upgrade_canister(InstallArgs {
        nodes_in_subnet: Some(34),
        ..Default::default()
    });
    let [response_0, response_1, response_2] = json_rpc_sequential_id(
        json!({"jsonrpc":"2.0","id":0,"result":{"blockHash":"0x5115c07eb1f20a9d6410db0916ed3df626cfdab161d3904f45c8c8b65c90d0be","blockNumber":"0x11a85ab","contractAddress":null,"cumulativeGasUsed":"0xf02aed","effectiveGasPrice":"0x63c00ee76","from":"0x0aa8ebb6ad5a8e499e550ae2c461197624c6e667","gasUsed":"0x7d89","logs":[],"logsBloom":"0x00000000000000000000000000000000000000000000000000000000000000000000000000000000000000000000000000000000000000000000000000000000000000000000000000000000000000000000000000000000000000000000000000000000000000000000000000000000000000000000000000000000000000000000000000000000000000000000000000000000000000000000000000000000000000000000000000000000000000000000000000000000000000000000000000000000000000000000000000000000000000000000000000000000000000000000000000000000000000000000000000000000000000000000000000000000","status":"0x1","to":"0x356cfd6e6d0000400000003900b415f80669009e","transactionHash":"0xdd5d4b18923d7aae953c7996d791118102e889bea37b48a651157a4890e4746f","transactionIndex":"0xd9","type":"0x2"}}),
    );

    let result = setup
        .eth_get_transaction_receipt(
            RpcServices::EthMainnet(None),
            None,
            "0xdd5d4b18923d7aae953c7996d791118102e889bea37b48a651157a4890e4746f",
        )
        .mock_http_once(MockOutcallBuilder::new(200, response_0))
        .mock_http_once(MockOutcallBuilder::new(200, response_1))
        .mock_http_once(MockOutcallBuilder::new(200, response_2))
        .wait()
        .expect_consistent()
        .unwrap();
    assert_matches!(result, Some(evm_rpc_types::TransactionReceipt { .. }));
}

#[test]
fn candid_rpc_should_err_when_service_unavailable() {
    let setup = EvmRpcSetup::new().mock_api_keys();
    let result = setup
        .eth_get_transaction_receipt(
            RpcServices::EthMainnet(None),
            None,
            "0xdd5d4b18923d7aae953c7996d791118102e889bea37b48a651157a4890e4746f",
        )
        .mock_http(MockOutcallBuilder::new(503, "Service unavailable"))
        .wait()
        .expect_consistent();
    assert_eq!(
        result,
        Err(RpcError::HttpOutcallError(
            HttpOutcallError::InvalidHttpJsonRpcResponse {
                status: 503,
                body: "Service unavailable".to_string(),
                parsing_error: None
            }
        ))
    );
    let rpc_method = || RpcMethod::EthGetTransactionReceipt.into();
    assert_eq!(
        setup.get_metrics(),
        Metrics {
            requests: hashmap! {
                (rpc_method(), BLOCKPI_ETH_HOSTNAME.into()) => 1,
                (rpc_method(), ANKR_HOSTNAME.into()) => 1,
                (rpc_method(), PUBLICNODE_ETH_MAINNET_HOSTNAME.into()) => 1,
            },
            responses: hashmap! {
                (rpc_method(), BLOCKPI_ETH_HOSTNAME.into(), 503.into()) => 1,
                (rpc_method(), ANKR_HOSTNAME.into(), 503.into()) => 1,
                (rpc_method(), PUBLICNODE_ETH_MAINNET_HOSTNAME.into(), 503.into()) => 1,
            },
            ..Default::default()
        }
    );
}

#[test]
fn candid_rpc_should_recognize_json_error() {
    let setup = EvmRpcSetup::new().mock_api_keys();
    let [response_0, response_1] = json_rpc_sequential_id(
        json!({"jsonrpc":"2.0","id":0,"error":{"code":123,"message":"Error message"}}),
    );
    let result = setup
        .eth_get_transaction_receipt(
            RpcServices::EthSepolia(Some(vec![
                EthSepoliaService::Ankr,
                EthSepoliaService::BlockPi,
            ])),
            None,
            "0xdd5d4b18923d7aae953c7996d791118102e889bea37b48a651157a4890e4746f",
        )
        .mock_http_once(MockOutcallBuilder::new(200, response_0))
        .mock_http_once(MockOutcallBuilder::new(200, response_1))
        .wait()
        .expect_consistent();
    assert_eq!(
        result,
        Err(RpcError::JsonRpcError(JsonRpcError {
            code: 123,
            message: "Error message".to_string(),
        }))
    );
    let rpc_method = || RpcMethod::EthGetTransactionReceipt.into();
    assert_eq!(
        setup.get_metrics(),
        Metrics {
            requests: hashmap! {
                (rpc_method(), ANKR_HOSTNAME.into()) => 1,
                (rpc_method(), BLOCKPI_ETH_SEPOLIA_HOSTNAME.into()) => 1,
            },
            responses: hashmap! {
                (rpc_method(), ANKR_HOSTNAME.into(), 200.into()) => 1,
                (rpc_method(), BLOCKPI_ETH_SEPOLIA_HOSTNAME.into(), 200.into()) => 1,
            },
            ..Default::default()
        }
    );
}

#[test]
fn candid_rpc_should_reject_empty_service_list() {
    let setup = EvmRpcSetup::new().mock_api_keys();
    let result = setup
        .eth_get_transaction_receipt(
            RpcServices::EthMainnet(Some(vec![])),
            None,
            "0xdd5d4b18923d7aae953c7996d791118102e889bea37b48a651157a4890e4746f",
        )
        .wait()
        .expect_consistent();
    assert_eq!(
        result,
        Err(RpcError::ProviderError(ProviderError::ProviderNotFound))
    );
}

#[test]
fn candid_rpc_should_return_inconsistent_results() {
    let setup = EvmRpcSetup::new().mock_api_keys();
    let results = setup
        .eth_send_raw_transaction(
            RpcServices::EthMainnet(Some(vec![
                EthMainnetService::Ankr,
                EthMainnetService::Cloudflare,
            ])),
            None,
            MOCK_TRANSACTION,
        )
        .mock_http_once(MockOutcallBuilder::new(
            200,
            r#"{"id":0,"jsonrpc":"2.0","result":"Ok"}"#,
        ))
        .mock_http_once(MockOutcallBuilder::new(
            200,
            r#"{"id":1,"jsonrpc":"2.0","result":"NonceTooLow"}"#,
        ))
        .wait()
        .expect_inconsistent();
    assert_eq!(
        results,
        vec![
            (
                RpcService::EthMainnet(EthMainnetService::Ankr),
                Ok(evm_rpc_types::SendRawTransactionStatus::Ok(Some(
                    Hex32::from_str(MOCK_TRANSACTION_HASH).unwrap()
                )))
            ),
            (
                RpcService::EthMainnet(EthMainnetService::Cloudflare),
                Ok(evm_rpc_types::SendRawTransactionStatus::NonceTooLow)
            )
        ]
    );
    let rpc_method = || RpcMethod::EthSendRawTransaction.into();
    assert_eq!(
        setup.get_metrics(),
        Metrics {
            requests: hashmap! {
                (rpc_method(), ANKR_HOSTNAME.into()) => 1,
                (rpc_method(), CLOUDFLARE_HOSTNAME.into()) => 1,
            },
            responses: hashmap! {
                (rpc_method(), ANKR_HOSTNAME.into(), 200.into()) => 1,
                (rpc_method(), CLOUDFLARE_HOSTNAME.into(), 200.into()) => 1,
            },
            inconsistent_responses: hashmap! {
                (rpc_method(), ANKR_HOSTNAME.into()) => 1,
                (rpc_method(), CLOUDFLARE_HOSTNAME.into()) => 1,
            },
            ..Default::default()
        }
    );
}

#[test]
fn candid_rpc_should_return_3_out_of_4_transaction_count() {
    let setup = EvmRpcSetup::new().mock_api_keys();

    fn eth_get_transaction_count_with_3_out_of_4(
        setup: &EvmRpcSetup,
    ) -> CallFlow<MultiRpcResult<Nat256>> {
        setup.eth_get_transaction_count(
            RpcServices::EthMainnet(None),
            Some(RpcConfig {
                response_consensus: Some(ConsensusStrategy::Threshold {
                    total: Some(4),
                    min: 3,
                }),
                ..Default::default()
            }),
            evm_rpc_types::GetTransactionCountArgs {
                address: "0xdAC17F958D2ee523a2206206994597C13D831ec7"
                    .parse()
                    .unwrap(),
                block: evm_rpc_types::BlockTag::Latest,
            },
        )
    }

    for successful_mocks in [
        [
            MockOutcallBuilder::new(200, r#"{"jsonrpc":"2.0","id":0,"result":"0x1"}"#),
            MockOutcallBuilder::new(200, r#"{"jsonrpc":"2.0","id":1,"result":"0x1"}"#),
            MockOutcallBuilder::new(200, r#"{"jsonrpc":"2.0","id":2,"result":"0x1"}"#),
            MockOutcallBuilder::new(200, r#"{"jsonrpc":"2.0","id":3,"result":"0x1"}"#),
        ],
        [
            MockOutcallBuilder::new(200, r#"{"jsonrpc":"2.0","id":4,"result":"0x1"}"#),
            MockOutcallBuilder::new(500, r#"OFFLINE"#),
            MockOutcallBuilder::new(200, r#"{"jsonrpc":"2.0","id":6,"result":"0x1"}"#),
            MockOutcallBuilder::new(200, r#"{"jsonrpc":"2.0","id":7,"result":"0x1"}"#),
        ],
        [
            MockOutcallBuilder::new(200, r#"{"jsonrpc":"2.0","id":8,"result":"0x1"}"#),
            MockOutcallBuilder::new(200, r#"{"jsonrpc":"2.0","id":9,"result":"0x1"}"#),
            MockOutcallBuilder::new(200, r#"{"jsonrpc":"2.0","id":10,"result":"0x2"}"#),
            MockOutcallBuilder::new(200, r#"{"jsonrpc":"2.0","id":11,"result":"0x1"}"#),
        ],
    ] {
        let result = eth_get_transaction_count_with_3_out_of_4(&setup)
            .mock_http_once(successful_mocks[0].clone())
            .mock_http_once(successful_mocks[1].clone())
            .mock_http_once(successful_mocks[2].clone())
            .mock_http_once(successful_mocks[3].clone())
            .wait()
            .expect_consistent()
            .unwrap();

        assert_eq!(result, 1_u8.into());
    }

    for error_mocks in [
        [
            MockOutcallBuilder::new(200, r#"{"jsonrpc":"2.0","id":0,"result":"0x1"}"#),
            MockOutcallBuilder::new(500, r#"OFFLINE"#),
            MockOutcallBuilder::new(200, r#"{"jsonrpc":"2.0","id":0,"result":"0x2"}"#),
            MockOutcallBuilder::new(200, r#"{"jsonrpc":"2.0","id":0,"result":"0x1"}"#),
        ],
        [
            MockOutcallBuilder::new(403, r#"FORBIDDEN"#),
            MockOutcallBuilder::new(500, r#"OFFLINE"#),
            MockOutcallBuilder::new(200, r#"{"jsonrpc":"2.0","id":0,"result":"0x1"}"#),
            MockOutcallBuilder::new(200, r#"{"jsonrpc":"2.0","id":0,"result":"0x1"}"#),
        ],
        [
            MockOutcallBuilder::new(200, r#"{"jsonrpc":"2.0","id":0,"result":"0x1"}"#),
            MockOutcallBuilder::new(200, r#"{"jsonrpc":"2.0","id":0,"result":"0x3"}"#),
            MockOutcallBuilder::new(200, r#"{"jsonrpc":"2.0","id":0,"result":"0x2"}"#),
            MockOutcallBuilder::new(200, r#"{"jsonrpc":"2.0","id":0,"result":"0x1"}"#),
        ],
    ] {
        let result = eth_get_transaction_count_with_3_out_of_4(&setup)
            .mock_http_once(error_mocks[0].clone())
            .mock_http_once(error_mocks[1].clone())
            .mock_http_once(error_mocks[2].clone())
            .mock_http_once(error_mocks[3].clone())
            .wait()
            .expect_inconsistent();

        assert_eq!(result.len(), 4);
    }
}

#[test]
fn candid_rpc_should_return_inconsistent_results_with_error() {
    let setup = EvmRpcSetup::new().mock_api_keys();
    let result = setup
        .eth_get_transaction_count(
            RpcServices::EthMainnet(Some(vec![
                EthMainnetService::Alchemy,
                EthMainnetService::Ankr,
            ])),
            None,
            evm_rpc_types::GetTransactionCountArgs {
                address: "0xdAC17F958D2ee523a2206206994597C13D831ec7"
                    .parse()
                    .unwrap(),
                block: evm_rpc_types::BlockTag::Latest,
            },
        )
        .mock_http_once(MockOutcallBuilder::new(
            200,
            r#"{"jsonrpc":"2.0","id":0,"result":"0x1"}"#,
        ))
        .mock_http_once(MockOutcallBuilder::new(
            200,
            r#"{"jsonrpc":"2.0","id":1,"error":{"code":123,"message":"Unexpected"}}"#,
        ))
        .wait()
        .expect_inconsistent();
    assert_eq!(
        result,
        vec![
            (
                RpcService::EthMainnet(EthMainnetService::Alchemy),
                Ok(1_u8.into())
            ),
            (
                RpcService::EthMainnet(EthMainnetService::Ankr),
                Err(RpcError::JsonRpcError(JsonRpcError {
                    code: 123,
                    message: "Unexpected".to_string(),
                }))
            ),
        ]
    );
    let rpc_method = || RpcMethod::EthGetTransactionCount.into();
    assert_eq!(
        setup.get_metrics(),
        Metrics {
            requests: hashmap! {
                (rpc_method(), ALCHEMY_ETH_MAINNET_HOSTNAME.into()) => 1,
                (rpc_method(), ANKR_HOSTNAME.into()) => 1,
            },
            responses: hashmap! {
                (rpc_method(), ALCHEMY_ETH_MAINNET_HOSTNAME.into(), 200.into()) => 1,
                (rpc_method(), ANKR_HOSTNAME.into(), 200.into()) => 1,
            },
            inconsistent_responses: hashmap! {
                (rpc_method(), ALCHEMY_ETH_MAINNET_HOSTNAME.into()) => 1,
                (rpc_method(), ANKR_HOSTNAME.into()) => 1,
            },
            ..Default::default()
        }
    );
}

#[test]
fn candid_rpc_should_return_inconsistent_results_with_consensus_error() {
    const CONSENSUS_ERROR: &str =
        "No consensus could be reached. Replicas had different responses.";

    let setup = EvmRpcSetup::new().mock_api_keys();
    let result = setup
        .eth_get_transaction_count(
            RpcServices::EthMainnet(None),
            Some(RpcConfig {
                response_consensus: Some(ConsensusStrategy::Threshold {
                    total: Some(3),
                    min: 2,
                }),
                ..Default::default()
            }),
            evm_rpc_types::GetTransactionCountArgs {
                address: "0xdAC17F958D2ee523a2206206994597C13D831ec7"
                    .parse()
                    .unwrap(),
                block: evm_rpc_types::BlockTag::Latest,
            },
        )
        .mock_http_once(MockOutcallBuilder::new_error(
            RejectionCode::SysTransient,
            CONSENSUS_ERROR,
        ))
        .mock_http_once(MockOutcallBuilder::new(
            200,
            r#"{"jsonrpc":"2.0","id":1,"result":"0x1"}"#,
        ))
        .mock_http_once(MockOutcallBuilder::new_error(
            RejectionCode::SysTransient,
            CONSENSUS_ERROR,
        ))
        .wait()
        .expect_inconsistent();

    assert_eq!(
        result,
        vec![
            (
                RpcService::EthMainnet(EthMainnetService::BlockPi),
                Ok(1_u8.into())
            ),
            (
                RpcService::EthMainnet(EthMainnetService::Ankr),
                Err(RpcError::HttpOutcallError(HttpOutcallError::IcError {
                    code: LegacyRejectionCode::SysTransient,
                    message: CONSENSUS_ERROR.to_string()
                }))
            ),
            (
                RpcService::EthMainnet(EthMainnetService::PublicNode),
                Err(RpcError::HttpOutcallError(HttpOutcallError::IcError {
                    code: LegacyRejectionCode::SysTransient,
                    message: CONSENSUS_ERROR.to_string()
                }))
            ),
        ]
    );

    let rpc_method = || RpcMethod::EthGetTransactionCount.into();
    let err_http_outcall = setup.get_metrics().err_http_outcall;
    assert_eq!(
        err_http_outcall,
        hashmap! {
            (rpc_method(), ANKR_HOSTNAME.into(), LegacyRejectionCode::SysTransient) => 1,
            (rpc_method(), PUBLICNODE_ETH_MAINNET_HOSTNAME.into(), LegacyRejectionCode::SysTransient) => 1,
        },
    );
}

#[test]
fn should_have_metrics_for_generic_request() {
    use evm_rpc::types::MetricRpcMethod;

    let setup = EvmRpcSetup::new().mock_api_keys();
    let response = setup
        .request(
            RpcService::Custom(RpcApi {
                url: MOCK_REQUEST_URL.to_string(),
                headers: None,
            }),
            MOCK_REQUEST_PAYLOAD,
            MOCK_REQUEST_RESPONSE_BYTES,
        )
        .mock_http(MockOutcallBuilder::new(200, MOCK_REQUEST_RESPONSE))
        .wait();
    assert_eq!(response, Ok(MOCK_REQUEST_RESPONSE.to_string()));

    let rpc_method = || MetricRpcMethod("request".to_string());
    assert_eq!(
        setup.get_metrics(),
        Metrics {
            requests: hashmap! {
                (rpc_method(), CLOUDFLARE_HOSTNAME.into()) => 1,
            },
            responses: hashmap! {
                (rpc_method(), CLOUDFLARE_HOSTNAME.into(), 200.into()) => 1,
            },
            ..Default::default()
        }
    );
}

#[test]
fn candid_rpc_should_return_inconsistent_results_with_unexpected_http_status() {
    let setup = EvmRpcSetup::new().mock_api_keys();
    let result = setup
        .eth_get_transaction_count(
            RpcServices::EthMainnet(Some(vec![
                EthMainnetService::Alchemy,
                EthMainnetService::Ankr,
            ])),
            None,
            evm_rpc_types::GetTransactionCountArgs {
                address: "0xdAC17F958D2ee523a2206206994597C13D831ec7"
                    .parse()
                    .unwrap(),
                block: evm_rpc_types::BlockTag::Latest,
            },
        )
        .mock_http_once(MockOutcallBuilder::new(
            200,
            r#"{"jsonrpc":"2.0","id":0,"result":"0x1"}"#,
        ))
        .mock_http_once(MockOutcallBuilder::new(
            400,
            r#"{"jsonrpc":"2.0","id":0,"error":{"code":123,"message":"Error message"}}"#,
        ))
        .wait()
        .expect_inconsistent();
    assert_eq!(
        result,
        vec![
            (
                RpcService::EthMainnet(EthMainnetService::Alchemy),
                Ok(1_u8.into())
            ),
            (
                RpcService::EthMainnet(EthMainnetService::Ankr),
                Err(RpcError::HttpOutcallError(HttpOutcallError::InvalidHttpJsonRpcResponse {
                    status: 400,
                    body: "{\"jsonrpc\":\"2.0\",\"id\":0,\"error\":{\"code\":123,\"message\":\"Error message\"}}".to_string(),
                    parsing_error: None,
                })),
            ),
        ]
    );
    let rpc_method = || RpcMethod::EthGetTransactionCount.into();
    assert_eq!(
        setup.get_metrics(),
        Metrics {
            requests: hashmap! {
                (rpc_method(), ALCHEMY_ETH_MAINNET_HOSTNAME.into()) => 1,
                (rpc_method(), ANKR_HOSTNAME.into()) => 1,
            },
            responses: hashmap! {
                (rpc_method(), ALCHEMY_ETH_MAINNET_HOSTNAME.into(), 200.into()) => 1,
                (rpc_method(), ANKR_HOSTNAME.into(), 400.into()) => 1,
            },
            inconsistent_responses: hashmap! {
                (rpc_method(), ALCHEMY_ETH_MAINNET_HOSTNAME.into()) => 1,
                (rpc_method(), ANKR_HOSTNAME.into()) => 1,
            },
            ..Default::default()
        }
    );
}

#[test]
fn candid_rpc_should_handle_already_known() {
    let setup = EvmRpcSetup::new().mock_api_keys();
    let result = setup
        .eth_send_raw_transaction(
            RpcServices::EthMainnet(Some(vec![
                EthMainnetService::Ankr,
                EthMainnetService::Cloudflare,
            ])),
            None,
            MOCK_TRANSACTION,
        )
        .mock_http_once(MockOutcallBuilder::new(
            200,
            r#"{"id":0,"jsonrpc":"2.0","result":"Ok"}"#,
        ))
        .mock_http_once(MockOutcallBuilder::new(
            200,
            r#"{"id":1,"jsonrpc":"2.0","error":{"code":-32000,"message":"already known"}}"#,
        ))
        .wait()
        .expect_consistent();
    assert_eq!(
        result,
        Ok(evm_rpc_types::SendRawTransactionStatus::Ok(Some(
            Hex32::from_str(MOCK_TRANSACTION_HASH).unwrap()
        )))
    );
    let rpc_method = || RpcMethod::EthSendRawTransaction.into();
    assert_eq!(
        setup.get_metrics(),
        Metrics {
            requests: hashmap! {
                (rpc_method(), ANKR_HOSTNAME.into()) => 1,
                (rpc_method(), CLOUDFLARE_HOSTNAME.into()) => 1,
            },
            responses: hashmap! {
                (rpc_method(), ANKR_HOSTNAME.into(), 200.into()) => 1,
                (rpc_method(), CLOUDFLARE_HOSTNAME.into(), 200.into()) => 1,
            },
            ..Default::default()
        }
    );
}

#[test]
fn candid_rpc_should_recognize_rate_limit() {
    let setup = EvmRpcSetup::new().mock_api_keys();
    let result = setup
        .eth_send_raw_transaction(
            RpcServices::EthMainnet(Some(vec![
                EthMainnetService::Ankr,
                EthMainnetService::Cloudflare,
            ])),
            None,
            MOCK_TRANSACTION,
        )
        .mock_http(MockOutcallBuilder::new(429, "(Rate limit error message)"))
        .wait()
        .expect_consistent();
    assert_eq!(
        result,
        Err(RpcError::HttpOutcallError(
            HttpOutcallError::InvalidHttpJsonRpcResponse {
                status: 429,
                body: "(Rate limit error message)".to_string(),
                parsing_error: None
            }
        ))
    );
    let rpc_method = || RpcMethod::EthSendRawTransaction.into();
    assert_eq!(
        setup.get_metrics(),
        Metrics {
            requests: hashmap! {
                (rpc_method(), ANKR_HOSTNAME.into()) => 1,
                (rpc_method(), CLOUDFLARE_HOSTNAME.into()) => 1,
            },
            responses: hashmap! {
                (rpc_method(), ANKR_HOSTNAME.into(), 429.into()) => 1,
                (rpc_method(), CLOUDFLARE_HOSTNAME.into(), 429.into()) => 1,
            },
            ..Default::default()
        }
    );
}

#[tokio::test]
async fn should_use_custom_response_size_estimate() {
    let setup = EvmRpcNonblockingSetup::new().await.mock_api_keys().await;
    let max_response_bytes = 1234;
    let expected_response = r#"{"id":0,"jsonrpc":"2.0","result":[{"address":"0xdac17f958d2ee523a2206206994597c13d831ec7","topics":["0xddf252ad1be2c89b69c2b068fc378daa952ba7f163c4a11628f55a4df523b3ef","0x000000000000000000000000a9d1e08c7793af67e9d92fe308d5697fb81d3e43","0x00000000000000000000000078cccfb3d517cd4ed6d045e263e134712288ace2"],"data":"0x000000000000000000000000000000000000000000000000000000003b9c6433","blockNumber":"0x11dc77e","transactionHash":"0xf3ed91a03ddf964281ac7a24351573efd535b80fc460a5c2ad2b9d23153ec678","transactionIndex":"0x65","blockHash":"0xd5c72ad752b2f0144a878594faf8bd9f570f2f72af8e7f0940d3545a6388f629","logIndex":"0xe8","removed":false}]}"#;

    let mocks = MockHttpOutcallsBuilder::new()
        .given(
            JsonRpcRequestMatcher::with_method("eth_getLogs")
                .with_id(0_u64)
                .with_params(json!([{
                    "address" : ["0xdac17f958d2ee523a2206206994597c13d831ec7"],
                    "fromBlock": "latest",
                    "toBlock": "latest",
                }]))
                .with_max_response_bytes(max_response_bytes),
        )
        .respond_with(JsonRpcResponse::from(expected_response));

    let client = setup
        .client(mocks)
        .with_rpc_sources(RpcServices::EthMainnet(Some(vec![
            EthMainnetService::Cloudflare,
        ])))
        .with_response_size_estimate(max_response_bytes)
        .build();
    let response = client
        .get_logs(vec![address!("0xdAC17F958D2ee523a2206206994597C13D831ec7")])
        .send()
        .await
        .expect_consistent();
    assert_matches!(response, Ok(_));
}

#[test]
fn should_use_fallback_public_url() {
    let authorized_caller = ADDITIONAL_TEST_ID;
    let setup = EvmRpcSetup::with_args(InstallArgs {
        demo: Some(true),
        manage_api_keys: Some(vec![authorized_caller]),
        ..Default::default()
    });
    let response = setup
        .eth_get_transaction_count(
            RpcServices::EthMainnet(Some(vec![EthMainnetService::Ankr])),
            None,
            evm_rpc_types::GetTransactionCountArgs {
                address: Hex20::from_str("0xdAC17F958D2ee523a2206206994597C13D831ec7").unwrap(),
                block: evm_rpc_types::BlockTag::Latest,
            },
        )
        .mock_http(
            MockOutcallBuilder::new(200, r#"{"jsonrpc":"2.0","id":0,"result":"0x1"}"#)
                .with_url("https://rpc.ankr.com/eth"),
        )
        .wait()
        .expect_consistent()
        .unwrap();
    assert_eq!(response, 1u32.into());
}

#[test]
fn should_insert_api_keys() {
    let authorized_caller = ADDITIONAL_TEST_ID;
    let setup = EvmRpcSetup::with_args(InstallArgs {
        demo: Some(true),
        manage_api_keys: Some(vec![authorized_caller]),
        ..Default::default()
    });
    let provider_id = 1;
    setup
        .clone()
        .as_caller(authorized_caller)
        .update_api_keys(&[(provider_id, Some("test-api-key".to_string()))]);
    let response = setup
        .eth_get_transaction_count(
            RpcServices::EthMainnet(Some(vec![EthMainnetService::Ankr])),
            None,
            evm_rpc_types::GetTransactionCountArgs {
                address: "0xdAC17F958D2ee523a2206206994597C13D831ec7"
                    .parse()
                    .unwrap(),
                block: evm_rpc_types::BlockTag::Latest,
            },
        )
        .mock_http(
            MockOutcallBuilder::new(200, r#"{"jsonrpc":"2.0","id":0,"result":"0x1"}"#)
                .with_url("https://rpc.ankr.com/eth/test-api-key"),
        )
        .wait()
        .expect_consistent()
        .unwrap();
    assert_eq!(response, 1_u8.into());
}

#[test]
fn should_update_api_key() {
    let authorized_caller = ADDITIONAL_TEST_ID;
    let setup = EvmRpcSetup::with_args(InstallArgs {
        demo: Some(true),
        manage_api_keys: Some(vec![authorized_caller]),
        ..Default::default()
    })
        .as_caller(authorized_caller);
    let provider_id = 1; // Ankr / mainnet
    let api_key = "test-api-key";

    let [response_0, response_1] =
        json_rpc_sequential_id(json!({"jsonrpc":"2.0","id":0,"result":"0x1"}));

    setup.update_api_keys(&[(provider_id, Some(api_key.to_string()))]);
    let response = setup
        .eth_get_transaction_count(
            RpcServices::EthMainnet(Some(vec![EthMainnetService::Ankr])),
            None,
            evm_rpc_types::GetTransactionCountArgs {
                address: Hex20::from_str("0xdAC17F958D2ee523a2206206994597C13D831ec7").unwrap(),
                block: evm_rpc_types::BlockTag::Latest,
            },
        )
        .mock_http_once(
            MockOutcallBuilder::new(200, response_0)
                .with_url(format!("https://rpc.ankr.com/eth/{api_key}")),
        )
        .wait()
        .expect_consistent()
        .unwrap();
    assert_eq!(response, 1u32.into());

    setup.update_api_keys(&[(provider_id, None)]);
    let response_public = setup
        .eth_get_transaction_count(
            RpcServices::EthMainnet(Some(vec![EthMainnetService::Ankr])),
            None,
            evm_rpc_types::GetTransactionCountArgs {
                address: Hex20::from_str("0xdAC17F958D2ee523a2206206994597C13D831ec7").unwrap(),
                block: evm_rpc_types::BlockTag::Latest,
            },
        )
        .mock_http_once(
            MockOutcallBuilder::new(200, response_1).with_url("https://rpc.ankr.com/eth"),
        )
        .wait()
        .expect_consistent()
        .unwrap();
    assert_eq!(response_public, 1u32.into());
}

#[test]
fn should_update_bearer_token() {
    let authorized_caller = ADDITIONAL_TEST_ID;
    let setup = EvmRpcSetup::with_args(InstallArgs {
        demo: Some(true),
        manage_api_keys: Some(vec![authorized_caller]),
        ..Default::default()
    });
    let provider_id = 8; // Alchemy / mainnet
    let api_key = "test-api-key";
    setup
        .clone()
        .as_caller(authorized_caller)
        .update_api_keys(&[(provider_id, Some(api_key.to_string()))]);
    let response = setup
        .eth_get_transaction_count(
            RpcServices::EthMainnet(Some(vec![EthMainnetService::Alchemy])),
            None,
            evm_rpc_types::GetTransactionCountArgs {
                address: Hex20::from_str("0xdAC17F958D2ee523a2206206994597C13D831ec7").unwrap(),
                block: evm_rpc_types::BlockTag::Latest,
            },
        )
        .mock_http(
            MockOutcallBuilder::new(200, r#"{"jsonrpc":"2.0","id":0,"result":"0x1"}"#)
                .with_url("https://eth-mainnet.g.alchemy.com/v2")
                .with_request_headers(vec![
                    ("Content-Type", "application/json"),
                    ("Authorization", &format!("Bearer {api_key}")),
                ]),
        )
        .wait()
        .expect_consistent()
        .unwrap();
    assert_eq!(response, 1u32.into());
}

#[test]
#[should_panic(expected = "You are not authorized")]
fn should_prevent_unauthorized_update_api_keys() {
    let setup = EvmRpcSetup::new();
    setup.update_api_keys(&[(0, Some("unauthorized-api-key".to_string()))]);
}

#[test]
#[should_panic(expected = "Trying to set API key for unauthenticated provider")]
fn should_prevent_unauthenticated_update_api_keys() {
    let setup = EvmRpcSetup::new();
    setup.as_controller().update_api_keys(&[(
        2, /* PublicNode / mainnet */
        Some("invalid-api-key".to_string()),
    )]);
}

#[test]
#[should_panic(expected = "Provider not found")]
fn should_prevent_unknown_provider_update_api_keys() {
    let setup = EvmRpcSetup::new();
    setup
        .as_controller()
        .update_api_keys(&[(5555, Some("unknown-provider-api-key".to_string()))]);
}

#[test]
fn should_get_nodes_in_subnet() {
    let setup = EvmRpcSetup::new();
    let nodes_in_subnet = setup.get_nodes_in_subnet();
    assert_eq!(nodes_in_subnet, 34);
}

#[test]
fn should_get_providers_and_get_service_provider_map_be_consistent() {
    let setup = EvmRpcSetup::new();
    let providers = setup.get_providers();
    let service_provider_map = setup.get_service_provider_map();
    assert_eq!(providers.len(), service_provider_map.len());

    for (service, provider_id) in service_provider_map {
        let found_provider = providers
            .iter()
            .find(|p| p.provider_id == provider_id)
            .unwrap();
        assert_eq!(found_provider.alias, Some(service));
    }
}

#[test]
fn upgrade_should_keep_api_keys() {
    let setup = EvmRpcSetup::new();
    let provider_id = 1; // Ankr / mainnet
    let api_key = "test-api-key";
    setup
        .clone()
        .as_controller()
        .update_api_keys(&[(provider_id, Some(api_key.to_string()))]);
    let response = setup
        .eth_get_transaction_count(
            RpcServices::EthMainnet(Some(vec![EthMainnetService::Ankr])),
            None,
            evm_rpc_types::GetTransactionCountArgs {
                address: Hex20::from_str("0xdAC17F958D2ee523a2206206994597C13D831ec7").unwrap(),
                block: evm_rpc_types::BlockTag::Latest,
            },
        )
        .mock_http(
            MockOutcallBuilder::new(200, r#"{"jsonrpc":"2.0","id":0,"result":"0x1"}"#)
                .with_url(format!("https://rpc.ankr.com/eth/{api_key}")),
        )
        .wait()
        .expect_consistent()
        .unwrap();
    assert_eq!(response, 1u32.into());

    setup.upgrade_canister(InstallArgs::default());

    let response_post_upgrade = setup
        .eth_get_transaction_count(
            RpcServices::EthMainnet(Some(vec![EthMainnetService::Ankr])),
            None,
            evm_rpc_types::GetTransactionCountArgs {
                address: Hex20::from_str("0xdAC17F958D2ee523a2206206994597C13D831ec7").unwrap(),
                block: evm_rpc_types::BlockTag::Latest,
            },
        )
        .mock_http(
            MockOutcallBuilder::new(200, r#"{"jsonrpc":"2.0","id":0,"result":"0x1"}"#)
                .with_url(format!("https://rpc.ankr.com/eth/{api_key}")),
        )
        .wait()
        .expect_consistent()
        .unwrap();
    assert_eq!(response_post_upgrade, 1u32.into());
}

#[test]
fn upgrade_should_keep_demo() {
    let setup = EvmRpcSetup::with_args(InstallArgs {
        demo: Some(true),
        ..Default::default()
    });
    assert_eq!(
        setup
            .request_cost(
                RpcService::EthMainnet(EthMainnetService::PublicNode),
                r#"{"jsonrpc":"2.0","id":0,"method":"test"}"#,
                1000
            )
            .unwrap(),
        0_u32
    );
    setup.upgrade_canister(InstallArgs::default());
    assert_eq!(
        setup
            .request_cost(
                RpcService::EthMainnet(EthMainnetService::PublicNode),
                r#"{"jsonrpc":"2.0","id":0,"method":"test"}"#,
                1000
            )
            .unwrap(),
        0_u32
    );
}

#[test]
fn upgrade_should_change_demo() {
    let setup = EvmRpcSetup::with_args(InstallArgs {
        demo: Some(true),
        ..Default::default()
    });
    assert_eq!(
        setup
            .request_cost(
                RpcService::EthMainnet(EthMainnetService::PublicNode),
                r#"{"jsonrpc":"2.0","id":0,"method":"test"}"#,
                1000
            )
            .unwrap(),
        0_u32
    );
    setup.upgrade_canister(InstallArgs {
        demo: Some(false),
        ..Default::default()
    });
    assert_ne!(
        setup
            .request_cost(
                RpcService::EthMainnet(EthMainnetService::PublicNode),
                r#"{"jsonrpc":"2.0","id":0,"method":"test"}"#,
                1000
            )
            .unwrap(),
        0_u32
    );
}

#[test]
fn upgrade_should_keep_manage_api_key_principals() {
    let authorized_caller = ADDITIONAL_TEST_ID;
    let setup = EvmRpcSetup::with_args(InstallArgs {
        manage_api_keys: Some(vec![authorized_caller]),
        ..Default::default()
    });
    setup.upgrade_canister(InstallArgs {
        manage_api_keys: None,
        ..Default::default()
    });
    setup
        .as_caller(authorized_caller)
        .update_api_keys(&[(0, Some("authorized-api-key".to_string()))]);
}

#[test]
#[should_panic(expected = "You are not authorized")]
fn upgrade_should_change_manage_api_key_principals() {
    let deauthorized_caller = ADDITIONAL_TEST_ID;
    let setup = EvmRpcSetup::with_args(InstallArgs {
        manage_api_keys: Some(vec![deauthorized_caller]),
        ..Default::default()
    });
    setup.upgrade_canister(InstallArgs {
        manage_api_keys: Some(vec![]),
        ..Default::default()
    });
    setup
        .as_caller(deauthorized_caller)
        .update_api_keys(&[(0, Some("unauthorized-api-key".to_string()))]);
}

#[test]
fn should_reject_http_request_in_replicated_mode() {
    let request = HttpRequest {
        method: "".to_string(),
        url: "/nonexistent".to_string(),
        headers: vec![],
        body: serde_bytes::ByteBuf::new(),
    };
    assert_matches!(
        EvmRpcSetup::new()
        .env
        .update_call(
            EvmRpcSetup::new().canister_id,
            Principal::anonymous(),
            "http_request",
            Encode!(&request).unwrap(),
        ),
        Err(e) if e.error_code == ErrorCode::CanisterCalledTrap && e.reject_message.contains("Update call rejected")
    );
}

#[test]
fn should_retrieve_logs() {
    let setup = EvmRpcSetup::with_args(InstallArgs {
        demo: None,
        manage_api_keys: None,
        ..Default::default()
    });
    assert_eq!(setup.http_get_logs("DEBUG"), vec![]);
    assert_eq!(setup.http_get_logs("INFO"), vec![]);

    let setup = setup.mock_api_keys();

    assert_eq!(setup.http_get_logs("DEBUG"), vec![]);
    assert!(setup.http_get_logs("INFO")[0]
        .message
        .contains("Updating API keys"));
}

#[tokio::test]
async fn should_retry_when_response_too_large() {
    let setup = EvmRpcNonblockingSetup::new().await.mock_api_keys().await;

    let rpc_services = RpcServices::EthMainnet(Some(vec![EthMainnetService::Cloudflare]));

    // around 600 bytes per log
    // we need at least 3334 logs to reach the 2MB limit
    let response_body = multi_logs_for_single_transaction(3_500);
    let max_response_bytes = iter::once(1_u64)
        .chain((1..=10).map(|i| 1024_u64 << i))
        .chain(iter::once(2_000_000_u64));

    let mut mocks = MockHttpOutcallsBuilder::new();
    for (id, max_response_bytes) in max_response_bytes.enumerate() {
        mocks = mocks
            .given(
                JsonRpcRequestMatcher::with_method("eth_getLogs")
                    .with_id(id as u64)
                    .with_params(json!([{
                        "address" : ["0xdac17f958d2ee523a2206206994597c13d831ec7"],
                        "fromBlock": "latest",
                        "toBlock": "latest",
                    }]))
                    .with_max_response_bytes(max_response_bytes),
            )
            .respond_with(JsonRpcResponse::from(&response_body).with_id(id as u64));
    }

    let response = setup
        .client(mocks)
        .with_rpc_sources(rpc_services.clone())
        .with_response_size_estimate(1)
        .build()
        .get_logs(vec![address!("0xdAC17F958D2ee523a2206206994597C13D831ec7")])
        .send()
        .await
        .expect_consistent();

    assert_matches!(
        response,
        Err(RpcError::HttpOutcallError(HttpOutcallError::IcError { code, message }))
        if code == LegacyRejectionCode::SysFatal && message.contains("body exceeds size limit")
    );

    let response_body = multi_logs_for_single_transaction(1_000);
    let max_response_bytes = iter::once(1_u64).chain((1..=10).map(|i| 1024_u64 << i));

    let mut mocks = MockHttpOutcallsBuilder::new();
    for (id, max_response_bytes) in max_response_bytes.enumerate() {
        mocks = mocks
            .given(
                JsonRpcRequestMatcher::with_method("eth_getLogs")
                    .with_id(id as u64 + 12)
                    .with_params(json!([{
                        "address" : ["0xdac17f958d2ee523a2206206994597c13d831ec7"],
                        "fromBlock": "latest",
                        "toBlock": "latest",
                    }]))
                    .with_max_response_bytes(max_response_bytes),
            )
            .respond_with(JsonRpcResponse::from(&response_body).with_id(id as u64 + 12));
    }

    let response = setup
        .client(mocks)
        .with_rpc_sources(rpc_services.clone())
        .with_response_size_estimate(1)
        .build()
        .get_logs(vec![address!("0xdAC17F958D2ee523a2206206994597C13D831ec7")])
        .send()
        .await
        .expect_consistent();

    assert_matches!(
        response,
        Ok(logs) if logs.len() == 1_000
    );
}

#[test]
fn should_have_different_request_ids_when_retrying_because_response_too_big() {
    let setup = EvmRpcSetup::new().mock_api_keys();

    let response = setup
        .eth_get_transaction_count(
            RpcServices::EthMainnet(Some(vec![EthMainnetService::Cloudflare])),
            Some(evm_rpc_types::RpcConfig {
                response_size_estimate: Some(1),
                response_consensus: None,
            }),
            evm_rpc_types::GetTransactionCountArgs {
                address: "0xdAC17F958D2ee523a2206206994597C13D831ec7"
                    .parse()
                    .unwrap(),
                block: evm_rpc_types::BlockTag::Latest,
            },
        )
        .mock_http_once(
            MockOutcallBuilder::new(200, r#"{"jsonrpc":"2.0","id":0,"result":"0x1"}"#)
                .with_raw_request_body(r#"{"jsonrpc":"2.0","method":"eth_getTransactionCount","params":["0xdac17f958d2ee523a2206206994597c13d831ec7","latest"],"id":0}"#)
                .with_max_response_bytes(1),
        )
        .mock_http_once(
            MockOutcallBuilder::new(200, r#"{"jsonrpc":"2.0","id":1,"result":"0x1"}"#)
                .with_raw_request_body(r#"{"jsonrpc":"2.0","method":"eth_getTransactionCount","params":["0xdac17f958d2ee523a2206206994597c13d831ec7","latest"],"id":1}"#)
                .with_max_response_bytes(2048),
        )
        .wait()
        .expect_consistent()
        .unwrap();

    assert_eq!(response, 1_u8.into());

    let rpc_method = || RpcMethod::EthGetTransactionCount.into();
    assert_eq!(
        setup.get_metrics(),
        Metrics {
            requests: hashmap! {
                (rpc_method(), CLOUDFLARE_HOSTNAME.into()) => 2,
            },
            responses: hashmap! {
                (rpc_method(), CLOUDFLARE_HOSTNAME.into(), 200.into()) => 1,
            },
            err_http_outcall: hashmap! {
                (rpc_method(), CLOUDFLARE_HOSTNAME.into(), LegacyRejectionCode::SysFatal) => 1,
            },
            ..Default::default()
        }
    );
}

#[test]
fn should_fail_when_response_id_inconsistent_with_request_id() {
    let setup = EvmRpcSetup::new().mock_api_keys();

    let request_id = 0;
    let response_id = 1;
    assert_ne!(request_id, response_id);
    let request = json!({"jsonrpc":"2.0", "id": request_id, "method":"eth_getTransactionCount","params":["0xdac17f958d2ee523a2206206994597c13d831ec7","latest"]});
    let response = json!({"jsonrpc":"2.0", "id": response_id, "result":"0x1"});

    let error = setup
        .eth_get_transaction_count(
            RpcServices::EthMainnet(Some(vec![EthMainnetService::Cloudflare])),
            None,
            evm_rpc_types::GetTransactionCountArgs {
                address: "0xdAC17F958D2ee523a2206206994597C13D831ec7"
                    .parse()
                    .unwrap(),
                block: evm_rpc_types::BlockTag::Latest,
            },
        )
        .mock_http_once(MockOutcallBuilder::new(200, response).with_json_request_body(request))
        .wait()
        .expect_consistent()
        .expect_err("should fail when ID mismatch");

    assert!(
        error
            .to_string()
            .to_ascii_lowercase()
            .contains("unexpected identifier"),
        "unexpected error: {error}"
    );
}

#[tokio::test]
async fn should_log_request() {
    let response = json!({
        "id" : 0,
        "jsonrpc" : "2.0",
        "result": {
            "oldestBlock" : "0x11e57f5",
            "baseFeePerGas" : ["0x9cf6c61b9","0x97d853982","0x9ba55a0b0","0x9543bf98d"],
            "reward":[["0x0123"]]
        }
    });

    let setup = EvmRpcNonblockingSetup::new().await.mock_api_keys().await;
    let response = setup
        .client()
        .with_rpc_sources(RpcServices::EthMainnet(Some(vec![
            EthMainnetService::Alchemy,
        ])))
        .mock_once(evm_rpc_client::MockOutcallBuilder::new_success([response]))
        .build()
        .fee_history((3_u64, BlockNumberOrTag::Latest))
        .send()
        .await
        .expect_consistent()
        .unwrap();
    assert_eq!(
        response,
        alloy_rpc_types::FeeHistory {
            oldest_block: 0x11e57f5_u64,
            base_fee_per_gas: vec![0x9cf6c61b9_u128, 0x97d853982, 0x9ba55a0b0, 0x9543bf98d],
            gas_used_ratio: vec![],
            reward: Some(vec![vec![0x0123_u128]]),
            base_fee_per_blob_gas: vec![],
            blob_gas_used_ratio: vec![],
        }
    );

    let logs = setup.http_get_logs("TRACE_HTTP").await;
    assert_eq!(logs.len(), 2, "Unexpected amount of logs {logs:?}");
    assert!(logs[0].message.contains("JSON-RPC request with id `0` to eth-mainnet.g.alchemy.com: JsonRpcRequest { jsonrpc: V2, method: \"eth_feeHistory\""));
    assert!(logs[1].message.contains("response for request with id `0`. Response with status 200 OK: JsonRpcResponse { jsonrpc: V2, id: Number(0), result: Ok(FeeHistory"));
}

#[test]
fn should_change_default_provider_when_one_keep_failing() {
    let [response_0, _response_1, response_2] =
        json_rpc_sequential_id(json!({"jsonrpc":"2.0","id":0,"result":"0x1"}));
    let setup = EvmRpcSetup::new().mock_api_keys();
    let response = setup
        .eth_get_transaction_count(
            RpcServices::EthMainnet(None),
            Some(RpcConfig {
                response_consensus: Some(ConsensusStrategy::Threshold {
                    total: Some(3),
                    min: 2,
                }),
                ..Default::default()
            }),
            evm_rpc_types::GetTransactionCountArgs {
                address: "0xdAC17F958D2ee523a2206206994597C13D831ec7"
                    .parse()
                    .unwrap(),
                block: evm_rpc_types::BlockTag::Latest,
            },
        )
        .mock_http_once(MockOutcallBuilder::new(200, response_0.clone()).with_host("rpc.ankr.com"))
        .mock_http_once(MockOutcallBuilder::new(500, "error").with_host("ethereum.blockpi.network"))
        .mock_http_once(
            MockOutcallBuilder::new(200, response_2.clone())
                .with_host("ethereum-rpc.publicnode.com"),
        )
        .wait()
        .expect_consistent()
        .unwrap();
    assert_eq!(response, 1_u8.into());

    let [response_3, response_4] =
        json_rpc_sequential_id(json!({"jsonrpc":"2.0","id":3,"result":"0x1"}));
    let response = setup
        .eth_get_transaction_count(
            RpcServices::EthMainnet(Some(vec![
                EthMainnetService::Ankr,
                EthMainnetService::Alchemy,
            ])),
            Some(RpcConfig {
                response_consensus: Some(ConsensusStrategy::Equality),
                ..Default::default()
            }),
            evm_rpc_types::GetTransactionCountArgs {
                address: "0xdAC17F958D2ee523a2206206994597C13D831ec7"
                    .parse()
                    .unwrap(),
                block: evm_rpc_types::BlockTag::Latest,
            },
        )
        .mock_http_once(
            MockOutcallBuilder::new(200, response_3.clone()).with_host("eth-mainnet.g.alchemy.com"),
        )
        .mock_http_once(MockOutcallBuilder::new(200, response_4.clone()).with_host("rpc.ankr.com"))
        .wait()
        .expect_consistent()
        .unwrap();
    assert_eq!(response, 1_u8.into());

    let [response_5, response_6, response_7] =
        json_rpc_sequential_id(json!({"jsonrpc":"2.0","id":5,"result":"0x1"}));
    let response = setup
        .eth_get_transaction_count(
            RpcServices::EthMainnet(None),
            Some(RpcConfig {
                response_consensus: Some(ConsensusStrategy::Threshold {
                    total: Some(3),
                    min: 2,
                }),
                ..Default::default()
            }),
            evm_rpc_types::GetTransactionCountArgs {
                address: "0xdAC17F958D2ee523a2206206994597C13D831ec7"
                    .parse()
                    .unwrap(),
                block: evm_rpc_types::BlockTag::Latest,
            },
        )
        .mock_http_once(
            MockOutcallBuilder::new(200, response_5.clone()).with_host("eth-mainnet.g.alchemy.com"),
        )
        .mock_http_once(MockOutcallBuilder::new(200, response_6.clone()).with_host("rpc.ankr.com"))
        .mock_http_once(
            MockOutcallBuilder::new(200, response_7.clone())
                .with_host("ethereum-rpc.publicnode.com"),
        )
        .wait()
        .expect_consistent()
        .unwrap();
    assert_eq!(response, 1_u8.into());
}

pub fn multi_logs_for_single_transaction(num_logs: usize) -> serde_json::Value {
    let mut logs = Vec::with_capacity(num_logs);
    for log_index in 0..num_logs {
        let mut log = single_log();
        log.log_index = Some(log_index.into());
        logs.push(log);
    }
    json!({"jsonrpc":"2.0","result": logs,"id":0})
}

fn single_log() -> ethers_core::types::Log {
    let json_value = json!({
       "address": "0xb44b5e756a894775fc32eddf3314bb1b1944dc34",
        "blockHash": "0xc5e46f4f529cfd2abf1c5dfaad4c4ea8d297795c8632b5056bc6f9eed1f5a7eb",
        "blockNumber": "0x47b133",
        "data": "0x00000000000000000000000000000000000000000000000000038d7ea4c68000",
        "logIndex": "0x2e",
        "removed": false,
        "topics": [
            "0x257e057bb61920d8d0ed2cb7b720ac7f9c513cd1110bc9fa543079154f45f435",
            "0x000000000000000000000000c8a1bc416c8498af8dc03b253a513d379d3e4ee8",
            "0x1d9facb184cbe453de4841b6b9d9cc95bfc065344e485789b550544529020000"
        ],
        "transactionHash": "0x42826e03a51e735a1adc6ed026796d9044d6942c8de660017289cdc4787f3983",
        "transactionIndex": "0x20"
    });
    serde_json::from_value(json_value).expect("BUG: invalid log entry")
}

fn json_rpc_sequential_id<const N: usize>(response: serde_json::Value) -> [serde_json::Value; N] {
    let first_id = response["id"].as_u64().expect("missing request ID");
    let mut requests = Vec::with_capacity(N);
    requests.push(response.clone());
    for i in 1..N {
        let mut next_request = response.clone();
        let new_id = first_id + i as u64;
        *next_request.get_mut("id").unwrap() = serde_json::Value::Number(new_id.into());
        requests.push(next_request);
    }
    requests.try_into().unwrap()
}

fn add_offset_json_rpc_id(inputs: &mut [serde_json::Value], offset: u64) {
    for input in inputs {
        let current = input["id"].as_u64().expect("missing request ID");
        let new = current + offset;
        input["id"] = serde_json::Value::Number(new.into());
    }
}

pub struct TestCase<Req, Res> {
    pub request: Req,
    pub raw_body: serde_json::Value,
    pub expected: Res,
}<|MERGE_RESOLUTION|>--- conflicted
+++ resolved
@@ -4,6 +4,10 @@
 
 use crate::{
     mock::MockJsonRequestBody,
+    mock_http_runtime::mock::{
+        json::{JsonRpcRequestMatcher, JsonRpcResponse},
+        MockHttpOutcalls, MockHttpOutcallsBuilder,
+    },
     setup::EvmRpcNonblockingSetup,
 };
 use alloy_primitives::{address, b256, bloom, bytes};
@@ -38,8 +42,6 @@
 use serde::{de::DeserializeOwned, Deserialize, Serialize};
 use serde_json::{json, Value};
 use std::{iter, marker::PhantomData, str::FromStr, sync::Arc, time::Duration};
-use crate::mock_http_runtime::mock::json::{JsonRpcRequestMatcher, JsonRpcResponse};
-use crate::mock_http_runtime::mock::{MockHttpOutcalls, MockHttpOutcallsBuilder};
 
 const DEFAULT_CALLER_TEST_ID: Principal = Principal::from_slice(&[0x9d, 0xf7, 0x01]);
 const DEFAULT_CONTROLLER_TEST_ID: Principal = Principal::from_slice(&[0x9d, 0xf7, 0x02]);
@@ -325,7 +327,7 @@
             )),
             HttpResponse
         )
-            .unwrap();
+        .unwrap();
         serde_json::from_slice::<Log<Priority>>(&response.body)
             .expect("failed to parse EVM_RPC minter log")
             .entries
@@ -544,21 +546,21 @@
         r#"{"result":"0x00112233","id":1,"jsonrpc":"2.0"}"#,
         r#"{"result":"0x00112233","jsonrpc":"2.0","id":1}"#,
     ]
-        .into_iter()
-        .map(|response| {
-            setup
-                .request(
-                    RpcService::Custom(RpcApi {
-                        url: MOCK_REQUEST_URL.to_string(),
-                        headers: None,
-                    }),
-                    MOCK_REQUEST_PAYLOAD,
-                    MOCK_REQUEST_RESPONSE_BYTES,
-                )
-                .mock_http(MockOutcallBuilder::new(200, response))
-                .wait()
-        })
-        .collect::<Vec<_>>();
+    .into_iter()
+    .map(|response| {
+        setup
+            .request(
+                RpcService::Custom(RpcApi {
+                    url: MOCK_REQUEST_URL.to_string(),
+                    headers: None,
+                }),
+                MOCK_REQUEST_PAYLOAD,
+                MOCK_REQUEST_RESPONSE_BYTES,
+            )
+            .mock_http(MockOutcallBuilder::new(200, response))
+            .wait()
+    })
+    .collect::<Vec<_>>();
     assert!(responses.windows(2).all(|w| w[0] == w[1]));
 }
 
@@ -705,8 +707,7 @@
     }
 
     let setup = EvmRpcNonblockingSetup::new().await.mock_api_keys().await;
-    let mut offset = 0_u64;
-    for source in RPC_SERVICES {
+    for (source, offset) in iter::zip(RPC_SERVICES, (0_u64..).step_by(3)) {
         for (config, from_block, to_block) in [
             // default block range
             (
@@ -745,8 +746,6 @@
                 .expect_consistent()
                 .unwrap();
 
-            offset += 3;
-
             assert_eq!(response, expected_logs());
         }
     }
@@ -801,48 +800,6 @@
 
 #[tokio::test]
 async fn eth_get_block_by_number_should_succeed() {
-<<<<<<< HEAD
-    let response = json!({
-        "jsonrpc": "2.0",
-        "result": {
-            "baseFeePerGas": "0xd7232aa34",
-            "difficulty": "0x0",
-            "extraData": "0x546974616e2028746974616e6275696c6465722e78797a29",
-            "gasLimit": "0x1c9c380",
-            "gasUsed": "0xa768c4",
-            "hash": "0xc3674be7b9d95580d7f23c03d32e946f2b453679ee6505e3a778f003c5a3cfae",
-            "logsBloom": "0x3e6b8420e1a13038902c24d6c2a9720a7ad4860cdc870cd5c0490011e43631134f608935bd83171247407da2c15d85014f9984608c03684c74aad48b20bc24022134cdca5f2e9d2dee3b502a8ccd39eff8040b1d96601c460e119c408c620b44fa14053013220847045556ea70484e67ec012c322830cf56ef75e09bd0db28a00f238adfa587c9f80d7e30d3aba2863e63a5cad78954555966b1055a4936643366a0bb0b1bac68d0e6267fc5bf8304d404b0c69041125219aa70562e6a5a6362331a414a96d0716990a10161b87dd9568046a742d4280014975e232b6001a0360970e569d54404b27807d7a44c949ac507879d9d41ec8842122da6772101bc8b",
-            "miner": "0x388c818ca8b9251b393131c08a736a67ccb19297",
-            "mixHash": "0x516a58424d4883a3614da00a9c6f18cd5cd54335a08388229a993a8ecf05042f",
-            "nonce": "0x0000000000000000",
-            "number": "0x11db01d",
-            "parentHash": "0x43325027f6adf9befb223f8ae80db057daddcd7b48e41f60cd94bfa8877181ae",
-            "receiptsRoot": "0x66934c3fd9c547036fe0e56ad01bc43c84b170be7c4030a86805ddcdab149929",
-            "sha3Uncles": "0x1dcc4de8dec75d7aab85b567b6ccd41ad312451b948a7413f0a142fd40d49347",
-            "size": "0xcd35",
-            "stateRoot": "0x13552447dd62f11ad885f21a583c4fa34144efe923c7e35fb018d6710f06b2b6",
-            "timestamp": "0x656f96f3",
-            "withdrawalsRoot": "0xecae44b2c53871003c5cc75285995764034c9b5978a904229d36c1280b141d48",
-            "transactionsRoot": "0x93a1ad3d067009259b508cc95fde63b5efd7e9d8b55754314c173fdde8c0826a",
-        },
-        "id": 0
-    });
-
-    let setup = EvmRpcNonblockingSetup::new().await.mock_api_keys().await;
-    let mut offset = 0;
-
-    for source in RPC_SERVICES {
-        let response = setup
-            .client()
-            .with_rpc_sources(source.clone())
-            .mock_once(
-                evm_rpc_client::MockOutcallBuilder::new_success(iter::repeat_n(
-                    response.clone(),
-                    3,
-                ))
-                    .with_sequential_response_ids(offset),
-            )
-=======
     fn mock_request() -> JsonRpcRequestMatcher {
         JsonRpcRequestMatcher::with_method("eth_getBlockByNumber")
             .with_params(json!(["latest", false]))
@@ -877,9 +834,8 @@
     }
 
     let setup = EvmRpcNonblockingSetup::new().await.mock_api_keys().await;
-    let mut offset = 0_u64;
-
-    for source in RPC_SERVICES {
+
+    for (source, offset) in iter::zip(RPC_SERVICES, (0_u64..).step_by(3)) {
         let mocks = MockHttpOutcallsBuilder::new()
             .given(mock_request().with_id(offset))
             .respond_with(mock_response().with_id(offset))
@@ -891,14 +847,12 @@
         let response = setup
             .client(mocks)
             .with_rpc_sources(source.clone())
->>>>>>> 60e1f558
             .build()
             .get_block_by_number(BlockNumberOrTag::Latest)
             .send()
             .await
             .expect_consistent()
             .unwrap();
-        offset += 3;
 
         assert_eq!(response, alloy_rpc_types::Block {
             header: alloy_rpc_types::Header {
@@ -938,49 +892,6 @@
 
 #[tokio::test]
 async fn eth_get_block_by_number_pre_london_fork_should_succeed() {
-<<<<<<< HEAD
-    let response = json!({
-       "jsonrpc":"2.0",
-       "id":0,
-       "result":{
-          "number":"0x0",
-          "hash":"0xd4e56740f876aef8c010b86a40d5f56745a118d0906a34e69aec8c0db1cb8fa3",
-          "transactions":[],
-          "totalDifficulty":"0x400000000",
-          "logsBloom":"0x00000000000000000000000000000000000000000000000000000000000000000000000000000000000000000000000000000000000000000000000000000000000000000000000000000000000000000000000000000000000000000000000000000000000000000000000000000000000000000000000000000000000000000000000000000000000000000000000000000000000000000000000000000000000000000000000000000000000000000000000000000000000000000000000000000000000000000000000000000000000000000000000000000000000000000000000000000000000000000000000000000000000000000000000000000000",
-          "receiptsRoot":"0x56e81f171bcc55a6ff8345e692c0f86e5b48e01b996cadc001622fb5e363b421",
-          "extraData":"0x11bbe8db4e347b4e8c937c1c8370e4b5ed33adb3db69cbdb7a38e1e50b1b82fa",
-          "nonce":"0x0000000000000042",
-          "miner":"0x0000000000000000000000000000000000000000",
-          "difficulty":"0x400000000",
-          "gasLimit":"0x1388",
-          "gasUsed":"0x0",
-          "uncles":[],
-          "sha3Uncles":"0x1dcc4de8dec75d7aab85b567b6ccd41ad312451b948a7413f0a142fd40d49347",
-          "size":"0x21c",
-          "transactionsRoot":"0x56e81f171bcc55a6ff8345e692c0f86e5b48e01b996cadc001622fb5e363b421",
-          "stateRoot":"0xd7f8974fb5ac78d9ac099b9ad5018bedc2ce0a72dad1827a1709da30580f0544",
-          "mixHash":"0x0000000000000000000000000000000000000000000000000000000000000000",
-          "parentHash":"0x0000000000000000000000000000000000000000000000000000000000000000",
-          "timestamp":"0x0"
-       }
-    });
-
-    let setup = EvmRpcNonblockingSetup::new().await.mock_api_keys().await;
-    let mut offset = 0;
-
-    for source in RPC_SERVICES {
-        let response = setup
-            .client()
-            .with_rpc_sources(source.clone())
-            .mock_once(
-                evm_rpc_client::MockOutcallBuilder::new_success(iter::repeat_n(
-                    response.clone(),
-                    3,
-                ))
-                    .with_sequential_response_ids(offset),
-            )
-=======
     fn mock_request() -> JsonRpcRequestMatcher {
         JsonRpcRequestMatcher::with_method("eth_getBlockByNumber")
             .with_params(json!(["latest", false]))
@@ -1016,9 +927,8 @@
     }
 
     let setup = EvmRpcNonblockingSetup::new().await.mock_api_keys().await;
-    let mut offset = 0_u64;
-
-    for source in RPC_SERVICES {
+
+    for (source, offset) in iter::zip(RPC_SERVICES, (0_u64..).step_by(3)) {
         let mocks = MockHttpOutcallsBuilder::new()
             .given(mock_request().with_id(offset))
             .respond_with(mock_response().with_id(offset))
@@ -1030,14 +940,12 @@
         let response = setup
             .client(mocks)
             .with_rpc_sources(source.clone())
->>>>>>> 60e1f558
             .build()
             .get_block_by_number(BlockNumberOrTag::Latest)
             .send()
             .await
             .expect_consistent()
             .unwrap();
-        offset += 3;
 
         assert_eq!(response, alloy_rpc_types::Block {
             header: alloy_rpc_types::Header {
@@ -1077,21 +985,6 @@
 
 #[tokio::test]
 async fn eth_get_block_by_number_should_be_consistent_when_total_difficulty_inconsistent() {
-<<<<<<< HEAD
-    let setup = EvmRpcNonblockingSetup::new().await.mock_api_keys().await;
-    let [response_0, mut response_1] = json_rpc_sequential_id(
-        json!({"jsonrpc":"2.0","result":{"baseFeePerGas":"0xd7232aa34","difficulty":"0x0","extraData":"0x546974616e2028746974616e6275696c6465722e78797a29","gasLimit":"0x1c9c380","gasUsed":"0xa768c4","hash":"0xc3674be7b9d95580d7f23c03d32e946f2b453679ee6505e3a778f003c5a3cfae","logsBloom":"0x3e6b8420e1a13038902c24d6c2a9720a7ad4860cdc870cd5c0490011e43631134f608935bd83171247407da2c15d85014f9984608c03684c74aad48b20bc24022134cdca5f2e9d2dee3b502a8ccd39eff8040b1d96601c460e119c408c620b44fa14053013220847045556ea70484e67ec012c322830cf56ef75e09bd0db28a00f238adfa587c9f80d7e30d3aba2863e63a5cad78954555966b1055a4936643366a0bb0b1bac68d0e6267fc5bf8304d404b0c69041125219aa70562e6a5a6362331a414a96d0716990a10161b87dd9568046a742d4280014975e232b6001a0360970e569d54404b27807d7a44c949ac507879d9d41ec8842122da6772101bc8b","miner":"0x388c818ca8b9251b393131c08a736a67ccb19297","mixHash":"0x516a58424d4883a3614da00a9c6f18cd5cd54335a08388229a993a8ecf05042f","nonce":"0x0000000000000000","number":"0x11db01d","parentHash":"0x43325027f6adf9befb223f8ae80db057daddcd7b48e41f60cd94bfa8877181ae","receiptsRoot":"0x66934c3fd9c547036fe0e56ad01bc43c84b170be7c4030a86805ddcdab149929","sha3Uncles":"0x1dcc4de8dec75d7aab85b567b6ccd41ad312451b948a7413f0a142fd40d49347","size":"0xcd35","stateRoot":"0x13552447dd62f11ad885f21a583c4fa34144efe923c7e35fb018d6710f06b2b6","timestamp":"0x656f96f3","totalDifficulty":"0xc70d815d562d3cfa955","withdrawalsRoot":"0xecae44b2c53871003c5cc75285995764034c9b5978a904229d36c1280b141d48","transactionsRoot":"0x93a1ad3d067009259b508cc95fde63b5efd7e9d8b55754314c173fdde8c0826a"},"id":0}),
-    );
-    assert_eq!(
-        Some(json!("0xc70d815d562d3cfa955")),
-        response_1["result"]
-            .as_object_mut()
-            .unwrap()
-            .remove("totalDifficulty")
-    );
-    let response = setup
-        .client()
-=======
     fn mock_request() -> JsonRpcRequestMatcher {
         JsonRpcRequestMatcher::with_method("eth_getBlockByNumber")
             .with_params(json!(["latest", false]))
@@ -1140,17 +1033,10 @@
 
     let response = setup
         .client(mocks)
->>>>>>> 60e1f558
         .with_rpc_sources(RpcServices::EthMainnet(Some(vec![
             EthMainnetService::Ankr,
             EthMainnetService::PublicNode,
         ])))
-<<<<<<< HEAD
-        .mock_once(evm_rpc_client::MockOutcallBuilder::new_success([
-            response_0, response_1,
-        ]))
-=======
->>>>>>> 60e1f558
         .build()
         .get_block_by_number(BlockNumberOrTag::Latest)
         .send()
@@ -1275,47 +1161,49 @@
 
 #[tokio::test]
 async fn eth_fee_history_should_succeed() {
-    let response = json!({
-        "id" : 0,
-        "jsonrpc" : "2.0",
-        "result" : {
-            "oldestBlock" : "0x11e57f5",
-            "baseFeePerGas" : ["0x9cf6c61b9","0x97d853982","0x9ba55a0b0","0x9543bf98d"],
-            "reward": [ [ "0x0123" ] ]
-        }
-    });
+    fn mock_request() -> JsonRpcRequestMatcher {
+        JsonRpcRequestMatcher::with_method("eth_feeHistory")
+            .with_params(json!(["0x3", "latest", []]))
+    }
+
+    fn mock_response() -> JsonRpcResponse {
+        JsonRpcResponse::from(json!({
+            "id" : 0,
+            "jsonrpc" : "2.0",
+            "result" : {
+                "oldestBlock" : "0x11e57f5",
+                "baseFeePerGas" : ["0x9cf6c61b9", "0x97d853982", "0x9ba55a0b0", "0x9543bf98d"],
+                "reward" : [["0x0123"]]
+            }
+        }))
+    }
 
     let setup = EvmRpcNonblockingSetup::new().await.mock_api_keys().await;
-    let mut offset = 0_u64;
-
-    for source in RPC_SERVICES {
+
+    for (source, offset) in iter::zip(RPC_SERVICES, (0_u64..).step_by(3)) {
+        let mocks = MockHttpOutcallsBuilder::new()
+            .given(mock_request().with_id(offset))
+            .respond_with(mock_response().with_id(offset))
+            .given(mock_request().with_id(1 + offset))
+            .respond_with(mock_response().with_id(1 + offset))
+            .given(mock_request().with_id(2 + offset))
+            .respond_with(mock_response().with_id(2 + offset));
+
         let response = setup
-            .client()
+            .client(mocks)
             .with_rpc_sources(source.clone())
-            .mock_once(
-                evm_rpc_client::MockOutcallBuilder::new_success(iter::repeat_n(
-                    response.clone(),
-                    3,
-                ))
-                    .with_sequential_response_ids(offset),
-            )
             .build()
             .fee_history((3_u64, BlockNumberOrTag::Latest))
             .send()
             .await
             .expect_consistent()
             .unwrap();
-        offset += 3;
+
         assert_eq!(
             response,
             alloy_rpc_types::FeeHistory {
                 oldest_block: 0x11e57f5_u64,
-                base_fee_per_gas: vec![
-                    0x9cf6c61b9_u128,
-                    0x97d853982_u128,
-                    0x9ba55a0b0_u128,
-                    0x9543bf98d_u128
-                ],
+                base_fee_per_gas: vec![0x9cf6c61b9_u128, 0x97d853982, 0x9ba55a0b0, 0x9543bf98d],
                 gas_used_ratio: vec![],
                 reward: Some(vec![vec![0x0123_u128]]),
                 base_fee_per_blob_gas: vec![],
@@ -1440,7 +1328,7 @@
         demo: None,
         ..Default::default()
     })
-        .mock_api_keys();
+    .mock_api_keys();
     let result = setup
         .eth_get_transaction_receipt(
             RpcServices::EthMainnet(None),
@@ -1469,7 +1357,7 @@
         nodes_in_subnet: Some(33),
         ..Default::default()
     })
-        .mock_api_keys();
+    .mock_api_keys();
     let mut result = setup
         .eth_get_transaction_receipt(
             RpcServices::EthMainnet(None),
@@ -1481,7 +1369,7 @@
     let regex = regex::Regex::new(
         "http_request request sent with [0-9_]+ cycles, but [0-9_]+ cycles are required.",
     )
-        .unwrap();
+    .unwrap();
     assert_matches!(
         result.pop().unwrap(),
         (
@@ -2190,7 +2078,7 @@
         manage_api_keys: Some(vec![authorized_caller]),
         ..Default::default()
     })
-        .as_caller(authorized_caller);
+    .as_caller(authorized_caller);
     let provider_id = 1; // Ankr / mainnet
     let api_key = "test-api-key";
 
@@ -2671,29 +2559,42 @@
 
 #[tokio::test]
 async fn should_log_request() {
-    let response = json!({
-        "id" : 0,
-        "jsonrpc" : "2.0",
-        "result": {
-            "oldestBlock" : "0x11e57f5",
-            "baseFeePerGas" : ["0x9cf6c61b9","0x97d853982","0x9ba55a0b0","0x9543bf98d"],
-            "reward":[["0x0123"]]
-        }
-    });
+    fn mock_request() -> JsonRpcRequestMatcher {
+        JsonRpcRequestMatcher::with_method("eth_feeHistory")
+            .with_params(json!(["0x3", "latest", []]))
+            .with_id(0_u64)
+    }
+
+    fn mock_response() -> JsonRpcResponse {
+        JsonRpcResponse::from(json!({
+            "id" : 0,
+            "jsonrpc" : "2.0",
+            "result" : {
+                "oldestBlock" : "0x11e57f5",
+                "baseFeePerGas" : ["0x9cf6c61b9", "0x97d853982", "0x9ba55a0b0", "0x9543bf98d"],
+                "reward" : [["0x0123"]]
+            }
+        }))
+    }
 
     let setup = EvmRpcNonblockingSetup::new().await.mock_api_keys().await;
+
+    let mocks = MockHttpOutcallsBuilder::new()
+        .given(mock_request())
+        .respond_with(mock_response());
+
     let response = setup
-        .client()
+        .client(mocks)
         .with_rpc_sources(RpcServices::EthMainnet(Some(vec![
             EthMainnetService::Alchemy,
         ])))
-        .mock_once(evm_rpc_client::MockOutcallBuilder::new_success([response]))
         .build()
         .fee_history((3_u64, BlockNumberOrTag::Latest))
         .send()
         .await
         .expect_consistent()
         .unwrap();
+
     assert_eq!(
         response,
         alloy_rpc_types::FeeHistory {
