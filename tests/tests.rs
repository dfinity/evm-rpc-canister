--- conflicted
+++ resolved
@@ -25,18 +25,11 @@
 use evm_rpc::{
     constants::{CONTENT_TYPE_HEADER_LOWERCASE, CONTENT_TYPE_VALUE},
     providers::PROVIDERS,
-<<<<<<< HEAD
-    types::{
-        InstallArgs, Metrics, MultiRpcResult, ProviderId, RpcAccess, RpcMethod, RpcResult,
-        RpcServices,
-    },
-=======
-    types::{InitArgs, Metrics, MultiRpcResult, ProviderId, RpcAccess, RpcMethod, RpcResult},
+    types::{InstallArgs, Metrics, MultiRpcResult, ProviderId, RpcAccess, RpcMethod, RpcResult},
 };
 use evm_rpc_types::{
     EthMainnetService, EthSepoliaService, Hex, Hex20, Hex32, Nat256, RpcApi, RpcService,
     RpcServices,
->>>>>>> 27f43f07
 };
 use mock::{MockOutcall, MockOutcallBuilder};
 
