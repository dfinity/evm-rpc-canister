mod mock;
mod mock_http_runtime;
mod setup;

use crate::{
    mock::MockJsonRequestBody,
    mock_http_runtime::mock::{
        json::{JsonRpcRequestMatcher, JsonRpcResponse},
        MockHttpOutcalls, MockHttpOutcallsBuilder,
    },
    setup::EvmRpcNonblockingSetup,
};
use alloy_primitives::{address, b256, bloom, bytes};
use alloy_rpc_types::{BlockNumberOrTag, BlockTransactions};
use assert_matches::assert_matches;
use candid::{CandidType, Decode, Encode, Nat, Principal};
use canlog::{Log, LogEntry};
use evm_rpc::constants::DEFAULT_MAX_RESPONSE_BYTES;
use evm_rpc::logs::Priority;
use evm_rpc::{
    constants::{CONTENT_TYPE_HEADER_LOWERCASE, CONTENT_TYPE_VALUE},
    providers::PROVIDERS,
    types::{Metrics, ProviderId, RpcAccess, RpcMethod},
};
use evm_rpc_types::{
    BlockTag, ConsensusStrategy, EthMainnetService, EthSepoliaService, GetLogsRpcConfig, Hex,
    Hex20, Hex32, HttpOutcallError, InstallArgs, JsonRpcError, LegacyRejectionCode, MultiRpcResult,
    Nat256, Provider, ProviderError, RpcApi, RpcConfig, RpcError, RpcResult, RpcService,
    RpcServices, ValidationError,
};
use ic_cdk::api::{call::RejectionCode, management_canister::main::CanisterId};
use ic_http_types::{HttpRequest, HttpResponse};
use ic_management_canister_types::{CanisterSettings, HttpHeader};
use ic_test_utilities_load_wasm::load_wasm;
use maplit::hashmap;
use mock::{MockOutcall, MockOutcallBuilder};
use pocket_ic::common::rest::{
    CanisterHttpMethod, CanisterHttpReject, CanisterHttpResponse, MockCanisterHttpResponse,
    RawMessageId,
};
use pocket_ic::{ErrorCode, PocketIc, PocketIcBuilder, RejectResponse};
use serde::{de::DeserializeOwned, Deserialize, Serialize};
use serde_json::{json, Value};
use std::{iter, marker::PhantomData, str::FromStr, sync::Arc, time::Duration};

const DEFAULT_CALLER_TEST_ID: Principal = Principal::from_slice(&[0x9d, 0xf7, 0x01]);
const DEFAULT_CONTROLLER_TEST_ID: Principal = Principal::from_slice(&[0x9d, 0xf7, 0x02]);
const ADDITIONAL_TEST_ID: Principal = Principal::from_slice(&[0x9d, 0xf7, 0x03]);

const INITIAL_CYCLES: u128 = 100_000_000_000_000_000;

const MAX_TICKS: usize = 10;

const MOCK_REQUEST_URL: &str = "https://cloudflare-eth.com";
const MOCK_REQUEST_PAYLOAD: &str = r#"{"id":1,"jsonrpc":"2.0","method":"eth_gasPrice"}"#;
const MOCK_REQUEST_RESPONSE: &str = r#"{"jsonrpc":"2.0","id":1,"result":"0x00112233"}"#;
const MOCK_REQUEST_RESPONSE_BYTES: u64 = 1000;
const MOCK_API_KEY: &str = "mock-api-key";

const MOCK_TRANSACTION: &str = "0xf86c098504a817c800825208943535353535353535353535353535353535353535880de0b6b3a76400008025a028ef61340bd939bc2195fe537567866003e1a15d3c71ff63e1590620aa636276a067cbe9d8997f761aecb703304b3800ccf555c9f3dc64214b297fb1966a3b6d83";
const MOCK_TRANSACTION_HASH: &str =
    "0x33469b22e9f636356c4160a87eb19df52b7412e8eac32a4a55ffe88ea8350788";

const RPC_SERVICES: &[RpcServices] = &[
    RpcServices::EthMainnet(None),
    RpcServices::EthSepolia(None),
    RpcServices::ArbitrumOne(None),
    RpcServices::BaseMainnet(None),
    RpcServices::OptimismMainnet(None),
];

const ANKR_HOSTNAME: &str = "rpc.ankr.com";
const ALCHEMY_ETH_MAINNET_HOSTNAME: &str = "eth-mainnet.g.alchemy.com";
const CLOUDFLARE_HOSTNAME: &str = "cloudflare-eth.com";
const BLOCKPI_ETH_HOSTNAME: &str = "ethereum.blockpi.network";
const BLOCKPI_ETH_SEPOLIA_HOSTNAME: &str = "ethereum-sepolia.blockpi.network";
const PUBLICNODE_ETH_MAINNET_HOSTNAME: &str = "ethereum-rpc.publicnode.com";

fn evm_rpc_wasm() -> Vec<u8> {
    load_wasm(std::env::var("CARGO_MANIFEST_DIR").unwrap(), "evm_rpc", &[])
}

fn assert_reply(result: Result<Vec<u8>, RejectResponse>) -> Vec<u8> {
    result.unwrap_or_else(|e| panic!("Expected a successful reply, got error {e}"))
}

#[derive(Clone)]
pub struct EvmRpcSetup {
    pub env: Arc<PocketIc>,
    pub caller: Principal,
    pub controller: Principal,
    pub canister_id: CanisterId,
}

impl Default for EvmRpcSetup {
    fn default() -> Self {
        Self::new()
    }
}

impl EvmRpcSetup {
    pub fn new() -> Self {
        Self::with_args(InstallArgs {
            demo: Some(true),
            ..Default::default()
        })
    }

    pub fn with_args(args: InstallArgs) -> Self {
        // The `with_fiduciary_subnet` setup below requires that `nodes_in_subnet`
        // setting (part of InstallArgs) to be set appropriately. Otherwise
        // http outcall will fail due to insufficient cycles, even when `demo` is
        // enabled (which is the default above).
        //
        // As of writing, the default value of `nodes_in_subnet` is 34, which is
        // also the node count in fiduciary subnet.
        let pocket_ic = PocketIcBuilder::new().with_fiduciary_subnet().build();
        let env = Arc::new(pocket_ic);

        let controller = DEFAULT_CONTROLLER_TEST_ID;
        let canister_id = env.create_canister_with_settings(
            None,
            Some(CanisterSettings {
                controllers: Some(vec![controller]),
                ..CanisterSettings::default()
            }),
        );
        env.add_cycles(canister_id, INITIAL_CYCLES);
        env.install_canister(
            canister_id,
            evm_rpc_wasm(),
            Encode!(&args).unwrap(),
            Some(controller),
        );

        let caller = DEFAULT_CALLER_TEST_ID;

        Self {
            env,
            caller,
            controller,
            canister_id,
        }
    }

    pub fn upgrade_canister(&self, args: InstallArgs) {
        for _ in 0..100 {
            self.env.tick();
            // Avoid `CanisterInstallCodeRateLimited` error
            self.env.advance_time(Duration::from_secs(600));
            self.env.tick();
            match self.env.upgrade_canister(
                self.canister_id,
                evm_rpc_wasm(),
                Encode!(&args).unwrap(),
                Some(self.controller),
            ) {
                Ok(_) => return,
                Err(e) if e.error_code == ErrorCode::CanisterInstallCodeRateLimited => continue,
                Err(e) => panic!("Error while upgrading canister: {e:?}"),
            }
        }
        panic!("Failed to upgrade canister after many trials!")
    }

    /// Shorthand for deriving an `EvmRpcSetup` with the caller as the canister controller.
    pub fn as_controller(mut self) -> Self {
        self.caller = self.controller;
        self
    }

    /// Shorthand for deriving an `EvmRpcSetup` with an arbitrary caller.
    pub fn as_caller<T: Into<Principal>>(mut self, id: T) -> Self {
        self.caller = id.into();
        self
    }

    fn call_update<R: CandidType + DeserializeOwned>(
        &self,
        method: &str,
        input: Vec<u8>,
    ) -> CallFlow<R> {
        CallFlow::from_update(self.clone(), method, input)
    }

    fn call_query<R: CandidType + DeserializeOwned>(&self, method: &str, input: Vec<u8>) -> R {
        let candid =
            &assert_reply(
                self.env
                    .query_call(self.canister_id, self.caller, method, input),
            );
        Decode!(candid, R).expect("error while decoding Candid response from query call")
    }

    pub fn tick_until_http_request(&self) {
        for _ in 0..MAX_TICKS {
            if !self.env.get_canister_http().is_empty() {
                break;
            }
            self.env.tick();
            self.env.advance_time(Duration::from_nanos(1));
        }
    }

    pub fn get_metrics(&self) -> Metrics {
        self.call_query("getMetrics", Encode!().unwrap())
    }

    pub fn get_service_provider_map(&self) -> Vec<(RpcService, ProviderId)> {
        self.call_query("getServiceProviderMap", Encode!().unwrap())
    }

    pub fn get_providers(&self) -> Vec<Provider> {
        self.call_query("getProviders", Encode!().unwrap())
    }

    pub fn get_nodes_in_subnet(&self) -> u32 {
        self.call_query("getNodesInSubnet", Encode!().unwrap())
    }

    pub fn request_cost(
        &self,
        source: RpcService,
        json_rpc_payload: &str,
        max_response_bytes: u64,
    ) -> RpcResult<Nat> {
        self.call_query(
            "requestCost",
            Encode!(&source, &json_rpc_payload, &max_response_bytes).unwrap(),
        )
    }

    pub fn request(
        &self,
        source: RpcService,
        json_rpc_payload: &str,
        max_response_bytes: u64,
    ) -> CallFlow<RpcResult<String>> {
        self.call_update(
            "request",
            Encode!(&source, &json_rpc_payload, &max_response_bytes).unwrap(),
        )
    }

    pub fn eth_get_transaction_receipt(
        &self,
        source: RpcServices,
        config: Option<evm_rpc_types::RpcConfig>,
        tx_hash: &str,
    ) -> CallFlow<MultiRpcResult<Option<evm_rpc_types::TransactionReceipt>>> {
        self.call_update(
            "eth_getTransactionReceipt",
            Encode!(&source, &config, &tx_hash).unwrap(),
        )
    }

    pub fn eth_get_transaction_count(
        &self,
        source: RpcServices,
        config: Option<evm_rpc_types::RpcConfig>,
        args: evm_rpc_types::GetTransactionCountArgs,
    ) -> CallFlow<MultiRpcResult<Nat256>> {
        self.call_update(
            "eth_getTransactionCount",
            Encode!(&source, &config, &args).unwrap(),
        )
    }

    pub fn eth_send_raw_transaction(
        &self,
        source: RpcServices,
        config: Option<evm_rpc_types::RpcConfig>,
        signed_raw_transaction_hex: &str,
    ) -> CallFlow<MultiRpcResult<evm_rpc_types::SendRawTransactionStatus>> {
        let signed_raw_transaction_hex: Hex = signed_raw_transaction_hex.parse().unwrap();
        self.call_update(
            "eth_sendRawTransaction",
            Encode!(&source, &config, &signed_raw_transaction_hex).unwrap(),
        )
    }

    pub fn eth_call(
        &self,
        source: RpcServices,
        config: Option<evm_rpc_types::RpcConfig>,
        args: evm_rpc_types::CallArgs,
    ) -> CallFlow<MultiRpcResult<evm_rpc_types::Hex>> {
        self.call_update("eth_call", Encode!(&source, &config, &args).unwrap())
    }

    pub fn update_api_keys(&self, api_keys: &[(ProviderId, Option<String>)]) {
        self.call_update("updateApiKeys", Encode!(&api_keys).unwrap())
            .wait()
    }

    pub fn mock_api_keys(self) -> Self {
        self.clone().as_controller().update_api_keys(
            &PROVIDERS
                .iter()
                .filter_map(|provider| {
                    Some((
                        provider.provider_id,
                        match provider.access {
                            RpcAccess::Authenticated { .. } => Some(MOCK_API_KEY.to_string()),
                            RpcAccess::Unauthenticated { .. } => None?,
                        },
                    ))
                })
                .collect::<Vec<_>>(),
        );
        self
    }

    pub fn http_get_logs(&self, priority: &str) -> Vec<LogEntry<Priority>> {
        let request = HttpRequest {
            method: "".to_string(),
            url: format!("/logs?priority={priority}"),
            headers: vec![],
            body: serde_bytes::ByteBuf::new(),
        };
        let response = Decode!(
            &assert_reply(self.env.query_call(
                self.canister_id,
                Principal::anonymous(),
                "http_request",
                Encode!(&request).unwrap()
            )),
            HttpResponse
        )
        .unwrap();
        serde_json::from_slice::<Log<Priority>>(&response.body)
            .expect("failed to parse EVM_RPC minter log")
            .entries
    }
}

pub struct CallFlow<R> {
    setup: EvmRpcSetup,
    method: String,
    message_id: RawMessageId,
    phantom: PhantomData<R>,
}

impl<R: CandidType + DeserializeOwned> CallFlow<R> {
    pub fn from_update(setup: EvmRpcSetup, method: &str, input: Vec<u8>) -> Self {
        let message_id = setup
            .env
            .submit_call(setup.canister_id, setup.caller, method, input)
            .expect("failed to submit call");
        CallFlow::new(setup, method, message_id)
    }

    pub fn new(setup: EvmRpcSetup, method: impl ToString, message_id: RawMessageId) -> Self {
        Self {
            setup,
            method: method.to_string(),
            message_id,
            phantom: Default::default(),
        }
    }

    pub fn mock_http(self, mock: impl Into<MockOutcall>) -> Self {
        let mock = mock.into();
        self.mock_http_once_inner(&mock);
        loop {
            if !self.try_mock_http_inner(&mock) {
                break;
            }
        }
        self
    }

    pub fn mock_http_n_times(self, mock: impl Into<MockOutcall>, count: u32) -> Self {
        let mock = mock.into();
        for _ in 0..count {
            self.mock_http_once_inner(&mock);
        }
        self
    }

    pub fn mock_http_once(self, mock: impl Into<MockOutcall>) -> Self {
        let mock = mock.into();
        self.mock_http_once_inner(&mock);
        self
    }

    fn mock_http_once_inner(&self, mock: &MockOutcall) {
        if !self.try_mock_http_inner(mock) {
            panic!("no pending HTTP request for {}", self.method)
        }
    }

    fn try_mock_http_inner(&self, mock: &MockOutcall) -> bool {
        if self.setup.env.get_canister_http().is_empty() {
            self.setup.tick_until_http_request();
        }
        let http_requests = self.setup.env.get_canister_http();
        let request = match http_requests.first() {
            Some(request) => request,
            None => return false,
        };
        mock.assert_matches(request);

        let response = match mock.response.clone() {
            CanisterHttpResponse::CanisterHttpReply(reply) => {
                let max_response_bytes = request
                    .max_response_bytes
                    .unwrap_or(DEFAULT_MAX_RESPONSE_BYTES);
                if reply.body.len() as u64 > max_response_bytes {
                    //approximate replica behaviour since headers are not accounted for.
                    CanisterHttpResponse::CanisterHttpReject(CanisterHttpReject {
                        reject_code: 1, //SYS_FATAL
                        message: format!(
                            "Http body exceeds size limit of {} bytes.",
                            max_response_bytes
                        ),
                    })
                } else {
                    CanisterHttpResponse::CanisterHttpReply(reply)
                }
            }
            CanisterHttpResponse::CanisterHttpReject(reject) => {
                CanisterHttpResponse::CanisterHttpReject(reject)
            }
        };
        let mock_response = MockCanisterHttpResponse {
            subnet_id: request.subnet_id,
            request_id: request.request_id,
            response,
            additional_responses: vec![],
        };
        self.setup.env.mock_canister_http_response(mock_response);
        true
    }

    pub fn wait(self) -> R {
        let candid = &assert_reply(self.setup.env.await_call(self.message_id));
        Decode!(candid, R).expect("error while decoding Candid response from update call")
    }
}

fn mock_request(builder_fn: impl Fn(MockOutcallBuilder) -> MockOutcallBuilder) {
    let setup = EvmRpcSetup::new();
    assert_matches!(
        setup
            .request(
                RpcService::Custom(RpcApi {
                    url: MOCK_REQUEST_URL.to_string(),
                    headers: Some(vec![HttpHeader {
                        name: "Custom".to_string(),
                        value: "Value".to_string(),
                    }]),
                }),
                MOCK_REQUEST_PAYLOAD,
                MOCK_REQUEST_RESPONSE_BYTES,
            )
            .mock_http(builder_fn(MockOutcallBuilder::new(
                200,
                MOCK_REQUEST_RESPONSE
            )))
            .wait(),
        Ok(_)
    );
}

#[test]
fn mock_request_should_succeed() {
    mock_request(|builder| builder)
}

#[test]
fn mock_request_should_succeed_with_url() {
    mock_request(|builder| builder.with_url(MOCK_REQUEST_URL))
}

#[test]
fn mock_request_should_succeed_with_method() {
    mock_request(|builder| builder.with_method(CanisterHttpMethod::POST))
}

#[test]
fn mock_request_should_succeed_with_request_headers() {
    mock_request(|builder| {
        builder.with_request_headers(vec![
            (CONTENT_TYPE_HEADER_LOWERCASE, CONTENT_TYPE_VALUE),
            ("Custom", "Value"),
        ])
    })
}

#[test]
fn mock_request_should_succeed_with_request_body() {
    mock_request(|builder| builder.with_raw_request_body(MOCK_REQUEST_PAYLOAD))
}

#[test]
fn mock_request_should_succeed_with_max_response_bytes() {
    mock_request(|builder| builder.with_max_response_bytes(MOCK_REQUEST_RESPONSE_BYTES))
}

#[test]
fn mock_request_should_succeed_with_all() {
    mock_request(|builder| {
        builder
            .with_url(MOCK_REQUEST_URL)
            .with_method(CanisterHttpMethod::POST)
            .with_request_headers(vec![
                (CONTENT_TYPE_HEADER_LOWERCASE, CONTENT_TYPE_VALUE),
                ("Custom", "Value"),
            ])
            .with_raw_request_body(MOCK_REQUEST_PAYLOAD)
    })
}

#[test]
#[should_panic(expected = "assertion `left == right` failed")]
fn mock_request_should_fail_with_url() {
    mock_request(|builder| builder.with_url("https://not-the-url.com"))
}

#[test]
#[should_panic(expected = "assertion `left == right` failed")]
fn mock_request_should_fail_with_method() {
    mock_request(|builder| builder.with_method(CanisterHttpMethod::GET))
}

#[test]
#[should_panic(expected = "assertion `left == right` failed")]
fn mock_request_should_fail_with_request_headers() {
    mock_request(|builder| builder.with_request_headers(vec![("Custom", "NotValue")]))
}

#[test]
#[should_panic(expected = "assertion `left == right` failed")]
fn mock_request_should_fail_with_request_body() {
    mock_request(|builder| {
        builder.with_raw_request_body(r#"{"id":1,"jsonrpc":"2.0","method":"unknown_method"}"#)
    })
}

#[test]
fn should_canonicalize_json_response() {
    let setup = EvmRpcSetup::new();
    let responses = [
        r#"{"id":1,"jsonrpc":"2.0","result":"0x00112233"}"#,
        r#"{"result":"0x00112233","id":1,"jsonrpc":"2.0"}"#,
        r#"{"result":"0x00112233","jsonrpc":"2.0","id":1}"#,
    ]
    .into_iter()
    .map(|response| {
        setup
            .request(
                RpcService::Custom(RpcApi {
                    url: MOCK_REQUEST_URL.to_string(),
                    headers: None,
                }),
                MOCK_REQUEST_PAYLOAD,
                MOCK_REQUEST_RESPONSE_BYTES,
            )
            .mock_http(MockOutcallBuilder::new(200, response))
            .wait()
    })
    .collect::<Vec<_>>();
    assert!(responses.windows(2).all(|w| w[0] == w[1]));
}

#[test]
fn should_not_modify_json_rpc_request_from_request_endpoint() {
    let setup = EvmRpcSetup::new();

    let json_rpc_request = r#"{"id":123,"jsonrpc":"2.0","method":"eth_gasPrice"}"#;
    let mock_response = r#"{"jsonrpc":"2.0","id":123,"result":"0x00112233"}"#;

    let response = setup
        .request(
            RpcService::Custom(RpcApi {
                url: MOCK_REQUEST_URL.to_string(),
                headers: None,
            }),
            json_rpc_request,
            MOCK_REQUEST_RESPONSE_BYTES,
        )
        .mock_http_once(
            MockOutcallBuilder::new(200, mock_response).with_raw_request_body(json_rpc_request),
        )
        .wait()
        .unwrap();

    assert_eq!(response, mock_response);
}

#[test]
fn should_decode_renamed_field() {
    #[derive(Debug, Clone, Serialize, Deserialize, PartialEq, Eq, CandidType)]
    pub struct Struct {
        #[serde(rename = "fieldName")]
        pub field_name: u64,
    }
    let value = Struct { field_name: 123 };
    assert_eq!(Decode!(&Encode!(&value).unwrap(), Struct).unwrap(), value);
}

#[test]
fn should_decode_checked_amount() {
    let value = Nat256::from(123_u32);
    assert_eq!(Decode!(&Encode!(&value).unwrap(), Nat256).unwrap(), value);
}

#[test]
fn should_decode_address() {
    let value = Hex20::from_str("0xdAC17F958D2ee523a2206206994597C13D831ec7").unwrap();
    assert_eq!(Decode!(&Encode!(&value).unwrap(), Hex20).unwrap(), value);
}

#[test]
fn should_decode_transaction_receipt() {
    let value = evm_rpc_types::TransactionReceipt {
        status: Some(0x1_u8.into()),
        transaction_hash: "0xdd5d4b18923d7aae953c7996d791118102e889bea37b48a651157a4890e4746f"
            .parse()
            .unwrap(),
        contract_address: None,
        block_number: 18_515_371_u64.into(),
        block_hash: "0x5115c07eb1f20a9d6410db0916ed3df626cfdab161d3904f45c8c8b65c90d0be"
            .parse()
            .unwrap(),
        effective_gas_price: 26_776_497_782_u64.into(),
        gas_used: 32_137_u32.into(),
        from: "0x0aa8ebb6ad5a8e499e550ae2c461197624c6e667"
            .parse()
            .unwrap(),
        logs: vec![],
        logs_bloom: "0x00000000000000000000000000000000000000000000000000000000000000000000000000000000000000000000000000000000000000000000000000000000000000000000000000000000000000000000000000000000000000000000000000000000000000000000000000000000000000000000000000000000000000000000000000000000000000000000000000000000000000000000000000000000000000000000000000000000000000000000000000000000000000000000000000000000000000000000000000000000000000000000000000000000000000000000000000000000000000000000000000000000000000000000000000000000".parse().unwrap(),
        to: Some("0x356cfd6e6d0000400000003900b415f80669009e"
            .parse()
            .unwrap()),
        transaction_index: 0xd9_u16.into(),
        tx_type: "0x2".parse().unwrap(),
    };
    assert_eq!(
        Decode!(&Encode!(&value).unwrap(), evm_rpc_types::TransactionReceipt).unwrap(),
        value
    );
}

#[tokio::test]
async fn eth_get_logs_should_succeed() {
    fn mock_request(
        from_block: BlockNumberOrTag,
        to_block: BlockNumberOrTag,
    ) -> JsonRpcRequestMatcher {
        JsonRpcRequestMatcher::with_method("eth_getLogs").with_params(json!([{
            "address" : ["0xdac17f958d2ee523a2206206994597c13d831ec7"],
            "fromBlock" : from_block,
            "toBlock" : to_block,
        }]))
    }

    fn mock_response() -> JsonRpcResponse {
        JsonRpcResponse::from(json!({
            "id" : 0,
            "jsonrpc" : "2.0",
            "result" : [
                {
                    "address" : "0xdac17f958d2ee523a2206206994597c13d831ec7",
                    "topics" : [
                        "0xddf252ad1be2c89b69c2b068fc378daa952ba7f163c4a11628f55a4df523b3ef",
                        "0x000000000000000000000000a9d1e08c7793af67e9d92fe308d5697fb81d3e43",
                        "0x00000000000000000000000078cccfb3d517cd4ed6d045e263e134712288ace2"
                    ],
                    "data" : "0x000000000000000000000000000000000000000000000000000000003b9c6433",
                    "blockNumber" : "0x11dc77e",
                    "transactionHash" : "0xf3ed91a03ddf964281ac7a24351573efd535b80fc460a5c2ad2b9d23153ec678",
                    "transactionIndex" : "0x65",
                    "blockHash" : "0xd5c72ad752b2f0144a878594faf8bd9f570f2f72af8e7f0940d3545a6388f629",
                    "logIndex" : "0xe8",
                    "removed" : false
                }
            ]
        }))
    }

    fn expected_logs() -> Vec<alloy_rpc_types::Log> {
        vec![alloy_rpc_types::Log {
            inner: alloy_primitives::Log::new(
                address!("0xdac17f958d2ee523a2206206994597c13d831ec7"),
                vec![
                    b256!("0xddf252ad1be2c89b69c2b068fc378daa952ba7f163c4a11628f55a4df523b3ef"),
                    b256!("0x000000000000000000000000a9d1e08c7793af67e9d92fe308d5697fb81d3e43"),
                    b256!("0x00000000000000000000000078cccfb3d517cd4ed6d045e263e134712288ace2"),
                ],
                bytes!("0x000000000000000000000000000000000000000000000000000000003b9c6433"),
            )
            .unwrap(),
            block_number: Some(0x11dc77e_u64),
            transaction_hash: Some(b256!(
                "0xf3ed91a03ddf964281ac7a24351573efd535b80fc460a5c2ad2b9d23153ec678"
            )),
            transaction_index: Some(0x65_u64),
            block_hash: Some(b256!(
                "0xd5c72ad752b2f0144a878594faf8bd9f570f2f72af8e7f0940d3545a6388f629"
            )),
            log_index: Some(0xe8_u64),
            removed: false,
            block_timestamp: None,
        }]
    }
    let setup = EvmRpcNonblockingSetup::new().await.mock_api_keys().await;
    let mut offsets = (0_u64..).step_by(3);
    for source in RPC_SERVICES {
        for (config, from_block, to_block) in [
            // default block range
            (
                GetLogsRpcConfig::default(),
                BlockNumberOrTag::Number(0_u8.into()),
                BlockNumberOrTag::Number(500_u16.into()),
            ),
            // large block range
            (
                GetLogsRpcConfig {
                    max_block_range: Some(1_000),
                    ..Default::default()
                },
                BlockNumberOrTag::Number(0_u8.into()),
                BlockNumberOrTag::Number(501_u16.into()),
            ),
        ] {
            let offset = offsets.next().unwrap();
            let mocks = MockHttpOutcallsBuilder::new()
                .given(mock_request(from_block, to_block).with_id(offset))
                .respond_with(mock_response().with_id(offset))
                .given(mock_request(from_block, to_block).with_id(1 + offset))
                .respond_with(mock_response().with_id(1 + offset))
                .given(mock_request(from_block, to_block).with_id(2 + offset))
                .respond_with(mock_response().with_id(2 + offset));

            let response = setup
                .client(mocks)
                .with_rpc_sources(source.clone())
                .build()
                .get_logs(vec![address!("0xdac17f958d2ee523a2206206994597c13d831ec7")])
                .with_from_block(from_block)
                .with_to_block(to_block)
                .with_rpc_config(config)
                .send()
                .await
                .expect_consistent()
                .unwrap();

            assert_eq!(response, expected_logs());
        }
    }
}

#[tokio::test]
async fn eth_get_logs_should_fail_when_block_range_too_large() {
    let setup = EvmRpcNonblockingSetup::new().await.mock_api_keys().await;
    let error_msg_regex =
        regex::Regex::new("Requested [0-9_]+ blocks; limited to [0-9_]+").unwrap();

    for source in RPC_SERVICES {
        for (config, from_block, to_block) in [
            // default block range
            (
                GetLogsRpcConfig::default(),
                BlockTag::Number(0_u8.into()),
                BlockTag::Number(501_u16.into()),
            ),
            // large block range
            (
                GetLogsRpcConfig {
                    max_block_range: Some(1_000),
                    ..Default::default()
                },
                BlockTag::Number(0_u8.into()),
                BlockTag::Number(1001_u16.into()),
            ),
        ] {
            let client = setup
                .client(MockHttpOutcalls::NEVER)
                .with_rpc_sources(source.clone())
                .build();

            let response = client
                .get_logs(vec![address!("0xdAC17F958D2ee523a2206206994597C13D831ec7")])
                .with_from_block(from_block)
                .with_to_block(to_block)
                .with_rpc_config(config)
                .send()
                .await
                .expect_consistent()
                .unwrap_err();

            assert_matches!(
                response,
                RpcError::ValidationError(ValidationError::Custom(s)) if error_msg_regex.is_match(&s)
            )
        }
    }
}

#[tokio::test]
async fn eth_get_block_by_number_should_succeed() {
    fn mock_request() -> JsonRpcRequestMatcher {
        JsonRpcRequestMatcher::with_method("eth_getBlockByNumber")
            .with_params(json!(["latest", false]))
    }

    fn mock_response() -> JsonRpcResponse {
        JsonRpcResponse::from(json!({
            "jsonrpc": "2.0",
            "result": {
                "baseFeePerGas": "0xd7232aa34",
                "difficulty": "0x0",
                "extraData": "0x546974616e2028746974616e6275696c6465722e78797a29",
                "gasLimit": "0x1c9c380",
                "gasUsed": "0xa768c4",
                "hash": "0xc3674be7b9d95580d7f23c03d32e946f2b453679ee6505e3a778f003c5a3cfae",
                "logsBloom": "0x3e6b8420e1a13038902c24d6c2a9720a7ad4860cdc870cd5c0490011e43631134f608935bd83171247407da2c15d85014f9984608c03684c74aad48b20bc24022134cdca5f2e9d2dee3b502a8ccd39eff8040b1d96601c460e119c408c620b44fa14053013220847045556ea70484e67ec012c322830cf56ef75e09bd0db28a00f238adfa587c9f80d7e30d3aba2863e63a5cad78954555966b1055a4936643366a0bb0b1bac68d0e6267fc5bf8304d404b0c69041125219aa70562e6a5a6362331a414a96d0716990a10161b87dd9568046a742d4280014975e232b6001a0360970e569d54404b27807d7a44c949ac507879d9d41ec8842122da6772101bc8b",
                "miner": "0x388c818ca8b9251b393131c08a736a67ccb19297",
                "mixHash": "0x516a58424d4883a3614da00a9c6f18cd5cd54335a08388229a993a8ecf05042f",
                "nonce": "0x0000000000000000",
                "number": "0x11db01d",
                "parentHash": "0x43325027f6adf9befb223f8ae80db057daddcd7b48e41f60cd94bfa8877181ae",
                "receiptsRoot": "0x66934c3fd9c547036fe0e56ad01bc43c84b170be7c4030a86805ddcdab149929",
                "sha3Uncles": "0x1dcc4de8dec75d7aab85b567b6ccd41ad312451b948a7413f0a142fd40d49347",
                "size": "0xcd35",
                "stateRoot": "0x13552447dd62f11ad885f21a583c4fa34144efe923c7e35fb018d6710f06b2b6",
                "timestamp": "0x656f96f3",
                "withdrawalsRoot": "0xecae44b2c53871003c5cc75285995764034c9b5978a904229d36c1280b141d48",
                "transactionsRoot": "0x93a1ad3d067009259b508cc95fde63b5efd7e9d8b55754314c173fdde8c0826a",
            },
            "id": 0
        }))
    }

    let setup = EvmRpcNonblockingSetup::new().await.mock_api_keys().await;
<<<<<<< HEAD

    for (source, offset) in iter::zip(RPC_SERVICES, (0_u64..).step_by(3)) {
=======
    let mut offset = 0_u64;

    for source in RPC_SERVICES {
>>>>>>> 6bd564b1
        let mocks = MockHttpOutcallsBuilder::new()
            .given(mock_request().with_id(offset))
            .respond_with(mock_response().with_id(offset))
            .given(mock_request().with_id(1 + offset))
            .respond_with(mock_response().with_id(1 + offset))
            .given(mock_request().with_id(2 + offset))
            .respond_with(mock_response().with_id(2 + offset));

        let response = setup
            .client(mocks)
            .with_rpc_sources(source.clone())
            .build()
            .get_block_by_number(BlockNumberOrTag::Latest)
            .send()
            .await
            .expect_consistent()
            .unwrap();
<<<<<<< HEAD
=======
        offset += 3;
>>>>>>> 6bd564b1

        assert_eq!(response, alloy_rpc_types::Block {
            header: alloy_rpc_types::Header {
                hash: b256!("0xc3674be7b9d95580d7f23c03d32e946f2b453679ee6505e3a778f003c5a3cfae"),
                inner: alloy_consensus::Header {
                    parent_hash: b256!("0x43325027f6adf9befb223f8ae80db057daddcd7b48e41f60cd94bfa8877181ae"),
                    ommers_hash: b256!("0x1dcc4de8dec75d7aab85b567b6ccd41ad312451b948a7413f0a142fd40d49347"),
                    beneficiary: address!("0x388c818ca8b9251b393131c08a736a67ccb19297"),
                    state_root: b256!("0x13552447dd62f11ad885f21a583c4fa34144efe923c7e35fb018d6710f06b2b6"),
                    transactions_root: b256!("0x93a1ad3d067009259b508cc95fde63b5efd7e9d8b55754314c173fdde8c0826a"),
                    receipts_root: b256!("0x66934c3fd9c547036fe0e56ad01bc43c84b170be7c4030a86805ddcdab149929"),
                    logs_bloom: bloom!("0x3e6b8420e1a13038902c24d6c2a9720a7ad4860cdc870cd5c0490011e43631134f608935bd83171247407da2c15d85014f9984608c03684c74aad48b20bc24022134cdca5f2e9d2dee3b502a8ccd39eff8040b1d96601c460e119c408c620b44fa14053013220847045556ea70484e67ec012c322830cf56ef75e09bd0db28a00f238adfa587c9f80d7e30d3aba2863e63a5cad78954555966b1055a4936643366a0bb0b1bac68d0e6267fc5bf8304d404b0c69041125219aa70562e6a5a6362331a414a96d0716990a10161b87dd9568046a742d4280014975e232b6001a0360970e569d54404b27807d7a44c949ac507879d9d41ec8842122da6772101bc8b"),
                    difficulty: alloy_primitives::U256::ZERO,
                    number: 18_722_845_u64,
                    gas_limit: 0x1c9c380_u64,
                    gas_used: 0xa768c4_u64,
                    timestamp: 0x656f96f3_u64,
                    extra_data: bytes!("0x546974616e2028746974616e6275696c6465722e78797a29"),
                    mix_hash: b256!("0x516a58424d4883a3614da00a9c6f18cd5cd54335a08388229a993a8ecf05042f"),
                    nonce: alloy_primitives::B64::ZERO,
                    base_fee_per_gas: Some(57_750_497_844_u64),
                    withdrawals_root: None,
                    blob_gas_used: None,
                    excess_blob_gas: None,
                    parent_beacon_block_root: None,
                    requests_hash: None,
                },
                total_difficulty: None,
                size: Some(alloy_primitives::U256::from(0xcd35_u64)),
            },
            uncles: vec![],
            transactions: BlockTransactions::Hashes(vec![]),
            withdrawals: None,
        });
    }
}

#[tokio::test]
async fn eth_get_block_by_number_pre_london_fork_should_succeed() {
    fn mock_request() -> JsonRpcRequestMatcher {
        JsonRpcRequestMatcher::with_method("eth_getBlockByNumber")
            .with_params(json!(["latest", false]))
    }

    fn mock_response() -> JsonRpcResponse {
        JsonRpcResponse::from(json!({
           "jsonrpc":"2.0",
           "id":0,
           "result":{
              "number":"0x0",
              "hash":"0xd4e56740f876aef8c010b86a40d5f56745a118d0906a34e69aec8c0db1cb8fa3",
              "transactions":[],
              "totalDifficulty":"0x400000000",
              "logsBloom":"0x00000000000000000000000000000000000000000000000000000000000000000000000000000000000000000000000000000000000000000000000000000000000000000000000000000000000000000000000000000000000000000000000000000000000000000000000000000000000000000000000000000000000000000000000000000000000000000000000000000000000000000000000000000000000000000000000000000000000000000000000000000000000000000000000000000000000000000000000000000000000000000000000000000000000000000000000000000000000000000000000000000000000000000000000000000000",
              "receiptsRoot":"0x56e81f171bcc55a6ff8345e692c0f86e5b48e01b996cadc001622fb5e363b421",
              "extraData":"0x11bbe8db4e347b4e8c937c1c8370e4b5ed33adb3db69cbdb7a38e1e50b1b82fa",
              "nonce":"0x0000000000000042",
              "miner":"0x0000000000000000000000000000000000000000",
              "difficulty":"0x400000000",
              "gasLimit":"0x1388",
              "gasUsed":"0x0",
              "uncles":[],
              "sha3Uncles":"0x1dcc4de8dec75d7aab85b567b6ccd41ad312451b948a7413f0a142fd40d49347",
              "size":"0x21c",
              "transactionsRoot":"0x56e81f171bcc55a6ff8345e692c0f86e5b48e01b996cadc001622fb5e363b421",
              "stateRoot":"0xd7f8974fb5ac78d9ac099b9ad5018bedc2ce0a72dad1827a1709da30580f0544",
              "mixHash":"0x0000000000000000000000000000000000000000000000000000000000000000",
              "parentHash":"0x0000000000000000000000000000000000000000000000000000000000000000",
              "timestamp":"0x0"
           }
        }))
    }

    let setup = EvmRpcNonblockingSetup::new().await.mock_api_keys().await;
<<<<<<< HEAD

    for (source, offset) in iter::zip(RPC_SERVICES, (0_u64..).step_by(3)) {
=======
    let mut offset = 0_u64;

    for source in RPC_SERVICES {
>>>>>>> 6bd564b1
        let mocks = MockHttpOutcallsBuilder::new()
            .given(mock_request().with_id(offset))
            .respond_with(mock_response().with_id(offset))
            .given(mock_request().with_id(1 + offset))
            .respond_with(mock_response().with_id(1 + offset))
            .given(mock_request().with_id(2 + offset))
            .respond_with(mock_response().with_id(2 + offset));

        let response = setup
            .client(mocks)
            .with_rpc_sources(source.clone())
            .build()
            .get_block_by_number(BlockNumberOrTag::Latest)
            .send()
            .await
            .expect_consistent()
            .unwrap();
<<<<<<< HEAD
=======
        offset += 3;
>>>>>>> 6bd564b1

        assert_eq!(response, alloy_rpc_types::Block {
            header: alloy_rpc_types::Header {
                hash: b256!("0xd4e56740f876aef8c010b86a40d5f56745a118d0906a34e69aec8c0db1cb8fa3"),
                inner: alloy_consensus::Header {
                    parent_hash: b256!("0x0000000000000000000000000000000000000000000000000000000000000000"),
                    ommers_hash: b256!("0x1dcc4de8dec75d7aab85b567b6ccd41ad312451b948a7413f0a142fd40d49347"),
                    beneficiary: address!("0x0000000000000000000000000000000000000000"),
                    state_root: b256!("0xd7f8974fb5ac78d9ac099b9ad5018bedc2ce0a72dad1827a1709da30580f0544"),
                    transactions_root: b256!("0x56e81f171bcc55a6ff8345e692c0f86e5b48e01b996cadc001622fb5e363b421"),
                    receipts_root: b256!("0x56e81f171bcc55a6ff8345e692c0f86e5b48e01b996cadc001622fb5e363b421"),
                    logs_bloom: bloom!("0x00000000000000000000000000000000000000000000000000000000000000000000000000000000000000000000000000000000000000000000000000000000000000000000000000000000000000000000000000000000000000000000000000000000000000000000000000000000000000000000000000000000000000000000000000000000000000000000000000000000000000000000000000000000000000000000000000000000000000000000000000000000000000000000000000000000000000000000000000000000000000000000000000000000000000000000000000000000000000000000000000000000000000000000000000000000"),
                    difficulty: alloy_primitives::U256::from(0x400000000_u64),
                    number: 0_u64,
                    gas_limit: 0x1388_u64,
                    gas_used: 0_u64,
                    timestamp: 0_u64,
                    extra_data: bytes!("0x11bbe8db4e347b4e8c937c1c8370e4b5ed33adb3db69cbdb7a38e1e50b1b82fa"),
                    mix_hash: b256!("0x0000000000000000000000000000000000000000000000000000000000000000"),
                    nonce: alloy_primitives::B64::from(0x0000000000000042_u64),
                    base_fee_per_gas: None,
                    withdrawals_root: None,
                    blob_gas_used: None,
                    excess_blob_gas: None,
                    parent_beacon_block_root: None,
                    requests_hash: None,
                },
                total_difficulty: None,
                size: Some(alloy_primitives::U256::from(0x21c_u64)),
            },
            uncles: vec![],
            transactions: BlockTransactions::Hashes(vec![]),
            withdrawals: None,
        });
    }
}

#[tokio::test]
async fn eth_get_block_by_number_should_be_consistent_when_total_difficulty_inconsistent() {
    fn mock_request() -> JsonRpcRequestMatcher {
        JsonRpcRequestMatcher::with_method("eth_getBlockByNumber")
            .with_params(json!(["latest", false]))
    }

    fn mock_response(total_difficulty: Option<&str>) -> JsonRpcResponse {
        let mut body = json!({
           "jsonrpc":"2.0",
           "result":{
              "baseFeePerGas":"0xd7232aa34",
              "difficulty":"0x0",
              "extraData":"0x546974616e2028746974616e6275696c6465722e78797a29",
              "gasLimit":"0x1c9c380",
              "gasUsed":"0xa768c4",
              "hash":"0xc3674be7b9d95580d7f23c03d32e946f2b453679ee6505e3a778f003c5a3cfae",
              "logsBloom":"0x3e6b8420e1a13038902c24d6c2a9720a7ad4860cdc870cd5c0490011e43631134f608935bd83171247407da2c15d85014f9984608c03684c74aad48b20bc24022134cdca5f2e9d2dee3b502a8ccd39eff8040b1d96601c460e119c408c620b44fa14053013220847045556ea70484e67ec012c322830cf56ef75e09bd0db28a00f238adfa587c9f80d7e30d3aba2863e63a5cad78954555966b1055a4936643366a0bb0b1bac68d0e6267fc5bf8304d404b0c69041125219aa70562e6a5a6362331a414a96d0716990a10161b87dd9568046a742d4280014975e232b6001a0360970e569d54404b27807d7a44c949ac507879d9d41ec8842122da6772101bc8b",
              "miner":"0x388c818ca8b9251b393131c08a736a67ccb19297",
              "mixHash":"0x516a58424d4883a3614da00a9c6f18cd5cd54335a08388229a993a8ecf05042f",
              "nonce":"0x0000000000000000",
              "number":"0x11db01d",
              "parentHash":"0x43325027f6adf9befb223f8ae80db057daddcd7b48e41f60cd94bfa8877181ae",
              "receiptsRoot":"0x66934c3fd9c547036fe0e56ad01bc43c84b170be7c4030a86805ddcdab149929",
              "sha3Uncles":"0x1dcc4de8dec75d7aab85b567b6ccd41ad312451b948a7413f0a142fd40d49347",
              "size":"0xcd35",
              "stateRoot":"0x13552447dd62f11ad885f21a583c4fa34144efe923c7e35fb018d6710f06b2b6",
              "timestamp":"0x656f96f3",
              "withdrawalsRoot":"0xecae44b2c53871003c5cc75285995764034c9b5978a904229d36c1280b141d48",
              "transactionsRoot":"0x93a1ad3d067009259b508cc95fde63b5efd7e9d8b55754314c173fdde8c0826a",
           },
           "id":0
        });
        if let Some(total_difficulty) = total_difficulty {
            body.get_mut("result").unwrap()["totalDifficulty"] =
                Value::String(total_difficulty.to_string());
        }
        JsonRpcResponse::from(body)
    }

    let setup = EvmRpcNonblockingSetup::new().await.mock_api_keys().await;

    let mocks = MockHttpOutcallsBuilder::new()
        .given(mock_request().with_id(0_u64))
        .respond_with(mock_response(Some("0xc70d815d562d3cfa955")).with_id(0_u64))
        .given(mock_request().with_id(1_u64))
        .respond_with(mock_response(None).with_id(1_u64));

    let response = setup
        .client(mocks)
        .with_rpc_sources(RpcServices::EthMainnet(Some(vec![
            EthMainnetService::Ankr,
            EthMainnetService::PublicNode,
        ])))
        .build()
        .get_block_by_number(BlockNumberOrTag::Latest)
        .send()
        .await
        .expect_consistent()
        .unwrap();

    assert_eq!(response.number(), 18_722_845_u64);
    assert_eq!(response.header.total_difficulty, None);
}

#[test]
fn eth_get_transaction_receipt_should_succeed() {
    let test_cases = [
        TestCase {
            request: "0xdd5d4b18923d7aae953c7996d791118102e889bea37b48a651157a4890e4746f",
            raw_body: json!({"jsonrpc":"2.0","id":0,"result":{"blockHash":"0x5115c07eb1f20a9d6410db0916ed3df626cfdab161d3904f45c8c8b65c90d0be","blockNumber":"0x11a85ab","contractAddress":null,"cumulativeGasUsed":"0xf02aed","effectiveGasPrice":"0x63c00ee76","from":"0x0aa8ebb6ad5a8e499e550ae2c461197624c6e667","gasUsed":"0x7d89","logs":[],"logsBloom":"0x00000000000000000000000000000000000000000000000000000000000000000000000000000000000000000000000000000000000000000000000000000000000000000000000000000000000000000000000000000000000000000000000000000000000000000000000000000000000000000000000000000000000000000000000000000000000000000000000000000000000000000000000000000000000000000000000000000000000000000000000000000000000000000000000000000000000000000000000000000000000000000000000000000000000000000000000000000000000000000000000000000000000000000000000000000000","status":"0x1","to":"0x356cfd6e6d0000400000003900b415f80669009e","transactionHash":"0xdd5d4b18923d7aae953c7996d791118102e889bea37b48a651157a4890e4746f","transactionIndex":"0xd9","type":"0x2"}}),
            expected: evm_rpc_types::TransactionReceipt {
                status: Some(0x1_u8.into()),
                transaction_hash: "0xdd5d4b18923d7aae953c7996d791118102e889bea37b48a651157a4890e4746f".parse().unwrap(),
                contract_address: None,
                block_number: 0x11a85ab_u64.into(),
                block_hash: "0x5115c07eb1f20a9d6410db0916ed3df626cfdab161d3904f45c8c8b65c90d0be".parse().unwrap(),
                effective_gas_price: 0x63c00ee76_u64.into(),
                gas_used: 0x7d89_u32.into(),
                from: "0x0aa8ebb6ad5a8e499e550ae2c461197624c6e667".parse().unwrap(),
                logs: vec![],
                logs_bloom: "0x00000000000000000000000000000000000000000000000000000000000000000000000000000000000000000000000000000000000000000000000000000000000000000000000000000000000000000000000000000000000000000000000000000000000000000000000000000000000000000000000000000000000000000000000000000000000000000000000000000000000000000000000000000000000000000000000000000000000000000000000000000000000000000000000000000000000000000000000000000000000000000000000000000000000000000000000000000000000000000000000000000000000000000000000000000000".parse().unwrap(),
                to: Some("0x356cfd6e6d0000400000003900b415f80669009e".parse().unwrap()),
                transaction_index: 0xd9_u16.into(),
                tx_type: "0x2".parse().unwrap(),
            },
        },
        TestCase { //first transaction after genesis
            request: "0x5c504ed432cb51138bcf09aa5e8a410dd4a1e204ef84bfed1be16dfba1b22060",
            raw_body: json!({"jsonrpc":"2.0","id":0,"result":{"transactionHash":"0x5c504ed432cb51138bcf09aa5e8a410dd4a1e204ef84bfed1be16dfba1b22060","blockHash":"0x4e3a3754410177e6937ef1f84bba68ea139e8d1a2258c5f85db9f1cd715a1bdd","blockNumber":"0xb443","logsBloom":"0x00000000000000000000000000000000000000000000000000000000000000000000000000000000000000000000000000000000000000000000000000000000000000000000000000000000000000000000000000000000000000000000000000000000000000000000000000000000000000000000000000000000000000000000000000000000000000000000000000000000000000000000000000000000000000000000000000000000000000000000000000000000000000000000000000000000000000000000000000000000000000000000000000000000000000000000000000000000000000000000000000000000000000000000000000000000","gasUsed":"0x5208","root":"0x96a8e009d2b88b1483e6941e6812e32263b05683fac202abc622a3e31aed1957","contractAddress":null,"cumulativeGasUsed":"0x5208","transactionIndex":"0x0","from":"0xa1e4380a3b1f749673e270229993ee55f35663b4","to":"0x5df9b87991262f6ba471f09758cde1c0fc1de734","type":"0x0","effectiveGasPrice":"0x2d79883d2000","logs":[]}}),
            expected: evm_rpc_types::TransactionReceipt {
                status: None,
                transaction_hash: "0x5c504ed432cb51138bcf09aa5e8a410dd4a1e204ef84bfed1be16dfba1b22060".parse().unwrap(),
                contract_address: None,
                block_number: 0xb443_u64.into(),
                block_hash: "0x4e3a3754410177e6937ef1f84bba68ea139e8d1a2258c5f85db9f1cd715a1bdd".parse().unwrap(),
                effective_gas_price: 0x2d79883d2000_u64.into(),
                gas_used: 0x5208_u32.into(),
                from: "0xa1e4380a3b1f749673e270229993ee55f35663b4".parse().unwrap(),
                logs: vec![],
                logs_bloom: "0x00000000000000000000000000000000000000000000000000000000000000000000000000000000000000000000000000000000000000000000000000000000000000000000000000000000000000000000000000000000000000000000000000000000000000000000000000000000000000000000000000000000000000000000000000000000000000000000000000000000000000000000000000000000000000000000000000000000000000000000000000000000000000000000000000000000000000000000000000000000000000000000000000000000000000000000000000000000000000000000000000000000000000000000000000000000".parse().unwrap(),
                to: Some("0x5df9b87991262f6ba471f09758cde1c0fc1de734".parse().unwrap()),
                transaction_index: 0x0_u16.into(),
                tx_type: "0x0".parse().unwrap(),
            },
        },
        TestCase { //contract creation
            request: "0x2b8e12d42a187ace19c64b47fae0955def8859bf966c345102c6d3a52f28308b",
            raw_body: json!({"jsonrpc":"2.0","id":0,"result":{"transactionHash":"0x2b8e12d42a187ace19c64b47fae0955def8859bf966c345102c6d3a52f28308b","blockHash":"0xd050426a753a7cc4833ba15a5dfcef761fd983f5277230ea8dc700eadd307363","blockNumber":"0x12e64fd","logsBloom":"0x00000000000000000000000000000000000000000000000000000000000000000000000000000000000000000000000000000000000000000000000000000000000000000000000000000000000000000000000000000000000000000000000000000000000000000000000000000000000000000000000000000000000000000000000000000000000000000000000000000000000000000000000000000000000000000000000000000000000000000000000000000000000000000000000000000000000000000000000000000000000000000000000000000000000000000000000000000000000000000000000000000000000000000000000000000000","gasUsed":"0x69892","contractAddress":"0x6abda0438307733fc299e9c229fd3cc074bd8cc0","cumulativeGasUsed":"0x3009d2","transactionIndex":"0x17","from":"0xe12e9a6661aeaf57abf95fd060bebb223fbee7dd","to":null,"type":"0x2","effectiveGasPrice":"0x17c01a135","logs":[],"status":"0x1"}}),
            expected: evm_rpc_types::TransactionReceipt {
                status: Some(0x1_u8.into()),
                transaction_hash: "0x2b8e12d42a187ace19c64b47fae0955def8859bf966c345102c6d3a52f28308b".parse().unwrap(),
                contract_address: Some("0x6abda0438307733fc299e9c229fd3cc074bd8cc0".parse().unwrap()),
                block_number: 0x12e64fd_u64.into(),
                block_hash: "0xd050426a753a7cc4833ba15a5dfcef761fd983f5277230ea8dc700eadd307363".parse().unwrap(),
                effective_gas_price: 0x17c01a135_u64.into(),
                gas_used: 0x69892_u32.into(),
                from: "0xe12e9a6661aeaf57abf95fd060bebb223fbee7dd".parse().unwrap(),
                logs: vec![],
                logs_bloom: "0x00000000000000000000000000000000000000000000000000000000000000000000000000000000000000000000000000000000000000000000000000000000000000000000000000000000000000000000000000000000000000000000000000000000000000000000000000000000000000000000000000000000000000000000000000000000000000000000000000000000000000000000000000000000000000000000000000000000000000000000000000000000000000000000000000000000000000000000000000000000000000000000000000000000000000000000000000000000000000000000000000000000000000000000000000000000".parse().unwrap(),
                to: None,
                transaction_index: 0x17_u16.into(),
                tx_type: "0x2".parse().unwrap(),
            },
        }
    ];

    let mut offset = 0_u64;
    let setup = EvmRpcSetup::new().mock_api_keys();
    for test_case in test_cases {
        for source in RPC_SERVICES {
            let mut responses: [serde_json::Value; 3] =
                json_rpc_sequential_id(test_case.raw_body.clone());
            add_offset_json_rpc_id(responses.as_mut_slice(), offset);
            let response = setup
                .eth_get_transaction_receipt(source.clone(), None, test_case.request)
                .mock_http_once(MockOutcallBuilder::new(200, responses[0].clone()))
                .mock_http_once(MockOutcallBuilder::new(200, responses[1].clone()))
                .mock_http_once(MockOutcallBuilder::new(200, responses[2].clone()))
                .wait()
                .expect_consistent()
                .unwrap();

            assert_eq!(response, Some(test_case.expected.clone()));
            offset += 3;
        }
    }
}

#[test]
fn eth_get_transaction_count_should_succeed() {
    let [response_0, response_1, response_2] =
        json_rpc_sequential_id(json!({"jsonrpc":"2.0","id":0,"result":"0x1"}));
    for source in RPC_SERVICES {
        let setup = EvmRpcSetup::new().mock_api_keys();
        let response = setup
            .eth_get_transaction_count(
                source.clone(),
                None,
                evm_rpc_types::GetTransactionCountArgs {
                    address: "0xdAC17F958D2ee523a2206206994597C13D831ec7"
                        .parse()
                        .unwrap(),
                    block: evm_rpc_types::BlockTag::Latest,
                },
            )
            .mock_http_once(MockOutcallBuilder::new(200, response_0.clone()))
            .mock_http_once(MockOutcallBuilder::new(200, response_1.clone()))
            .mock_http_once(MockOutcallBuilder::new(200, response_2.clone()))
            .wait()
            .expect_consistent()
            .unwrap();
        assert_eq!(response, 1_u8.into());
    }
}

#[tokio::test]
async fn eth_fee_history_should_succeed() {
    fn mock_request() -> JsonRpcRequestMatcher {
        JsonRpcRequestMatcher::with_method("eth_feeHistory").with_params(json!([
            "0x3",
            "latest",
            []
        ]))
    }

    fn mock_response() -> JsonRpcResponse {
        JsonRpcResponse::from(json!({
            "id" : 0,
            "jsonrpc" : "2.0",
            "result" : {
                "oldestBlock" : "0x11e57f5",
                "baseFeePerGas" : ["0x9cf6c61b9", "0x97d853982", "0x9ba55a0b0", "0x9543bf98d"],
                "reward" : [["0x0123"]]
            }
        }))
    }

    let setup = EvmRpcNonblockingSetup::new().await.mock_api_keys().await;

    for (source, offset) in iter::zip(RPC_SERVICES, (0_u64..).step_by(3)) {
        let mocks = MockHttpOutcallsBuilder::new()
            .given(mock_request().with_id(offset))
            .respond_with(mock_response().with_id(offset))
            .given(mock_request().with_id(1 + offset))
            .respond_with(mock_response().with_id(1 + offset))
            .given(mock_request().with_id(2 + offset))
            .respond_with(mock_response().with_id(2 + offset));

        let response = setup
            .client(mocks)
            .with_rpc_sources(source.clone())
            .build()
            .fee_history((3_u64, BlockNumberOrTag::Latest))
            .send()
            .await
            .expect_consistent()
            .unwrap();

        assert_eq!(
            response,
            alloy_rpc_types::FeeHistory {
                oldest_block: 0x11e57f5_u64,
                base_fee_per_gas: vec![0x9cf6c61b9_u128, 0x97d853982, 0x9ba55a0b0, 0x9543bf98d],
                gas_used_ratio: vec![],
                reward: Some(vec![vec![0x0123_u128]]),
                base_fee_per_blob_gas: vec![],
                blob_gas_used_ratio: vec![],
            }
        );
    }
}

#[test]
fn eth_send_raw_transaction_should_succeed() {
    let [response_0, response_1, response_2] =
        json_rpc_sequential_id(json!({"id":0,"jsonrpc":"2.0","result":"Ok"}));
    for source in RPC_SERVICES {
        let setup = EvmRpcSetup::new().mock_api_keys();
        let response = setup
            .eth_send_raw_transaction(source.clone(), None, MOCK_TRANSACTION)
            .mock_http_once(MockOutcallBuilder::new(200, response_0.clone()))
            .mock_http_once(MockOutcallBuilder::new(200, response_1.clone()))
            .mock_http_once(MockOutcallBuilder::new(200, response_2.clone()))
            .wait()
            .expect_consistent()
            .unwrap();
        assert_eq!(
            response,
            evm_rpc_types::SendRawTransactionStatus::Ok(Some(
                Hex32::from_str(MOCK_TRANSACTION_HASH).unwrap()
            ))
        );
    }
}

#[test]
fn eth_call_should_succeed() {
    const ADDRESS: &str = "0xA0b86991c6218b36c1d19D4a2e9Eb0cE3606eB48";
    const INPUT_DATA: &str =
        "0x70a08231000000000000000000000000b25eA1D493B49a1DeD42aC5B1208cC618f9A9B80";

    let [response_0, response_1, response_2] = json_rpc_sequential_id(
        json!({"jsonrpc":"2.0","result":"0x0000000000000000000000000000000000000000000000000000013c3ee36e89","id":0}),
    );
    let expected_request = MockJsonRequestBody::builder("eth_call").with_params(
        json!( [ { "to": ADDRESS.to_lowercase(), "input": INPUT_DATA.to_lowercase(), }, "latest" ]),
    );

    for call_args in [
        evm_rpc_types::CallArgs {
            transaction: evm_rpc_types::TransactionRequest {
                to: Some(ADDRESS.parse().unwrap()),
                input: Some(INPUT_DATA.parse().unwrap()),
                ..evm_rpc_types::TransactionRequest::default()
            },
            block: Some(evm_rpc_types::BlockTag::Latest),
        },
        evm_rpc_types::CallArgs {
            transaction: evm_rpc_types::TransactionRequest {
                to: Some(ADDRESS.parse().unwrap()),
                input: Some(INPUT_DATA.parse().unwrap()),
                ..evm_rpc_types::TransactionRequest::default()
            },
            block: None, //should be same as specifying Latest
        },
    ] {
        for source in RPC_SERVICES {
            let setup = EvmRpcSetup::new().mock_api_keys();
            let response = setup
                .eth_call(source.clone(), None, call_args.clone())
                .mock_http_once(
                    MockOutcallBuilder::new(200, response_0.clone())
                        .with_request_body(expected_request.clone()),
                )
                .mock_http_once(
                    MockOutcallBuilder::new(200, response_1.clone())
                        .with_request_body(expected_request.clone()),
                )
                .mock_http_once(
                    MockOutcallBuilder::new(200, response_2.clone())
                        .with_request_body(expected_request.clone()),
                )
                .wait()
                .expect_consistent()
                .unwrap();
            assert_eq!(
                response,
                Hex::from_str("0x0000000000000000000000000000000000000000000000000000013c3ee36e89")
                    .unwrap()
            );
        }
    }
}

#[test]
fn candid_rpc_should_allow_unexpected_response_fields() {
    let setup = EvmRpcSetup::new().mock_api_keys();
    let [response_0, response_1, response_2] = json_rpc_sequential_id(
        json!({"jsonrpc":"2.0","id":0,"result":{"unexpectedKey":"unexpectedValue","blockHash":"0xb3b20624f8f0f86eb50dd04688409e5cea4bd02d700bf6e79e9384d47d6a5a35","blockNumber":"0x5bad55","contractAddress":null,"cumulativeGasUsed":"0xb90b0","effectiveGasPrice":"0x746a528800","from":"0x398137383b3d25c92898c656696e41950e47316b","gasUsed":"0x1383f","logs":[],"logsBloom":"0x00000000000000000000000000000000000000000000000000000000000000000000000000000000000000000000000000000000000000000000000000000000000000000000000000000000000000000000000000000000000000000000000000000000000000000000000000000000000000000000000000000000000000000000000000000000000000000000000000000000000000000000000000000000000000000000000000000000000000000000000000000000000000000000000000000000000000000000000000000000000000000000000000000000000000000000000000000000000000000000000000000000000000000000000000000000","status":"0x1","to":"0x06012c8cf97bead5deae237070f9587f8e7a266d","transactionHash":"0xbb3a336e3f823ec18197f1e13ee875700f08f03e2cab75f0d0b118dabb44cba0","transactionIndex":"0x11","type":"0x0"}}),
    );
    let response = setup
        .eth_get_transaction_receipt(
            RpcServices::EthMainnet(None),
            None,
            "0xdd5d4b18923d7aae953c7996d791118102e889bea37b48a651157a4890e4746f",
        )
        .mock_http_once(MockOutcallBuilder::new(200, response_0.clone()))
        .mock_http_once(MockOutcallBuilder::new(200, response_1.clone()))
        .mock_http_once(MockOutcallBuilder::new(200, response_2.clone()))
        .wait()
        .expect_consistent()
        .unwrap()
        .expect("receipt was None");
    assert_eq!(
        response.block_hash,
        "0xb3b20624f8f0f86eb50dd04688409e5cea4bd02d700bf6e79e9384d47d6a5a35"
            .parse()
            .unwrap()
    );
}

#[test]
fn candid_rpc_should_err_without_cycles() {
    let setup = EvmRpcSetup::with_args(InstallArgs {
        demo: None,
        ..Default::default()
    })
    .mock_api_keys();
    let result = setup
        .eth_get_transaction_receipt(
            RpcServices::EthMainnet(None),
            None,
            "0xdd5d4b18923d7aae953c7996d791118102e889bea37b48a651157a4890e4746f",
        )
        .wait()
        .expect_inconsistent();
    // Because the expected cycles are different for each provider, the results are inconsistent
    // but should all be `TooFewCycles` error.
    for (_, err) in result {
        assert_matches!(
            err,
            Err(RpcError::ProviderError(ProviderError::TooFewCycles {
                expected: _,
                received: 0,
            }))
        )
    }
}

#[test]
fn candid_rpc_should_err_with_insufficient_cycles() {
    let setup = EvmRpcSetup::with_args(InstallArgs {
        demo: Some(true),
        nodes_in_subnet: Some(33),
        ..Default::default()
    })
    .mock_api_keys();
    let mut result = setup
        .eth_get_transaction_receipt(
            RpcServices::EthMainnet(None),
            None,
            "0xdd5d4b18923d7aae953c7996d791118102e889bea37b48a651157a4890e4746f",
        )
        .wait()
        .expect_inconsistent();
    let regex = regex::Regex::new(
        "http_request request sent with [0-9_]+ cycles, but [0-9_]+ cycles are required.",
    )
    .unwrap();
    assert_matches!(
        result.pop().unwrap(),
        (
            RpcService::EthMainnet(EthMainnetService::PublicNode),
            Err(RpcError::HttpOutcallError(HttpOutcallError::IcError {
                code: LegacyRejectionCode::CanisterReject,
                message
            }))
        ) if regex.is_match(&message)
    );

    // Same request should succeed after upgrade to the expected node count
    setup.upgrade_canister(InstallArgs {
        nodes_in_subnet: Some(34),
        ..Default::default()
    });
    let [response_0, response_1, response_2] = json_rpc_sequential_id(
        json!({"jsonrpc":"2.0","id":0,"result":{"blockHash":"0x5115c07eb1f20a9d6410db0916ed3df626cfdab161d3904f45c8c8b65c90d0be","blockNumber":"0x11a85ab","contractAddress":null,"cumulativeGasUsed":"0xf02aed","effectiveGasPrice":"0x63c00ee76","from":"0x0aa8ebb6ad5a8e499e550ae2c461197624c6e667","gasUsed":"0x7d89","logs":[],"logsBloom":"0x00000000000000000000000000000000000000000000000000000000000000000000000000000000000000000000000000000000000000000000000000000000000000000000000000000000000000000000000000000000000000000000000000000000000000000000000000000000000000000000000000000000000000000000000000000000000000000000000000000000000000000000000000000000000000000000000000000000000000000000000000000000000000000000000000000000000000000000000000000000000000000000000000000000000000000000000000000000000000000000000000000000000000000000000000000000","status":"0x1","to":"0x356cfd6e6d0000400000003900b415f80669009e","transactionHash":"0xdd5d4b18923d7aae953c7996d791118102e889bea37b48a651157a4890e4746f","transactionIndex":"0xd9","type":"0x2"}}),
    );

    let result = setup
        .eth_get_transaction_receipt(
            RpcServices::EthMainnet(None),
            None,
            "0xdd5d4b18923d7aae953c7996d791118102e889bea37b48a651157a4890e4746f",
        )
        .mock_http_once(MockOutcallBuilder::new(200, response_0))
        .mock_http_once(MockOutcallBuilder::new(200, response_1))
        .mock_http_once(MockOutcallBuilder::new(200, response_2))
        .wait()
        .expect_consistent()
        .unwrap();
    assert_matches!(result, Some(evm_rpc_types::TransactionReceipt { .. }));
}

#[test]
fn candid_rpc_should_err_when_service_unavailable() {
    let setup = EvmRpcSetup::new().mock_api_keys();
    let result = setup
        .eth_get_transaction_receipt(
            RpcServices::EthMainnet(None),
            None,
            "0xdd5d4b18923d7aae953c7996d791118102e889bea37b48a651157a4890e4746f",
        )
        .mock_http(MockOutcallBuilder::new(503, "Service unavailable"))
        .wait()
        .expect_consistent();
    assert_eq!(
        result,
        Err(RpcError::HttpOutcallError(
            HttpOutcallError::InvalidHttpJsonRpcResponse {
                status: 503,
                body: "Service unavailable".to_string(),
                parsing_error: None
            }
        ))
    );
    let rpc_method = || RpcMethod::EthGetTransactionReceipt.into();
    assert_eq!(
        setup.get_metrics(),
        Metrics {
            requests: hashmap! {
                (rpc_method(), BLOCKPI_ETH_HOSTNAME.into()) => 1,
                (rpc_method(), ANKR_HOSTNAME.into()) => 1,
                (rpc_method(), PUBLICNODE_ETH_MAINNET_HOSTNAME.into()) => 1,
            },
            responses: hashmap! {
                (rpc_method(), BLOCKPI_ETH_HOSTNAME.into(), 503.into()) => 1,
                (rpc_method(), ANKR_HOSTNAME.into(), 503.into()) => 1,
                (rpc_method(), PUBLICNODE_ETH_MAINNET_HOSTNAME.into(), 503.into()) => 1,
            },
            ..Default::default()
        }
    );
}

#[test]
fn candid_rpc_should_recognize_json_error() {
    let setup = EvmRpcSetup::new().mock_api_keys();
    let [response_0, response_1] = json_rpc_sequential_id(
        json!({"jsonrpc":"2.0","id":0,"error":{"code":123,"message":"Error message"}}),
    );
    let result = setup
        .eth_get_transaction_receipt(
            RpcServices::EthSepolia(Some(vec![
                EthSepoliaService::Ankr,
                EthSepoliaService::BlockPi,
            ])),
            None,
            "0xdd5d4b18923d7aae953c7996d791118102e889bea37b48a651157a4890e4746f",
        )
        .mock_http_once(MockOutcallBuilder::new(200, response_0))
        .mock_http_once(MockOutcallBuilder::new(200, response_1))
        .wait()
        .expect_consistent();
    assert_eq!(
        result,
        Err(RpcError::JsonRpcError(JsonRpcError {
            code: 123,
            message: "Error message".to_string(),
        }))
    );
    let rpc_method = || RpcMethod::EthGetTransactionReceipt.into();
    assert_eq!(
        setup.get_metrics(),
        Metrics {
            requests: hashmap! {
                (rpc_method(), ANKR_HOSTNAME.into()) => 1,
                (rpc_method(), BLOCKPI_ETH_SEPOLIA_HOSTNAME.into()) => 1,
            },
            responses: hashmap! {
                (rpc_method(), ANKR_HOSTNAME.into(), 200.into()) => 1,
                (rpc_method(), BLOCKPI_ETH_SEPOLIA_HOSTNAME.into(), 200.into()) => 1,
            },
            ..Default::default()
        }
    );
}

#[test]
fn candid_rpc_should_reject_empty_service_list() {
    let setup = EvmRpcSetup::new().mock_api_keys();
    let result = setup
        .eth_get_transaction_receipt(
            RpcServices::EthMainnet(Some(vec![])),
            None,
            "0xdd5d4b18923d7aae953c7996d791118102e889bea37b48a651157a4890e4746f",
        )
        .wait()
        .expect_consistent();
    assert_eq!(
        result,
        Err(RpcError::ProviderError(ProviderError::ProviderNotFound))
    );
}

#[test]
fn candid_rpc_should_return_inconsistent_results() {
    let setup = EvmRpcSetup::new().mock_api_keys();
    let results = setup
        .eth_send_raw_transaction(
            RpcServices::EthMainnet(Some(vec![
                EthMainnetService::Ankr,
                EthMainnetService::Cloudflare,
            ])),
            None,
            MOCK_TRANSACTION,
        )
        .mock_http_once(MockOutcallBuilder::new(
            200,
            r#"{"id":0,"jsonrpc":"2.0","result":"Ok"}"#,
        ))
        .mock_http_once(MockOutcallBuilder::new(
            200,
            r#"{"id":1,"jsonrpc":"2.0","result":"NonceTooLow"}"#,
        ))
        .wait()
        .expect_inconsistent();
    assert_eq!(
        results,
        vec![
            (
                RpcService::EthMainnet(EthMainnetService::Ankr),
                Ok(evm_rpc_types::SendRawTransactionStatus::Ok(Some(
                    Hex32::from_str(MOCK_TRANSACTION_HASH).unwrap()
                )))
            ),
            (
                RpcService::EthMainnet(EthMainnetService::Cloudflare),
                Ok(evm_rpc_types::SendRawTransactionStatus::NonceTooLow)
            )
        ]
    );
    let rpc_method = || RpcMethod::EthSendRawTransaction.into();
    assert_eq!(
        setup.get_metrics(),
        Metrics {
            requests: hashmap! {
                (rpc_method(), ANKR_HOSTNAME.into()) => 1,
                (rpc_method(), CLOUDFLARE_HOSTNAME.into()) => 1,
            },
            responses: hashmap! {
                (rpc_method(), ANKR_HOSTNAME.into(), 200.into()) => 1,
                (rpc_method(), CLOUDFLARE_HOSTNAME.into(), 200.into()) => 1,
            },
            inconsistent_responses: hashmap! {
                (rpc_method(), ANKR_HOSTNAME.into()) => 1,
                (rpc_method(), CLOUDFLARE_HOSTNAME.into()) => 1,
            },
            ..Default::default()
        }
    );
}

#[test]
fn candid_rpc_should_return_3_out_of_4_transaction_count() {
    let setup = EvmRpcSetup::new().mock_api_keys();

    fn eth_get_transaction_count_with_3_out_of_4(
        setup: &EvmRpcSetup,
    ) -> CallFlow<MultiRpcResult<Nat256>> {
        setup.eth_get_transaction_count(
            RpcServices::EthMainnet(None),
            Some(RpcConfig {
                response_consensus: Some(ConsensusStrategy::Threshold {
                    total: Some(4),
                    min: 3,
                }),
                ..Default::default()
            }),
            evm_rpc_types::GetTransactionCountArgs {
                address: "0xdAC17F958D2ee523a2206206994597C13D831ec7"
                    .parse()
                    .unwrap(),
                block: evm_rpc_types::BlockTag::Latest,
            },
        )
    }

    for successful_mocks in [
        [
            MockOutcallBuilder::new(200, r#"{"jsonrpc":"2.0","id":0,"result":"0x1"}"#),
            MockOutcallBuilder::new(200, r#"{"jsonrpc":"2.0","id":1,"result":"0x1"}"#),
            MockOutcallBuilder::new(200, r#"{"jsonrpc":"2.0","id":2,"result":"0x1"}"#),
            MockOutcallBuilder::new(200, r#"{"jsonrpc":"2.0","id":3,"result":"0x1"}"#),
        ],
        [
            MockOutcallBuilder::new(200, r#"{"jsonrpc":"2.0","id":4,"result":"0x1"}"#),
            MockOutcallBuilder::new(500, r#"OFFLINE"#),
            MockOutcallBuilder::new(200, r#"{"jsonrpc":"2.0","id":6,"result":"0x1"}"#),
            MockOutcallBuilder::new(200, r#"{"jsonrpc":"2.0","id":7,"result":"0x1"}"#),
        ],
        [
            MockOutcallBuilder::new(200, r#"{"jsonrpc":"2.0","id":8,"result":"0x1"}"#),
            MockOutcallBuilder::new(200, r#"{"jsonrpc":"2.0","id":9,"result":"0x1"}"#),
            MockOutcallBuilder::new(200, r#"{"jsonrpc":"2.0","id":10,"result":"0x2"}"#),
            MockOutcallBuilder::new(200, r#"{"jsonrpc":"2.0","id":11,"result":"0x1"}"#),
        ],
    ] {
        let result = eth_get_transaction_count_with_3_out_of_4(&setup)
            .mock_http_once(successful_mocks[0].clone())
            .mock_http_once(successful_mocks[1].clone())
            .mock_http_once(successful_mocks[2].clone())
            .mock_http_once(successful_mocks[3].clone())
            .wait()
            .expect_consistent()
            .unwrap();

        assert_eq!(result, 1_u8.into());
    }

    for error_mocks in [
        [
            MockOutcallBuilder::new(200, r#"{"jsonrpc":"2.0","id":0,"result":"0x1"}"#),
            MockOutcallBuilder::new(500, r#"OFFLINE"#),
            MockOutcallBuilder::new(200, r#"{"jsonrpc":"2.0","id":0,"result":"0x2"}"#),
            MockOutcallBuilder::new(200, r#"{"jsonrpc":"2.0","id":0,"result":"0x1"}"#),
        ],
        [
            MockOutcallBuilder::new(403, r#"FORBIDDEN"#),
            MockOutcallBuilder::new(500, r#"OFFLINE"#),
            MockOutcallBuilder::new(200, r#"{"jsonrpc":"2.0","id":0,"result":"0x1"}"#),
            MockOutcallBuilder::new(200, r#"{"jsonrpc":"2.0","id":0,"result":"0x1"}"#),
        ],
        [
            MockOutcallBuilder::new(200, r#"{"jsonrpc":"2.0","id":0,"result":"0x1"}"#),
            MockOutcallBuilder::new(200, r#"{"jsonrpc":"2.0","id":0,"result":"0x3"}"#),
            MockOutcallBuilder::new(200, r#"{"jsonrpc":"2.0","id":0,"result":"0x2"}"#),
            MockOutcallBuilder::new(200, r#"{"jsonrpc":"2.0","id":0,"result":"0x1"}"#),
        ],
    ] {
        let result = eth_get_transaction_count_with_3_out_of_4(&setup)
            .mock_http_once(error_mocks[0].clone())
            .mock_http_once(error_mocks[1].clone())
            .mock_http_once(error_mocks[2].clone())
            .mock_http_once(error_mocks[3].clone())
            .wait()
            .expect_inconsistent();

        assert_eq!(result.len(), 4);
    }
}

#[test]
fn candid_rpc_should_return_inconsistent_results_with_error() {
    let setup = EvmRpcSetup::new().mock_api_keys();
    let result = setup
        .eth_get_transaction_count(
            RpcServices::EthMainnet(Some(vec![
                EthMainnetService::Alchemy,
                EthMainnetService::Ankr,
            ])),
            None,
            evm_rpc_types::GetTransactionCountArgs {
                address: "0xdAC17F958D2ee523a2206206994597C13D831ec7"
                    .parse()
                    .unwrap(),
                block: evm_rpc_types::BlockTag::Latest,
            },
        )
        .mock_http_once(MockOutcallBuilder::new(
            200,
            r#"{"jsonrpc":"2.0","id":0,"result":"0x1"}"#,
        ))
        .mock_http_once(MockOutcallBuilder::new(
            200,
            r#"{"jsonrpc":"2.0","id":1,"error":{"code":123,"message":"Unexpected"}}"#,
        ))
        .wait()
        .expect_inconsistent();
    assert_eq!(
        result,
        vec![
            (
                RpcService::EthMainnet(EthMainnetService::Alchemy),
                Ok(1_u8.into())
            ),
            (
                RpcService::EthMainnet(EthMainnetService::Ankr),
                Err(RpcError::JsonRpcError(JsonRpcError {
                    code: 123,
                    message: "Unexpected".to_string(),
                }))
            ),
        ]
    );
    let rpc_method = || RpcMethod::EthGetTransactionCount.into();
    assert_eq!(
        setup.get_metrics(),
        Metrics {
            requests: hashmap! {
                (rpc_method(), ALCHEMY_ETH_MAINNET_HOSTNAME.into()) => 1,
                (rpc_method(), ANKR_HOSTNAME.into()) => 1,
            },
            responses: hashmap! {
                (rpc_method(), ALCHEMY_ETH_MAINNET_HOSTNAME.into(), 200.into()) => 1,
                (rpc_method(), ANKR_HOSTNAME.into(), 200.into()) => 1,
            },
            inconsistent_responses: hashmap! {
                (rpc_method(), ALCHEMY_ETH_MAINNET_HOSTNAME.into()) => 1,
                (rpc_method(), ANKR_HOSTNAME.into()) => 1,
            },
            ..Default::default()
        }
    );
}

#[test]
fn candid_rpc_should_return_inconsistent_results_with_consensus_error() {
    const CONSENSUS_ERROR: &str =
        "No consensus could be reached. Replicas had different responses.";

    let setup = EvmRpcSetup::new().mock_api_keys();
    let result = setup
        .eth_get_transaction_count(
            RpcServices::EthMainnet(None),
            Some(RpcConfig {
                response_consensus: Some(ConsensusStrategy::Threshold {
                    total: Some(3),
                    min: 2,
                }),
                ..Default::default()
            }),
            evm_rpc_types::GetTransactionCountArgs {
                address: "0xdAC17F958D2ee523a2206206994597C13D831ec7"
                    .parse()
                    .unwrap(),
                block: evm_rpc_types::BlockTag::Latest,
            },
        )
        .mock_http_once(MockOutcallBuilder::new_error(
            RejectionCode::SysTransient,
            CONSENSUS_ERROR,
        ))
        .mock_http_once(MockOutcallBuilder::new(
            200,
            r#"{"jsonrpc":"2.0","id":1,"result":"0x1"}"#,
        ))
        .mock_http_once(MockOutcallBuilder::new_error(
            RejectionCode::SysTransient,
            CONSENSUS_ERROR,
        ))
        .wait()
        .expect_inconsistent();

    assert_eq!(
        result,
        vec![
            (
                RpcService::EthMainnet(EthMainnetService::BlockPi),
                Ok(1_u8.into())
            ),
            (
                RpcService::EthMainnet(EthMainnetService::Ankr),
                Err(RpcError::HttpOutcallError(HttpOutcallError::IcError {
                    code: LegacyRejectionCode::SysTransient,
                    message: CONSENSUS_ERROR.to_string()
                }))
            ),
            (
                RpcService::EthMainnet(EthMainnetService::PublicNode),
                Err(RpcError::HttpOutcallError(HttpOutcallError::IcError {
                    code: LegacyRejectionCode::SysTransient,
                    message: CONSENSUS_ERROR.to_string()
                }))
            ),
        ]
    );

    let rpc_method = || RpcMethod::EthGetTransactionCount.into();
    let err_http_outcall = setup.get_metrics().err_http_outcall;
    assert_eq!(
        err_http_outcall,
        hashmap! {
            (rpc_method(), ANKR_HOSTNAME.into(), LegacyRejectionCode::SysTransient) => 1,
            (rpc_method(), PUBLICNODE_ETH_MAINNET_HOSTNAME.into(), LegacyRejectionCode::SysTransient) => 1,
        },
    );
}

#[test]
fn should_have_metrics_for_generic_request() {
    use evm_rpc::types::MetricRpcMethod;

    let setup = EvmRpcSetup::new().mock_api_keys();
    let response = setup
        .request(
            RpcService::Custom(RpcApi {
                url: MOCK_REQUEST_URL.to_string(),
                headers: None,
            }),
            MOCK_REQUEST_PAYLOAD,
            MOCK_REQUEST_RESPONSE_BYTES,
        )
        .mock_http(MockOutcallBuilder::new(200, MOCK_REQUEST_RESPONSE))
        .wait();
    assert_eq!(response, Ok(MOCK_REQUEST_RESPONSE.to_string()));

    let rpc_method = || MetricRpcMethod("request".to_string());
    assert_eq!(
        setup.get_metrics(),
        Metrics {
            requests: hashmap! {
                (rpc_method(), CLOUDFLARE_HOSTNAME.into()) => 1,
            },
            responses: hashmap! {
                (rpc_method(), CLOUDFLARE_HOSTNAME.into(), 200.into()) => 1,
            },
            ..Default::default()
        }
    );
}

#[test]
fn candid_rpc_should_return_inconsistent_results_with_unexpected_http_status() {
    let setup = EvmRpcSetup::new().mock_api_keys();
    let result = setup
        .eth_get_transaction_count(
            RpcServices::EthMainnet(Some(vec![
                EthMainnetService::Alchemy,
                EthMainnetService::Ankr,
            ])),
            None,
            evm_rpc_types::GetTransactionCountArgs {
                address: "0xdAC17F958D2ee523a2206206994597C13D831ec7"
                    .parse()
                    .unwrap(),
                block: evm_rpc_types::BlockTag::Latest,
            },
        )
        .mock_http_once(MockOutcallBuilder::new(
            200,
            r#"{"jsonrpc":"2.0","id":0,"result":"0x1"}"#,
        ))
        .mock_http_once(MockOutcallBuilder::new(
            400,
            r#"{"jsonrpc":"2.0","id":0,"error":{"code":123,"message":"Error message"}}"#,
        ))
        .wait()
        .expect_inconsistent();
    assert_eq!(
        result,
        vec![
            (
                RpcService::EthMainnet(EthMainnetService::Alchemy),
                Ok(1_u8.into())
            ),
            (
                RpcService::EthMainnet(EthMainnetService::Ankr),
                Err(RpcError::HttpOutcallError(HttpOutcallError::InvalidHttpJsonRpcResponse {
                    status: 400,
                    body: "{\"jsonrpc\":\"2.0\",\"id\":0,\"error\":{\"code\":123,\"message\":\"Error message\"}}".to_string(),
                    parsing_error: None,
                })),
            ),
        ]
    );
    let rpc_method = || RpcMethod::EthGetTransactionCount.into();
    assert_eq!(
        setup.get_metrics(),
        Metrics {
            requests: hashmap! {
                (rpc_method(), ALCHEMY_ETH_MAINNET_HOSTNAME.into()) => 1,
                (rpc_method(), ANKR_HOSTNAME.into()) => 1,
            },
            responses: hashmap! {
                (rpc_method(), ALCHEMY_ETH_MAINNET_HOSTNAME.into(), 200.into()) => 1,
                (rpc_method(), ANKR_HOSTNAME.into(), 400.into()) => 1,
            },
            inconsistent_responses: hashmap! {
                (rpc_method(), ALCHEMY_ETH_MAINNET_HOSTNAME.into()) => 1,
                (rpc_method(), ANKR_HOSTNAME.into()) => 1,
            },
            ..Default::default()
        }
    );
}

#[test]
fn candid_rpc_should_handle_already_known() {
    let setup = EvmRpcSetup::new().mock_api_keys();
    let result = setup
        .eth_send_raw_transaction(
            RpcServices::EthMainnet(Some(vec![
                EthMainnetService::Ankr,
                EthMainnetService::Cloudflare,
            ])),
            None,
            MOCK_TRANSACTION,
        )
        .mock_http_once(MockOutcallBuilder::new(
            200,
            r#"{"id":0,"jsonrpc":"2.0","result":"Ok"}"#,
        ))
        .mock_http_once(MockOutcallBuilder::new(
            200,
            r#"{"id":1,"jsonrpc":"2.0","error":{"code":-32000,"message":"already known"}}"#,
        ))
        .wait()
        .expect_consistent();
    assert_eq!(
        result,
        Ok(evm_rpc_types::SendRawTransactionStatus::Ok(Some(
            Hex32::from_str(MOCK_TRANSACTION_HASH).unwrap()
        )))
    );
    let rpc_method = || RpcMethod::EthSendRawTransaction.into();
    assert_eq!(
        setup.get_metrics(),
        Metrics {
            requests: hashmap! {
                (rpc_method(), ANKR_HOSTNAME.into()) => 1,
                (rpc_method(), CLOUDFLARE_HOSTNAME.into()) => 1,
            },
            responses: hashmap! {
                (rpc_method(), ANKR_HOSTNAME.into(), 200.into()) => 1,
                (rpc_method(), CLOUDFLARE_HOSTNAME.into(), 200.into()) => 1,
            },
            ..Default::default()
        }
    );
}

#[test]
fn candid_rpc_should_recognize_rate_limit() {
    let setup = EvmRpcSetup::new().mock_api_keys();
    let result = setup
        .eth_send_raw_transaction(
            RpcServices::EthMainnet(Some(vec![
                EthMainnetService::Ankr,
                EthMainnetService::Cloudflare,
            ])),
            None,
            MOCK_TRANSACTION,
        )
        .mock_http(MockOutcallBuilder::new(429, "(Rate limit error message)"))
        .wait()
        .expect_consistent();
    assert_eq!(
        result,
        Err(RpcError::HttpOutcallError(
            HttpOutcallError::InvalidHttpJsonRpcResponse {
                status: 429,
                body: "(Rate limit error message)".to_string(),
                parsing_error: None
            }
        ))
    );
    let rpc_method = || RpcMethod::EthSendRawTransaction.into();
    assert_eq!(
        setup.get_metrics(),
        Metrics {
            requests: hashmap! {
                (rpc_method(), ANKR_HOSTNAME.into()) => 1,
                (rpc_method(), CLOUDFLARE_HOSTNAME.into()) => 1,
            },
            responses: hashmap! {
                (rpc_method(), ANKR_HOSTNAME.into(), 429.into()) => 1,
                (rpc_method(), CLOUDFLARE_HOSTNAME.into(), 429.into()) => 1,
            },
            ..Default::default()
        }
    );
}

#[tokio::test]
async fn should_use_custom_response_size_estimate() {
    let setup = EvmRpcNonblockingSetup::new().await.mock_api_keys().await;
    let max_response_bytes = 1234;
    let expected_response = r#"{"id":0,"jsonrpc":"2.0","result":[{"address":"0xdac17f958d2ee523a2206206994597c13d831ec7","topics":["0xddf252ad1be2c89b69c2b068fc378daa952ba7f163c4a11628f55a4df523b3ef","0x000000000000000000000000a9d1e08c7793af67e9d92fe308d5697fb81d3e43","0x00000000000000000000000078cccfb3d517cd4ed6d045e263e134712288ace2"],"data":"0x000000000000000000000000000000000000000000000000000000003b9c6433","blockNumber":"0x11dc77e","transactionHash":"0xf3ed91a03ddf964281ac7a24351573efd535b80fc460a5c2ad2b9d23153ec678","transactionIndex":"0x65","blockHash":"0xd5c72ad752b2f0144a878594faf8bd9f570f2f72af8e7f0940d3545a6388f629","logIndex":"0xe8","removed":false}]}"#;

    let mocks = MockHttpOutcallsBuilder::new()
        .given(
            JsonRpcRequestMatcher::with_method("eth_getLogs")
                .with_id(0_u64)
                .with_params(json!([{
                    "address" : ["0xdac17f958d2ee523a2206206994597c13d831ec7"],
                    "fromBlock": "latest",
                    "toBlock": "latest",
                }]))
                .with_max_response_bytes(max_response_bytes),
        )
        .respond_with(JsonRpcResponse::from(expected_response));

    let client = setup
        .client(mocks)
        .with_rpc_sources(RpcServices::EthMainnet(Some(vec![
            EthMainnetService::Cloudflare,
        ])))
        .with_response_size_estimate(max_response_bytes)
        .build();
    let response = client
        .get_logs(vec![address!("0xdAC17F958D2ee523a2206206994597C13D831ec7")])
        .send()
        .await
        .expect_consistent();
    assert_matches!(response, Ok(_));
}

#[test]
fn should_use_fallback_public_url() {
    let authorized_caller = ADDITIONAL_TEST_ID;
    let setup = EvmRpcSetup::with_args(InstallArgs {
        demo: Some(true),
        manage_api_keys: Some(vec![authorized_caller]),
        ..Default::default()
    });
    let response = setup
        .eth_get_transaction_count(
            RpcServices::EthMainnet(Some(vec![EthMainnetService::Ankr])),
            None,
            evm_rpc_types::GetTransactionCountArgs {
                address: Hex20::from_str("0xdAC17F958D2ee523a2206206994597C13D831ec7").unwrap(),
                block: evm_rpc_types::BlockTag::Latest,
            },
        )
        .mock_http(
            MockOutcallBuilder::new(200, r#"{"jsonrpc":"2.0","id":0,"result":"0x1"}"#)
                .with_url("https://rpc.ankr.com/eth"),
        )
        .wait()
        .expect_consistent()
        .unwrap();
    assert_eq!(response, 1u32.into());
}

#[test]
fn should_insert_api_keys() {
    let authorized_caller = ADDITIONAL_TEST_ID;
    let setup = EvmRpcSetup::with_args(InstallArgs {
        demo: Some(true),
        manage_api_keys: Some(vec![authorized_caller]),
        ..Default::default()
    });
    let provider_id = 1;
    setup
        .clone()
        .as_caller(authorized_caller)
        .update_api_keys(&[(provider_id, Some("test-api-key".to_string()))]);
    let response = setup
        .eth_get_transaction_count(
            RpcServices::EthMainnet(Some(vec![EthMainnetService::Ankr])),
            None,
            evm_rpc_types::GetTransactionCountArgs {
                address: "0xdAC17F958D2ee523a2206206994597C13D831ec7"
                    .parse()
                    .unwrap(),
                block: evm_rpc_types::BlockTag::Latest,
            },
        )
        .mock_http(
            MockOutcallBuilder::new(200, r#"{"jsonrpc":"2.0","id":0,"result":"0x1"}"#)
                .with_url("https://rpc.ankr.com/eth/test-api-key"),
        )
        .wait()
        .expect_consistent()
        .unwrap();
    assert_eq!(response, 1_u8.into());
}

#[test]
fn should_update_api_key() {
    let authorized_caller = ADDITIONAL_TEST_ID;
    let setup = EvmRpcSetup::with_args(InstallArgs {
        demo: Some(true),
        manage_api_keys: Some(vec![authorized_caller]),
        ..Default::default()
    })
    .as_caller(authorized_caller);
    let provider_id = 1; // Ankr / mainnet
    let api_key = "test-api-key";

    let [response_0, response_1] =
        json_rpc_sequential_id(json!({"jsonrpc":"2.0","id":0,"result":"0x1"}));

    setup.update_api_keys(&[(provider_id, Some(api_key.to_string()))]);
    let response = setup
        .eth_get_transaction_count(
            RpcServices::EthMainnet(Some(vec![EthMainnetService::Ankr])),
            None,
            evm_rpc_types::GetTransactionCountArgs {
                address: Hex20::from_str("0xdAC17F958D2ee523a2206206994597C13D831ec7").unwrap(),
                block: evm_rpc_types::BlockTag::Latest,
            },
        )
        .mock_http_once(
            MockOutcallBuilder::new(200, response_0)
                .with_url(format!("https://rpc.ankr.com/eth/{api_key}")),
        )
        .wait()
        .expect_consistent()
        .unwrap();
    assert_eq!(response, 1u32.into());

    setup.update_api_keys(&[(provider_id, None)]);
    let response_public = setup
        .eth_get_transaction_count(
            RpcServices::EthMainnet(Some(vec![EthMainnetService::Ankr])),
            None,
            evm_rpc_types::GetTransactionCountArgs {
                address: Hex20::from_str("0xdAC17F958D2ee523a2206206994597C13D831ec7").unwrap(),
                block: evm_rpc_types::BlockTag::Latest,
            },
        )
        .mock_http_once(
            MockOutcallBuilder::new(200, response_1).with_url("https://rpc.ankr.com/eth"),
        )
        .wait()
        .expect_consistent()
        .unwrap();
    assert_eq!(response_public, 1u32.into());
}

#[test]
fn should_update_bearer_token() {
    let authorized_caller = ADDITIONAL_TEST_ID;
    let setup = EvmRpcSetup::with_args(InstallArgs {
        demo: Some(true),
        manage_api_keys: Some(vec![authorized_caller]),
        ..Default::default()
    });
    let provider_id = 8; // Alchemy / mainnet
    let api_key = "test-api-key";
    setup
        .clone()
        .as_caller(authorized_caller)
        .update_api_keys(&[(provider_id, Some(api_key.to_string()))]);
    let response = setup
        .eth_get_transaction_count(
            RpcServices::EthMainnet(Some(vec![EthMainnetService::Alchemy])),
            None,
            evm_rpc_types::GetTransactionCountArgs {
                address: Hex20::from_str("0xdAC17F958D2ee523a2206206994597C13D831ec7").unwrap(),
                block: evm_rpc_types::BlockTag::Latest,
            },
        )
        .mock_http(
            MockOutcallBuilder::new(200, r#"{"jsonrpc":"2.0","id":0,"result":"0x1"}"#)
                .with_url("https://eth-mainnet.g.alchemy.com/v2")
                .with_request_headers(vec![
                    ("Content-Type", "application/json"),
                    ("Authorization", &format!("Bearer {api_key}")),
                ]),
        )
        .wait()
        .expect_consistent()
        .unwrap();
    assert_eq!(response, 1u32.into());
}

#[test]
#[should_panic(expected = "You are not authorized")]
fn should_prevent_unauthorized_update_api_keys() {
    let setup = EvmRpcSetup::new();
    setup.update_api_keys(&[(0, Some("unauthorized-api-key".to_string()))]);
}

#[test]
#[should_panic(expected = "Trying to set API key for unauthenticated provider")]
fn should_prevent_unauthenticated_update_api_keys() {
    let setup = EvmRpcSetup::new();
    setup.as_controller().update_api_keys(&[(
        2, /* PublicNode / mainnet */
        Some("invalid-api-key".to_string()),
    )]);
}

#[test]
#[should_panic(expected = "Provider not found")]
fn should_prevent_unknown_provider_update_api_keys() {
    let setup = EvmRpcSetup::new();
    setup
        .as_controller()
        .update_api_keys(&[(5555, Some("unknown-provider-api-key".to_string()))]);
}

#[test]
fn should_get_nodes_in_subnet() {
    let setup = EvmRpcSetup::new();
    let nodes_in_subnet = setup.get_nodes_in_subnet();
    assert_eq!(nodes_in_subnet, 34);
}

#[test]
fn should_get_providers_and_get_service_provider_map_be_consistent() {
    let setup = EvmRpcSetup::new();
    let providers = setup.get_providers();
    let service_provider_map = setup.get_service_provider_map();
    assert_eq!(providers.len(), service_provider_map.len());

    for (service, provider_id) in service_provider_map {
        let found_provider = providers
            .iter()
            .find(|p| p.provider_id == provider_id)
            .unwrap();
        assert_eq!(found_provider.alias, Some(service));
    }
}

#[test]
fn upgrade_should_keep_api_keys() {
    let setup = EvmRpcSetup::new();
    let provider_id = 1; // Ankr / mainnet
    let api_key = "test-api-key";
    setup
        .clone()
        .as_controller()
        .update_api_keys(&[(provider_id, Some(api_key.to_string()))]);
    let response = setup
        .eth_get_transaction_count(
            RpcServices::EthMainnet(Some(vec![EthMainnetService::Ankr])),
            None,
            evm_rpc_types::GetTransactionCountArgs {
                address: Hex20::from_str("0xdAC17F958D2ee523a2206206994597C13D831ec7").unwrap(),
                block: evm_rpc_types::BlockTag::Latest,
            },
        )
        .mock_http(
            MockOutcallBuilder::new(200, r#"{"jsonrpc":"2.0","id":0,"result":"0x1"}"#)
                .with_url(format!("https://rpc.ankr.com/eth/{api_key}")),
        )
        .wait()
        .expect_consistent()
        .unwrap();
    assert_eq!(response, 1u32.into());

    setup.upgrade_canister(InstallArgs::default());

    let response_post_upgrade = setup
        .eth_get_transaction_count(
            RpcServices::EthMainnet(Some(vec![EthMainnetService::Ankr])),
            None,
            evm_rpc_types::GetTransactionCountArgs {
                address: Hex20::from_str("0xdAC17F958D2ee523a2206206994597C13D831ec7").unwrap(),
                block: evm_rpc_types::BlockTag::Latest,
            },
        )
        .mock_http(
            MockOutcallBuilder::new(200, r#"{"jsonrpc":"2.0","id":0,"result":"0x1"}"#)
                .with_url(format!("https://rpc.ankr.com/eth/{api_key}")),
        )
        .wait()
        .expect_consistent()
        .unwrap();
    assert_eq!(response_post_upgrade, 1u32.into());
}

#[test]
fn upgrade_should_keep_demo() {
    let setup = EvmRpcSetup::with_args(InstallArgs {
        demo: Some(true),
        ..Default::default()
    });
    assert_eq!(
        setup
            .request_cost(
                RpcService::EthMainnet(EthMainnetService::PublicNode),
                r#"{"jsonrpc":"2.0","id":0,"method":"test"}"#,
                1000
            )
            .unwrap(),
        0_u32
    );
    setup.upgrade_canister(InstallArgs::default());
    assert_eq!(
        setup
            .request_cost(
                RpcService::EthMainnet(EthMainnetService::PublicNode),
                r#"{"jsonrpc":"2.0","id":0,"method":"test"}"#,
                1000
            )
            .unwrap(),
        0_u32
    );
}

#[test]
fn upgrade_should_change_demo() {
    let setup = EvmRpcSetup::with_args(InstallArgs {
        demo: Some(true),
        ..Default::default()
    });
    assert_eq!(
        setup
            .request_cost(
                RpcService::EthMainnet(EthMainnetService::PublicNode),
                r#"{"jsonrpc":"2.0","id":0,"method":"test"}"#,
                1000
            )
            .unwrap(),
        0_u32
    );
    setup.upgrade_canister(InstallArgs {
        demo: Some(false),
        ..Default::default()
    });
    assert_ne!(
        setup
            .request_cost(
                RpcService::EthMainnet(EthMainnetService::PublicNode),
                r#"{"jsonrpc":"2.0","id":0,"method":"test"}"#,
                1000
            )
            .unwrap(),
        0_u32
    );
}

#[test]
fn upgrade_should_keep_manage_api_key_principals() {
    let authorized_caller = ADDITIONAL_TEST_ID;
    let setup = EvmRpcSetup::with_args(InstallArgs {
        manage_api_keys: Some(vec![authorized_caller]),
        ..Default::default()
    });
    setup.upgrade_canister(InstallArgs {
        manage_api_keys: None,
        ..Default::default()
    });
    setup
        .as_caller(authorized_caller)
        .update_api_keys(&[(0, Some("authorized-api-key".to_string()))]);
}

#[test]
#[should_panic(expected = "You are not authorized")]
fn upgrade_should_change_manage_api_key_principals() {
    let deauthorized_caller = ADDITIONAL_TEST_ID;
    let setup = EvmRpcSetup::with_args(InstallArgs {
        manage_api_keys: Some(vec![deauthorized_caller]),
        ..Default::default()
    });
    setup.upgrade_canister(InstallArgs {
        manage_api_keys: Some(vec![]),
        ..Default::default()
    });
    setup
        .as_caller(deauthorized_caller)
        .update_api_keys(&[(0, Some("unauthorized-api-key".to_string()))]);
}

#[test]
fn should_reject_http_request_in_replicated_mode() {
    let request = HttpRequest {
        method: "".to_string(),
        url: "/nonexistent".to_string(),
        headers: vec![],
        body: serde_bytes::ByteBuf::new(),
    };
    assert_matches!(
        EvmRpcSetup::new()
        .env
        .update_call(
            EvmRpcSetup::new().canister_id,
            Principal::anonymous(),
            "http_request",
            Encode!(&request).unwrap(),
        ),
        Err(e) if e.error_code == ErrorCode::CanisterCalledTrap && e.reject_message.contains("Update call rejected")
    );
}

#[test]
fn should_retrieve_logs() {
    let setup = EvmRpcSetup::with_args(InstallArgs {
        demo: None,
        manage_api_keys: None,
        ..Default::default()
    });
    assert_eq!(setup.http_get_logs("DEBUG"), vec![]);
    assert_eq!(setup.http_get_logs("INFO"), vec![]);

    let setup = setup.mock_api_keys();

    assert_eq!(setup.http_get_logs("DEBUG"), vec![]);
    assert!(setup.http_get_logs("INFO")[0]
        .message
        .contains("Updating API keys"));
}

#[tokio::test]
async fn should_retry_when_response_too_large() {
    let setup = EvmRpcNonblockingSetup::new().await.mock_api_keys().await;

    let rpc_services = RpcServices::EthMainnet(Some(vec![EthMainnetService::Cloudflare]));

    // around 600 bytes per log
    // we need at least 3334 logs to reach the 2MB limit
    let response_body = multi_logs_for_single_transaction(3_500);
    let max_response_bytes = iter::once(1_u64)
        .chain((1..=10).map(|i| 1024_u64 << i))
        .chain(iter::once(2_000_000_u64));

    let mut mocks = MockHttpOutcallsBuilder::new();
    for (id, max_response_bytes) in max_response_bytes.enumerate() {
        mocks = mocks
            .given(
                JsonRpcRequestMatcher::with_method("eth_getLogs")
                    .with_id(id as u64)
                    .with_params(json!([{
                        "address" : ["0xdac17f958d2ee523a2206206994597c13d831ec7"],
                        "fromBlock": "latest",
                        "toBlock": "latest",
                    }]))
                    .with_max_response_bytes(max_response_bytes),
            )
            .respond_with(JsonRpcResponse::from(&response_body).with_id(id as u64));
    }

    let response = setup
        .client(mocks)
        .with_rpc_sources(rpc_services.clone())
        .with_response_size_estimate(1)
        .build()
        .get_logs(vec![address!("0xdAC17F958D2ee523a2206206994597C13D831ec7")])
        .send()
        .await
        .expect_consistent();

    assert_matches!(
        response,
        Err(RpcError::HttpOutcallError(HttpOutcallError::IcError { code, message }))
        if code == LegacyRejectionCode::SysFatal && message.contains("body exceeds size limit")
    );

    let response_body = multi_logs_for_single_transaction(1_000);
    let max_response_bytes = iter::once(1_u64).chain((1..=10).map(|i| 1024_u64 << i));

    let mut mocks = MockHttpOutcallsBuilder::new();
    for (id, max_response_bytes) in max_response_bytes.enumerate() {
        mocks = mocks
            .given(
                JsonRpcRequestMatcher::with_method("eth_getLogs")
                    .with_id(id as u64 + 12)
                    .with_params(json!([{
                        "address" : ["0xdac17f958d2ee523a2206206994597c13d831ec7"],
                        "fromBlock": "latest",
                        "toBlock": "latest",
                    }]))
                    .with_max_response_bytes(max_response_bytes),
            )
            .respond_with(JsonRpcResponse::from(&response_body).with_id(id as u64 + 12));
    }

    let response = setup
        .client(mocks)
        .with_rpc_sources(rpc_services.clone())
        .with_response_size_estimate(1)
        .build()
        .get_logs(vec![address!("0xdAC17F958D2ee523a2206206994597C13D831ec7")])
        .send()
        .await
        .expect_consistent();

    assert_matches!(
        response,
        Ok(logs) if logs.len() == 1_000
    );
}

#[test]
fn should_have_different_request_ids_when_retrying_because_response_too_big() {
    let setup = EvmRpcSetup::new().mock_api_keys();

    let response = setup
        .eth_get_transaction_count(
            RpcServices::EthMainnet(Some(vec![EthMainnetService::Cloudflare])),
            Some(evm_rpc_types::RpcConfig {
                response_size_estimate: Some(1),
                response_consensus: None,
            }),
            evm_rpc_types::GetTransactionCountArgs {
                address: "0xdAC17F958D2ee523a2206206994597C13D831ec7"
                    .parse()
                    .unwrap(),
                block: evm_rpc_types::BlockTag::Latest,
            },
        )
        .mock_http_once(
            MockOutcallBuilder::new(200, r#"{"jsonrpc":"2.0","id":0,"result":"0x1"}"#)
                .with_raw_request_body(r#"{"jsonrpc":"2.0","method":"eth_getTransactionCount","params":["0xdac17f958d2ee523a2206206994597c13d831ec7","latest"],"id":0}"#)
                .with_max_response_bytes(1),
        )
        .mock_http_once(
            MockOutcallBuilder::new(200, r#"{"jsonrpc":"2.0","id":1,"result":"0x1"}"#)
                .with_raw_request_body(r#"{"jsonrpc":"2.0","method":"eth_getTransactionCount","params":["0xdac17f958d2ee523a2206206994597c13d831ec7","latest"],"id":1}"#)
                .with_max_response_bytes(2048),
        )
        .wait()
        .expect_consistent()
        .unwrap();

    assert_eq!(response, 1_u8.into());

    let rpc_method = || RpcMethod::EthGetTransactionCount.into();
    assert_eq!(
        setup.get_metrics(),
        Metrics {
            requests: hashmap! {
                (rpc_method(), CLOUDFLARE_HOSTNAME.into()) => 2,
            },
            responses: hashmap! {
                (rpc_method(), CLOUDFLARE_HOSTNAME.into(), 200.into()) => 1,
            },
            err_max_response_size_exceeded: hashmap! {
                (rpc_method(), CLOUDFLARE_HOSTNAME.into()) => 1,
            },
            ..Default::default()
        }
    );
}

#[test]
fn should_fail_when_response_id_inconsistent_with_request_id() {
    let setup = EvmRpcSetup::new().mock_api_keys();

    let request_id = 0;
    let response_id = 1;
    assert_ne!(request_id, response_id);
    let request = json!({"jsonrpc":"2.0", "id": request_id, "method":"eth_getTransactionCount","params":["0xdac17f958d2ee523a2206206994597c13d831ec7","latest"]});
    let response = json!({"jsonrpc":"2.0", "id": response_id, "result":"0x1"});

    let error = setup
        .eth_get_transaction_count(
            RpcServices::EthMainnet(Some(vec![EthMainnetService::Cloudflare])),
            None,
            evm_rpc_types::GetTransactionCountArgs {
                address: "0xdAC17F958D2ee523a2206206994597C13D831ec7"
                    .parse()
                    .unwrap(),
                block: evm_rpc_types::BlockTag::Latest,
            },
        )
        .mock_http_once(MockOutcallBuilder::new(200, response).with_json_request_body(request))
        .wait()
        .expect_consistent()
        .expect_err("should fail when ID mismatch");

    assert!(
        error
            .to_string()
            .to_ascii_lowercase()
            .contains("unexpected identifier"),
        "unexpected error: {error}"
    );
}

#[tokio::test]
async fn should_log_request() {
    fn mock_request() -> JsonRpcRequestMatcher {
        JsonRpcRequestMatcher::with_method("eth_feeHistory")
            .with_params(json!(["0x3", "latest", []]))
            .with_id(0_u64)
    }

    fn mock_response() -> JsonRpcResponse {
        JsonRpcResponse::from(json!({
            "id" : 0,
            "jsonrpc" : "2.0",
            "result" : {
                "oldestBlock" : "0x11e57f5",
                "baseFeePerGas" : ["0x9cf6c61b9", "0x97d853982", "0x9ba55a0b0", "0x9543bf98d"],
                "reward" : [["0x0123"]]
            }
        }))
    }

    let setup = EvmRpcNonblockingSetup::new().await.mock_api_keys().await;

    let mocks = MockHttpOutcallsBuilder::new()
        .given(mock_request())
        .respond_with(mock_response());

    let response = setup
        .client(mocks)
        .with_rpc_sources(RpcServices::EthMainnet(Some(vec![
            EthMainnetService::Alchemy,
        ])))
        .build()
        .fee_history((3_u64, BlockNumberOrTag::Latest))
        .send()
        .await
        .expect_consistent()
        .unwrap();

    assert_eq!(
        response,
        alloy_rpc_types::FeeHistory {
            oldest_block: 0x11e57f5_u64,
            base_fee_per_gas: vec![0x9cf6c61b9_u128, 0x97d853982, 0x9ba55a0b0, 0x9543bf98d],
            gas_used_ratio: vec![],
            reward: Some(vec![vec![0x0123_u128]]),
            base_fee_per_blob_gas: vec![],
            blob_gas_used_ratio: vec![],
        }
    );

    let logs = setup.http_get_logs("TRACE_HTTP").await;
    assert_eq!(logs.len(), 2, "Unexpected amount of logs {logs:?}");
    assert!(logs[0].message.contains("JSON-RPC request with id `0` to eth-mainnet.g.alchemy.com: JsonRpcRequest { jsonrpc: V2, method: \"eth_feeHistory\""));
    assert!(logs[1].message.contains("response for request with id `0`. Response with status 200 OK: JsonRpcResponse { jsonrpc: V2, id: Number(0), result: Ok(FeeHistory"));
}

#[test]
fn should_change_default_provider_when_one_keep_failing() {
    let [response_0, _response_1, response_2] =
        json_rpc_sequential_id(json!({"jsonrpc":"2.0","id":0,"result":"0x1"}));
    let setup = EvmRpcSetup::new().mock_api_keys();
    let response = setup
        .eth_get_transaction_count(
            RpcServices::EthMainnet(None),
            Some(RpcConfig {
                response_consensus: Some(ConsensusStrategy::Threshold {
                    total: Some(3),
                    min: 2,
                }),
                ..Default::default()
            }),
            evm_rpc_types::GetTransactionCountArgs {
                address: "0xdAC17F958D2ee523a2206206994597C13D831ec7"
                    .parse()
                    .unwrap(),
                block: evm_rpc_types::BlockTag::Latest,
            },
        )
        .mock_http_once(MockOutcallBuilder::new(200, response_0.clone()).with_host("rpc.ankr.com"))
        .mock_http_once(MockOutcallBuilder::new(500, "error").with_host("ethereum.blockpi.network"))
        .mock_http_once(
            MockOutcallBuilder::new(200, response_2.clone())
                .with_host("ethereum-rpc.publicnode.com"),
        )
        .wait()
        .expect_consistent()
        .unwrap();
    assert_eq!(response, 1_u8.into());

    let [response_3, response_4] =
        json_rpc_sequential_id(json!({"jsonrpc":"2.0","id":3,"result":"0x1"}));
    let response = setup
        .eth_get_transaction_count(
            RpcServices::EthMainnet(Some(vec![
                EthMainnetService::Ankr,
                EthMainnetService::Alchemy,
            ])),
            Some(RpcConfig {
                response_consensus: Some(ConsensusStrategy::Equality),
                ..Default::default()
            }),
            evm_rpc_types::GetTransactionCountArgs {
                address: "0xdAC17F958D2ee523a2206206994597C13D831ec7"
                    .parse()
                    .unwrap(),
                block: evm_rpc_types::BlockTag::Latest,
            },
        )
        .mock_http_once(
            MockOutcallBuilder::new(200, response_3.clone()).with_host("eth-mainnet.g.alchemy.com"),
        )
        .mock_http_once(MockOutcallBuilder::new(200, response_4.clone()).with_host("rpc.ankr.com"))
        .wait()
        .expect_consistent()
        .unwrap();
    assert_eq!(response, 1_u8.into());

    let [response_5, response_6, response_7] =
        json_rpc_sequential_id(json!({"jsonrpc":"2.0","id":5,"result":"0x1"}));
    let response = setup
        .eth_get_transaction_count(
            RpcServices::EthMainnet(None),
            Some(RpcConfig {
                response_consensus: Some(ConsensusStrategy::Threshold {
                    total: Some(3),
                    min: 2,
                }),
                ..Default::default()
            }),
            evm_rpc_types::GetTransactionCountArgs {
                address: "0xdAC17F958D2ee523a2206206994597C13D831ec7"
                    .parse()
                    .unwrap(),
                block: evm_rpc_types::BlockTag::Latest,
            },
        )
        .mock_http_once(
            MockOutcallBuilder::new(200, response_5.clone()).with_host("eth-mainnet.g.alchemy.com"),
        )
        .mock_http_once(MockOutcallBuilder::new(200, response_6.clone()).with_host("rpc.ankr.com"))
        .mock_http_once(
            MockOutcallBuilder::new(200, response_7.clone())
                .with_host("ethereum-rpc.publicnode.com"),
        )
        .wait()
        .expect_consistent()
        .unwrap();
    assert_eq!(response, 1_u8.into());
}

pub fn multi_logs_for_single_transaction(num_logs: usize) -> serde_json::Value {
    let mut logs = Vec::with_capacity(num_logs);
    for log_index in 0..num_logs {
        let mut log = single_log();
        log.log_index = Some(log_index.into());
        logs.push(log);
    }
    json!({"jsonrpc":"2.0","result": logs,"id":0})
}

fn single_log() -> ethers_core::types::Log {
    let json_value = json!({
       "address": "0xb44b5e756a894775fc32eddf3314bb1b1944dc34",
        "blockHash": "0xc5e46f4f529cfd2abf1c5dfaad4c4ea8d297795c8632b5056bc6f9eed1f5a7eb",
        "blockNumber": "0x47b133",
        "data": "0x00000000000000000000000000000000000000000000000000038d7ea4c68000",
        "logIndex": "0x2e",
        "removed": false,
        "topics": [
            "0x257e057bb61920d8d0ed2cb7b720ac7f9c513cd1110bc9fa543079154f45f435",
            "0x000000000000000000000000c8a1bc416c8498af8dc03b253a513d379d3e4ee8",
            "0x1d9facb184cbe453de4841b6b9d9cc95bfc065344e485789b550544529020000"
        ],
        "transactionHash": "0x42826e03a51e735a1adc6ed026796d9044d6942c8de660017289cdc4787f3983",
        "transactionIndex": "0x20"
    });
    serde_json::from_value(json_value).expect("BUG: invalid log entry")
}

fn json_rpc_sequential_id<const N: usize>(response: serde_json::Value) -> [serde_json::Value; N] {
    let first_id = response["id"].as_u64().expect("missing request ID");
    let mut requests = Vec::with_capacity(N);
    requests.push(response.clone());
    for i in 1..N {
        let mut next_request = response.clone();
        let new_id = first_id + i as u64;
        *next_request.get_mut("id").unwrap() = serde_json::Value::Number(new_id.into());
        requests.push(next_request);
    }
    requests.try_into().unwrap()
}

fn add_offset_json_rpc_id(inputs: &mut [serde_json::Value], offset: u64) {
    for input in inputs {
        let current = input["id"].as_u64().expect("missing request ID");
        let new = current + offset;
        input["id"] = serde_json::Value::Number(new.into());
    }
}

pub struct TestCase<Req, Res> {
    pub request: Req,
    pub raw_body: serde_json::Value,
    pub expected: Res,
}<|MERGE_RESOLUTION|>--- conflicted
+++ resolved
@@ -835,14 +835,8 @@
     }
 
     let setup = EvmRpcNonblockingSetup::new().await.mock_api_keys().await;
-<<<<<<< HEAD
 
     for (source, offset) in iter::zip(RPC_SERVICES, (0_u64..).step_by(3)) {
-=======
-    let mut offset = 0_u64;
-
-    for source in RPC_SERVICES {
->>>>>>> 6bd564b1
         let mocks = MockHttpOutcallsBuilder::new()
             .given(mock_request().with_id(offset))
             .respond_with(mock_response().with_id(offset))
@@ -860,10 +854,6 @@
             .await
             .expect_consistent()
             .unwrap();
-<<<<<<< HEAD
-=======
-        offset += 3;
->>>>>>> 6bd564b1
 
         assert_eq!(response, alloy_rpc_types::Block {
             header: alloy_rpc_types::Header {
@@ -938,14 +928,8 @@
     }
 
     let setup = EvmRpcNonblockingSetup::new().await.mock_api_keys().await;
-<<<<<<< HEAD
 
     for (source, offset) in iter::zip(RPC_SERVICES, (0_u64..).step_by(3)) {
-=======
-    let mut offset = 0_u64;
-
-    for source in RPC_SERVICES {
->>>>>>> 6bd564b1
         let mocks = MockHttpOutcallsBuilder::new()
             .given(mock_request().with_id(offset))
             .respond_with(mock_response().with_id(offset))
@@ -963,10 +947,6 @@
             .await
             .expect_consistent()
             .unwrap();
-<<<<<<< HEAD
-=======
-        offset += 3;
->>>>>>> 6bd564b1
 
         assert_eq!(response, alloy_rpc_types::Block {
             header: alloy_rpc_types::Header {
