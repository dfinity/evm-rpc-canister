--- conflicted
+++ resolved
@@ -14,11 +14,7 @@
 use alloy_primitives::{address, b256, bloom, bytes, Address, Bytes, FixedBytes, B256, B64, U256};
 use alloy_rpc_types::{BlockNumberOrTag, BlockTransactions};
 use assert_matches::assert_matches;
-<<<<<<< HEAD
 use candid::{CandidType, Encode, Principal};
-=======
-use candid::{Encode, Principal};
->>>>>>> db0f8838
 use canhttp::http::json::{ConstantSizeId, Id};
 use evm_rpc_client::{DoubleCycles, NoRetry};
 use evm_rpc_client::{EvmRpcEndpoint, RequestBuilder};
@@ -119,11 +115,7 @@
     let mock_request = r#"{"id":123,"jsonrpc":"2.0","method":"eth_gasPrice"}"#;
     let mock_response = r#"{"jsonrpc":"2.0","id":123,"result":"0x00112233"}"#;
     let mocks = MockHttpOutcallsBuilder::new()
-<<<<<<< HEAD
-        .given(JsonRpcRequestMatcher::with_method("eth_gasPrice").with_id(Id::Number(123)))
-=======
         .given(JsonRpcRequestMatcher::with_method("eth_gasPrice").with_raw_id(Id::Number(123)))
->>>>>>> db0f8838
         .respond_with(JsonRpcResponse::from(mock_response));
 
     let setup = EvmRpcSetup::new().await.mock_api_keys().await;
@@ -172,11 +164,7 @@
             .with_candid()
             .build()
             .multi_request(json!({
-<<<<<<< HEAD
-                "id" : ConstantSizeId::from(0_u64).to_string(),
-=======
                 "id" : ConstantSizeId::ZERO.to_string(),
->>>>>>> db0f8838
                 "jsonrpc": "2.0",
                 "method": "eth_gasPrice",
             }))
@@ -190,11 +178,7 @@
             .with_rpc_sources(source.clone())
             .build()
             .multi_request(json!({
-<<<<<<< HEAD
-                "id" : ConstantSizeId::from(0_u64).to_string(),
-=======
                 "id" : ConstantSizeId::ZERO.to_string(),
->>>>>>> db0f8838
                 "jsonrpc": "2.0",
                 "method": "eth_gasPrice",
             }))
@@ -956,11 +940,7 @@
     fn mock_response() -> JsonRpcResponse {
         JsonRpcResponse::from(json!({
             "jsonrpc":"2.0",
-<<<<<<< HEAD
-            "id" : ConstantSizeId::from(0_u64).to_string(),
-=======
             "id" : ConstantSizeId::ZERO.to_string(),
->>>>>>> db0f8838
             "result":{
                 "unexpectedKey":"unexpectedValue",
                 "blockHash": "0x5115c07eb1f20a9d6410db0916ed3df626cfdab161d3904f45c8c8b65c90d0be",
@@ -1152,21 +1132,13 @@
 #[tokio::test]
 async fn candid_rpc_should_return_inconsistent_results() {
     let mocks = MockHttpOutcallsBuilder::new()
-<<<<<<< HEAD
-        .given(send_raw_transaction_request().with_id(0_u64))
-=======
         .given(send_raw_transaction_request().with_id(0))
->>>>>>> db0f8838
         .respond_with(JsonRpcResponse::from(json!({
                 "id": ConstantSizeId::from(0_u64).to_string(),
                 "jsonrpc": "2.0",
                 "result": MOCK_TRANSACTION_HASH
         })))
-<<<<<<< HEAD
-        .given(send_raw_transaction_request().with_id(1_u64))
-=======
         .given(send_raw_transaction_request().with_id(1))
->>>>>>> db0f8838
         .respond_with(JsonRpcResponse::from(json!({
             "id": ConstantSizeId::from(1_u64).to_string(),
             "jsonrpc": "2.0",
@@ -1331,15 +1303,9 @@
     let setup = EvmRpcSetup::new().await.mock_api_keys().await;
 
     let mocks = MockHttpOutcallsBuilder::new()
-<<<<<<< HEAD
-        .given(get_transaction_count_request().with_id(0_u64))
-        .respond_with(get_transaction_count_response().with_id(0_u64))
-        .given(get_transaction_count_request().with_id(1_u64))
-=======
         .given(get_transaction_count_request().with_id(0))
         .respond_with(get_transaction_count_response().with_id(0))
         .given(get_transaction_count_request().with_id(1))
->>>>>>> db0f8838
         .respond_with(JsonRpcResponse::from(json!({
             "jsonrpc": "2.0",
             "id": ConstantSizeId::from(1_u64).to_string(),
@@ -1509,11 +1475,7 @@
         ])))
         .build()
         .multi_request(json!({
-<<<<<<< HEAD
-            "id" : ConstantSizeId::from(0_u64).to_string(),
-=======
             "id" : ConstantSizeId::ZERO.to_string(),
->>>>>>> db0f8838
             "jsonrpc": "2.0",
             "method": "eth_gasPrice",
         }))
@@ -3010,22 +2972,14 @@
 fn call_response() -> JsonRpcResponse {
     JsonRpcResponse::from(json!({
         "jsonrpc": "2.0",
-<<<<<<< HEAD
-        "id" : ConstantSizeId::from(0_u64).to_string(),
-=======
         "id" : ConstantSizeId::ZERO.to_string(),
->>>>>>> db0f8838
         "result": "0x0000000000000000000000000000000000000000000000000000013c3ee36e89"
     }))
 }
 
 fn fee_history_response() -> JsonRpcResponse {
     JsonRpcResponse::from(json!({
-<<<<<<< HEAD
-        "id" : ConstantSizeId::from(0_u64).to_string(),
-=======
         "id" : ConstantSizeId::ZERO.to_string(),
->>>>>>> db0f8838
         "jsonrpc" : "2.0",
         "result" : {
             "oldestBlock" : "0x11e57f5",
@@ -3059,21 +3013,13 @@
             "withdrawalsRoot": "0xecae44b2c53871003c5cc75285995764034c9b5978a904229d36c1280b141d48",
             "transactionsRoot": "0x93a1ad3d067009259b508cc95fde63b5efd7e9d8b55754314c173fdde8c0826a",
         },
-<<<<<<< HEAD
-        "id" : ConstantSizeId::from(0_u64).to_string(),
-=======
         "id" : ConstantSizeId::ZERO.to_string(),
->>>>>>> db0f8838
     }))
 }
 
 fn get_logs_response() -> JsonRpcResponse {
     JsonRpcResponse::from(json!({
-<<<<<<< HEAD
-        "id" : ConstantSizeId::from(0_u64).to_string(),
-=======
         "id" : ConstantSizeId::ZERO.to_string(),
->>>>>>> db0f8838
         "jsonrpc" : "2.0",
         "result" : [
             {
