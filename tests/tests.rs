mod mock_http_runtime;
mod setup;

use crate::{
    mock_http_runtime::mock::{
        json::{JsonRpcRequestMatcher, JsonRpcResponse},
        CanisterHttpReject, CanisterHttpReply, MockHttpOutcalls, MockHttpOutcallsBuilder,
    },
    setup::EvmRpcSetup,
};
use alloy_primitives::{address, b256, bloom, bytes, Bytes, B256, U256};
use alloy_rpc_types::{BlockNumberOrTag, BlockTransactions};
use assert_matches::assert_matches;
use candid::{CandidType, Decode, Encode, Principal};
use canhttp::http::json::Id;
use evm_rpc_types::{
    BlockTag, ConsensusStrategy, EthMainnetService, EthSepoliaService, GetLogsRpcConfig, Hex20,
    HttpOutcallError, InstallArgs, JsonRpcError, LegacyRejectionCode, MultiRpcResult, Nat256,
    ProviderError, RpcApi, RpcError, RpcService, RpcServices, ValidationError,
};
use ic_error_types::RejectCode;
use ic_http_types::HttpRequest;
use pocket_ic::common::rest::CanisterHttpResponse;
use pocket_ic::ErrorCode;
use serde::{Deserialize, Serialize};
use serde_json::{json, Value};
use std::{iter, str::FromStr};

const DEFAULT_CALLER_TEST_ID: Principal = Principal::from_slice(&[0x9d, 0xf7, 0x01]);
const DEFAULT_CONTROLLER_TEST_ID: Principal = Principal::from_slice(&[0x9d, 0xf7, 0x02]);
const ADDITIONAL_TEST_ID: Principal = Principal::from_slice(&[0x9d, 0xf7, 0x03]);

const INITIAL_CYCLES: u128 = 100_000_000_000_000_000;

const MAX_TICKS: usize = 10;

const MOCK_REQUEST_METHOD: &str = "eth_gasPrice";
const MOCK_REQUEST_ID: Id = Id::Number(1);
const MOCK_REQUEST_PARAMS: Value = Value::Array(vec![]);
const MOCK_REQUEST_URL: &str = "https://cloudflare-eth.com";
const MOCK_REQUEST_PAYLOAD: &str =
    r#"{"id":1,"jsonrpc":"2.0","method":"eth_gasPrice","params":[]}"#;
const MOCK_REQUEST_RESPONSE: &str = r#"{"jsonrpc":"2.0","id":1,"result":"0x00112233"}"#;
const MOCK_REQUEST_RESPONSE_BYTES: u64 = 1000;
const MOCK_API_KEY: &str = "mock-api-key";

const MOCK_TRANSACTION: Bytes = bytes!("0xf86c098504a817c800825208943535353535353535353535353535353535353535880de0b6b3a76400008025a028ef61340bd939bc2195fe537567866003e1a15d3c71ff63e1590620aa636276a067cbe9d8997f761aecb703304b3800ccf555c9f3dc64214b297fb1966a3b6d83");
const MOCK_TRANSACTION_HASH: B256 =
    b256!("0x33469b22e9f636356c4160a87eb19df52b7412e8eac32a4a55ffe88ea8350788");

const RPC_SERVICES: &[RpcServices] = &[
    RpcServices::EthMainnet(None),
    RpcServices::EthSepolia(None),
    RpcServices::ArbitrumOne(None),
    RpcServices::BaseMainnet(None),
    RpcServices::OptimismMainnet(None),
];

const ANKR_HOSTNAME: &str = "rpc.ankr.com";
const ALCHEMY_ETH_MAINNET_HOSTNAME: &str = "eth-mainnet.g.alchemy.com";
const BLOCKPI_ETH_HOSTNAME: &str = "ethereum.blockpi.network";
const PUBLICNODE_ETH_MAINNET_HOSTNAME: &str = "ethereum-rpc.publicnode.com";

#[tokio::test]
async fn should_canonicalize_request_endpoint_response() {
    let responses = [
        r#"{"id":1,"jsonrpc":"2.0","result":"0x00112233"}"#,
        r#"{"result":"0x00112233","id":1,"jsonrpc":"2.0"}"#,
        r#"{"result":"0x00112233","jsonrpc":"2.0","id":1}"#,
    ];

    let setup = EvmRpcSetup::new().await.mock_api_keys().await;
    let mut results = Vec::with_capacity(3);
    for response in responses {
        let mocks = MockHttpOutcallsBuilder::new()
            .given(
                JsonRpcRequestMatcher::with_method(MOCK_REQUEST_METHOD)
                    .with_params(MOCK_REQUEST_PARAMS)
                    .with_id(MOCK_REQUEST_ID),
            )
            .respond_with(JsonRpcResponse::from(response));
        let result = setup
            .request(
                &setup.new_mock_http_runtime(mocks),
                (
                    RpcService::Custom(RpcApi {
                        url: MOCK_REQUEST_URL.to_string(),
                        headers: None,
                    }),
                    MOCK_REQUEST_PAYLOAD,
                    MOCK_REQUEST_RESPONSE_BYTES,
                ),
            )
            .await;
        results.push(result);
    }

    assert!(results.windows(2).all(|w| w[0] == w[1]));
}

#[tokio::test]
async fn should_not_modify_json_rpc_request_from_request_endpoint() {
    let mock_request = r#"{"id":123,"jsonrpc":"2.0","method":"eth_gasPrice"}"#;
    let mock_response = r#"{"jsonrpc":"2.0","id":123,"result":"0x00112233"}"#;
    let mocks = MockHttpOutcallsBuilder::new()
        .given(JsonRpcRequestMatcher::with_method("eth_gasPrice").with_id(123_u64))
        .respond_with(JsonRpcResponse::from(mock_response));

    let setup = EvmRpcSetup::new().await.mock_api_keys().await;
    let response = setup
        .request(
            &setup.new_mock_http_runtime(mocks),
            (
                RpcService::Custom(RpcApi {
                    url: MOCK_REQUEST_URL.to_string(),
                    headers: None,
                }),
                mock_request,
                MOCK_REQUEST_RESPONSE_BYTES,
            ),
        )
        .await;

    assert_eq!(response, Ok(mock_response.to_string()));
}

#[tokio::test]
async fn json_request_should_succeed() {
    let [response_0, response_1, response_2] = [
        r#"{"id":0,"jsonrpc":"2.0","result":"0x00112233"}"#,
        r#"{"result":"0x00112233","id":0,"jsonrpc":"2.0"}"#,
        r#"{"result":"0x00112233","jsonrpc":"2.0","id":0}"#,
    ];

    let setup = EvmRpcSetup::new().await.mock_api_keys().await;
    for (source, offset) in iter::zip(RPC_SERVICES, (0_u64..).step_by(3)) {
        let mocks = MockHttpOutcallsBuilder::new()
            .given(JsonRpcRequestMatcher::with_method("eth_gasPrice").with_id(offset))
            .respond_with(JsonRpcResponse::from(response_0).with_id(offset))
            .given(JsonRpcRequestMatcher::with_method("eth_gasPrice").with_id(offset + 1))
            .respond_with(JsonRpcResponse::from(response_1).with_id(offset + 1))
            .given(JsonRpcRequestMatcher::with_method("eth_gasPrice").with_id(offset + 2))
            .respond_with(JsonRpcResponse::from(response_2).with_id(offset + 2));

        let result = setup
            .client(mocks)
            .with_rpc_sources(source.clone())
            .build()
            .json_request(json!({
                "id": 0,
                "jsonrpc": "2.0",
                "method": "eth_gasPrice",
            }))
            .send()
            .await;

        assert_eq!(
            result,
            MultiRpcResult::Consistent(Ok("0x00112233".to_string()))
        );
    }
}

#[test]
fn should_decode_renamed_field() {
    #[derive(Debug, Clone, Serialize, Deserialize, PartialEq, Eq, CandidType)]
    pub struct Struct {
        #[serde(rename = "fieldName")]
        pub field_name: u64,
    }
    let value = Struct { field_name: 123 };
    assert_eq!(Decode!(&Encode!(&value).unwrap(), Struct).unwrap(), value);
}

#[test]
fn should_decode_checked_amount() {
    let value = Nat256::from(123_u32);
    assert_eq!(Decode!(&Encode!(&value).unwrap(), Nat256).unwrap(), value);
}

#[test]
fn should_decode_address() {
    let value = Hex20::from_str("0xdAC17F958D2ee523a2206206994597C13D831ec7").unwrap();
    assert_eq!(Decode!(&Encode!(&value).unwrap(), Hex20).unwrap(), value);
}

#[test]
fn should_decode_transaction_receipt() {
    let value = evm_rpc_types::TransactionReceipt {
        status: Some(0x1_u8.into()),
        root: None,
        transaction_hash: "0xdd5d4b18923d7aae953c7996d791118102e889bea37b48a651157a4890e4746f"
            .parse()
            .unwrap(),
        contract_address: None,
        block_number: 18_515_371_u64.into(),
        block_hash: "0x5115c07eb1f20a9d6410db0916ed3df626cfdab161d3904f45c8c8b65c90d0be"
            .parse()
            .unwrap(),
        effective_gas_price: 26_776_497_782_u64.into(),
        gas_used: 32_137_u32.into(),
        from: "0x0aa8ebb6ad5a8e499e550ae2c461197624c6e667"
            .parse()
            .unwrap(),
        logs: vec![],
        logs_bloom: "0x00000000000000000000000000000000000000000000000000000000000000000000000000000000000000000000000000000000000000000000000000000000000000000000000000000000000000000000000000000000000000000000000000000000000000000000000000000000000000000000000000000000000000000000000000000000000000000000000000000000000000000000000000000000000000000000000000000000000000000000000000000000000000000000000000000000000000000000000000000000000000000000000000000000000000000000000000000000000000000000000000000000000000000000000000000000".parse().unwrap(),
        to: Some("0x356cfd6e6d0000400000003900b415f80669009e"
            .parse()
            .unwrap()),
        transaction_index: 0xd9_u16.into(),
        tx_type: "0x2".parse().unwrap(),
        cumulative_gas_used: 0xf02aed_u64.into(),
    };
    assert_eq!(
        Decode!(&Encode!(&value).unwrap(), evm_rpc_types::TransactionReceipt).unwrap(),
        value
    );
}

#[tokio::test]
async fn eth_get_logs_should_succeed() {
    fn mock_request(
        from_block: BlockNumberOrTag,
        to_block: BlockNumberOrTag,
    ) -> JsonRpcRequestMatcher {
        JsonRpcRequestMatcher::with_method("eth_getLogs").with_params(json!([{
            "address" : ["0xdac17f958d2ee523a2206206994597c13d831ec7"],
            "fromBlock" : from_block,
            "toBlock" : to_block,
        }]))
    }

    fn mock_response() -> JsonRpcResponse {
        JsonRpcResponse::from(json!({
            "id" : 0,
            "jsonrpc" : "2.0",
            "result" : [
                {
                    "address" : "0xdac17f958d2ee523a2206206994597c13d831ec7",
                    "topics" : [
                        "0xddf252ad1be2c89b69c2b068fc378daa952ba7f163c4a11628f55a4df523b3ef",
                        "0x000000000000000000000000a9d1e08c7793af67e9d92fe308d5697fb81d3e43",
                        "0x00000000000000000000000078cccfb3d517cd4ed6d045e263e134712288ace2"
                    ],
                    "data" : "0x000000000000000000000000000000000000000000000000000000003b9c6433",
                    "blockNumber" : "0x11dc77e",
                    "transactionHash" : "0xf3ed91a03ddf964281ac7a24351573efd535b80fc460a5c2ad2b9d23153ec678",
                    "transactionIndex" : "0x65",
                    "blockHash" : "0xd5c72ad752b2f0144a878594faf8bd9f570f2f72af8e7f0940d3545a6388f629",
                    "logIndex" : "0xe8",
                    "removed" : false
                }
            ]
        }))
    }

    fn expected_logs() -> Vec<alloy_rpc_types::Log> {
        vec![alloy_rpc_types::Log {
            inner: alloy_primitives::Log::new(
                address!("0xdac17f958d2ee523a2206206994597c13d831ec7"),
                vec![
                    b256!("0xddf252ad1be2c89b69c2b068fc378daa952ba7f163c4a11628f55a4df523b3ef"),
                    b256!("0x000000000000000000000000a9d1e08c7793af67e9d92fe308d5697fb81d3e43"),
                    b256!("0x00000000000000000000000078cccfb3d517cd4ed6d045e263e134712288ace2"),
                ],
                bytes!("0x000000000000000000000000000000000000000000000000000000003b9c6433"),
            )
            .unwrap(),
            block_number: Some(0x11dc77e_u64),
            transaction_hash: Some(b256!(
                "0xf3ed91a03ddf964281ac7a24351573efd535b80fc460a5c2ad2b9d23153ec678"
            )),
            transaction_index: Some(0x65_u64),
            block_hash: Some(b256!(
                "0xd5c72ad752b2f0144a878594faf8bd9f570f2f72af8e7f0940d3545a6388f629"
            )),
            log_index: Some(0xe8_u64),
            removed: false,
            block_timestamp: None,
        }]
    }
    let setup = EvmRpcSetup::new().await.mock_api_keys().await;
    let mut offsets = (0_u64..).step_by(3);
    for source in RPC_SERVICES {
        for (config, from_block, to_block) in [
            // default block range
            (
                GetLogsRpcConfig::default(),
                BlockNumberOrTag::Number(0_u8.into()),
                BlockNumberOrTag::Number(500_u16.into()),
            ),
            // large block range
            (
                GetLogsRpcConfig {
                    max_block_range: Some(1_000),
                    ..Default::default()
                },
                BlockNumberOrTag::Number(0_u8.into()),
                BlockNumberOrTag::Number(501_u16.into()),
            ),
        ] {
            let offset = offsets.next().unwrap();
            let mocks = MockHttpOutcallsBuilder::new()
                .given(mock_request(from_block, to_block).with_id(offset))
                .respond_with(mock_response().with_id(offset))
                .given(mock_request(from_block, to_block).with_id(1 + offset))
                .respond_with(mock_response().with_id(1 + offset))
                .given(mock_request(from_block, to_block).with_id(2 + offset))
                .respond_with(mock_response().with_id(2 + offset));

            let response = setup
                .client(mocks)
                .with_rpc_sources(source.clone())
                .build()
                .get_logs(vec![address!("0xdac17f958d2ee523a2206206994597c13d831ec7")])
                .with_from_block(from_block)
                .with_to_block(to_block)
                .with_rpc_config(config)
                .send()
                .await
                .expect_consistent()
                .unwrap();

            assert_eq!(response, expected_logs());
        }
    }
}

#[tokio::test]
async fn eth_get_logs_should_fail_when_block_range_too_large() {
    let setup = EvmRpcSetup::new().await.mock_api_keys().await;
    let error_msg_regex =
        regex::Regex::new("Requested [0-9_]+ blocks; limited to [0-9_]+").unwrap();

    for source in RPC_SERVICES {
        for (config, from_block, to_block) in [
            // default block range
            (
                GetLogsRpcConfig::default(),
                BlockTag::Number(0_u8.into()),
                BlockTag::Number(501_u16.into()),
            ),
            // large block range
            (
                GetLogsRpcConfig {
                    max_block_range: Some(1_000),
                    ..Default::default()
                },
                BlockTag::Number(0_u8.into()),
                BlockTag::Number(1001_u16.into()),
            ),
        ] {
            let client = setup
                .client(MockHttpOutcalls::NEVER)
                .with_rpc_sources(source.clone())
                .build();

            let response = client
                .get_logs(vec![address!("0xdAC17F958D2ee523a2206206994597C13D831ec7")])
                .with_from_block(from_block)
                .with_to_block(to_block)
                .with_rpc_config(config)
                .send()
                .await
                .expect_consistent()
                .unwrap_err();

            assert_matches!(
                response,
                RpcError::ValidationError(ValidationError::Custom(s)) if error_msg_regex.is_match(&s)
            )
        }
    }
}

#[tokio::test]
async fn eth_get_block_by_number_should_succeed() {
    fn mock_response() -> JsonRpcResponse {
        JsonRpcResponse::from(json!({
            "jsonrpc": "2.0",
            "result": {
                "baseFeePerGas": "0xd7232aa34",
                "difficulty": "0x0",
                "extraData": "0x546974616e2028746974616e6275696c6465722e78797a29",
                "gasLimit": "0x1c9c380",
                "gasUsed": "0xa768c4",
                "hash": "0xc3674be7b9d95580d7f23c03d32e946f2b453679ee6505e3a778f003c5a3cfae",
                "logsBloom": "0x3e6b8420e1a13038902c24d6c2a9720a7ad4860cdc870cd5c0490011e43631134f608935bd83171247407da2c15d85014f9984608c03684c74aad48b20bc24022134cdca5f2e9d2dee3b502a8ccd39eff8040b1d96601c460e119c408c620b44fa14053013220847045556ea70484e67ec012c322830cf56ef75e09bd0db28a00f238adfa587c9f80d7e30d3aba2863e63a5cad78954555966b1055a4936643366a0bb0b1bac68d0e6267fc5bf8304d404b0c69041125219aa70562e6a5a6362331a414a96d0716990a10161b87dd9568046a742d4280014975e232b6001a0360970e569d54404b27807d7a44c949ac507879d9d41ec8842122da6772101bc8b",
                "miner": "0x388c818ca8b9251b393131c08a736a67ccb19297",
                "mixHash": "0x516a58424d4883a3614da00a9c6f18cd5cd54335a08388229a993a8ecf05042f",
                "nonce": "0x0000000000000000",
                "number": "0x11db01d",
                "parentHash": "0x43325027f6adf9befb223f8ae80db057daddcd7b48e41f60cd94bfa8877181ae",
                "receiptsRoot": "0x66934c3fd9c547036fe0e56ad01bc43c84b170be7c4030a86805ddcdab149929",
                "sha3Uncles": "0x1dcc4de8dec75d7aab85b567b6ccd41ad312451b948a7413f0a142fd40d49347",
                "size": "0xcd35",
                "stateRoot": "0x13552447dd62f11ad885f21a583c4fa34144efe923c7e35fb018d6710f06b2b6",
                "timestamp": "0x656f96f3",
                "withdrawalsRoot": "0xecae44b2c53871003c5cc75285995764034c9b5978a904229d36c1280b141d48",
                "transactionsRoot": "0x93a1ad3d067009259b508cc95fde63b5efd7e9d8b55754314c173fdde8c0826a",
            },
            "id": 0
        }))
    }

    let setup = EvmRpcSetup::new().await.mock_api_keys().await;

    for (source, offset) in iter::zip(RPC_SERVICES, (0_u64..).step_by(3)) {
        let mocks = MockHttpOutcallsBuilder::new()
            .given(get_block_by_number_request().with_id(offset))
            .respond_with(mock_response().with_id(offset))
            .given(get_block_by_number_request().with_id(1 + offset))
            .respond_with(mock_response().with_id(1 + offset))
            .given(get_block_by_number_request().with_id(2 + offset))
            .respond_with(mock_response().with_id(2 + offset));

        let response = setup
            .client(mocks)
            .with_rpc_sources(source.clone())
            .build()
            .get_block_by_number(BlockNumberOrTag::Latest)
            .send()
            .await
            .expect_consistent()
            .unwrap();

        assert_eq!(response, alloy_rpc_types::Block {
            header: alloy_rpc_types::Header {
                hash: b256!("0xc3674be7b9d95580d7f23c03d32e946f2b453679ee6505e3a778f003c5a3cfae"),
                inner: alloy_consensus::Header {
                    parent_hash: b256!("0x43325027f6adf9befb223f8ae80db057daddcd7b48e41f60cd94bfa8877181ae"),
                    ommers_hash: b256!("0x1dcc4de8dec75d7aab85b567b6ccd41ad312451b948a7413f0a142fd40d49347"),
                    beneficiary: address!("0x388c818ca8b9251b393131c08a736a67ccb19297"),
                    state_root: b256!("0x13552447dd62f11ad885f21a583c4fa34144efe923c7e35fb018d6710f06b2b6"),
                    transactions_root: b256!("0x93a1ad3d067009259b508cc95fde63b5efd7e9d8b55754314c173fdde8c0826a"),
                    receipts_root: b256!("0x66934c3fd9c547036fe0e56ad01bc43c84b170be7c4030a86805ddcdab149929"),
                    logs_bloom: bloom!("0x3e6b8420e1a13038902c24d6c2a9720a7ad4860cdc870cd5c0490011e43631134f608935bd83171247407da2c15d85014f9984608c03684c74aad48b20bc24022134cdca5f2e9d2dee3b502a8ccd39eff8040b1d96601c460e119c408c620b44fa14053013220847045556ea70484e67ec012c322830cf56ef75e09bd0db28a00f238adfa587c9f80d7e30d3aba2863e63a5cad78954555966b1055a4936643366a0bb0b1bac68d0e6267fc5bf8304d404b0c69041125219aa70562e6a5a6362331a414a96d0716990a10161b87dd9568046a742d4280014975e232b6001a0360970e569d54404b27807d7a44c949ac507879d9d41ec8842122da6772101bc8b"),
                    difficulty: alloy_primitives::U256::ZERO,
                    number: 18_722_845_u64,
                    gas_limit: 0x1c9c380_u64,
                    gas_used: 0xa768c4_u64,
                    timestamp: 0x656f96f3_u64,
                    extra_data: bytes!("0x546974616e2028746974616e6275696c6465722e78797a29"),
                    mix_hash: b256!("0x516a58424d4883a3614da00a9c6f18cd5cd54335a08388229a993a8ecf05042f"),
                    nonce: alloy_primitives::B64::ZERO,
                    base_fee_per_gas: Some(57_750_497_844_u64),
                    withdrawals_root: None,
                    blob_gas_used: None,
                    excess_blob_gas: None,
                    parent_beacon_block_root: None,
                    requests_hash: None,
                },
                total_difficulty: None,
                size: Some(alloy_primitives::U256::from(0xcd35_u64)),
            },
            uncles: vec![],
            transactions: BlockTransactions::Hashes(vec![]),
            withdrawals: None,
        });
    }
}

#[tokio::test]
async fn eth_get_block_by_number_pre_london_fork_should_succeed() {
    fn mock_response() -> JsonRpcResponse {
        JsonRpcResponse::from(json!({
           "jsonrpc":"2.0",
           "id":0,
           "result":{
              "number":"0x0",
              "hash":"0xd4e56740f876aef8c010b86a40d5f56745a118d0906a34e69aec8c0db1cb8fa3",
              "transactions":[],
              "totalDifficulty":"0x400000000",
              "logsBloom":"0x00000000000000000000000000000000000000000000000000000000000000000000000000000000000000000000000000000000000000000000000000000000000000000000000000000000000000000000000000000000000000000000000000000000000000000000000000000000000000000000000000000000000000000000000000000000000000000000000000000000000000000000000000000000000000000000000000000000000000000000000000000000000000000000000000000000000000000000000000000000000000000000000000000000000000000000000000000000000000000000000000000000000000000000000000000000",
              "receiptsRoot":"0x56e81f171bcc55a6ff8345e692c0f86e5b48e01b996cadc001622fb5e363b421",
              "extraData":"0x11bbe8db4e347b4e8c937c1c8370e4b5ed33adb3db69cbdb7a38e1e50b1b82fa",
              "nonce":"0x0000000000000042",
              "miner":"0x0000000000000000000000000000000000000000",
              "difficulty":"0x400000000",
              "gasLimit":"0x1388",
              "gasUsed":"0x0",
              "uncles":[],
              "sha3Uncles":"0x1dcc4de8dec75d7aab85b567b6ccd41ad312451b948a7413f0a142fd40d49347",
              "size":"0x21c",
              "transactionsRoot":"0x56e81f171bcc55a6ff8345e692c0f86e5b48e01b996cadc001622fb5e363b421",
              "stateRoot":"0xd7f8974fb5ac78d9ac099b9ad5018bedc2ce0a72dad1827a1709da30580f0544",
              "mixHash":"0x0000000000000000000000000000000000000000000000000000000000000000",
              "parentHash":"0x0000000000000000000000000000000000000000000000000000000000000000",
              "timestamp":"0x0"
           }
        }))
    }

    let setup = EvmRpcSetup::new().await.mock_api_keys().await;

    for (source, offset) in iter::zip(RPC_SERVICES, (0_u64..).step_by(3)) {
        let mocks = MockHttpOutcallsBuilder::new()
            .given(get_block_by_number_request().with_id(offset))
            .respond_with(mock_response().with_id(offset))
            .given(get_block_by_number_request().with_id(1 + offset))
            .respond_with(mock_response().with_id(1 + offset))
            .given(get_block_by_number_request().with_id(2 + offset))
            .respond_with(mock_response().with_id(2 + offset));

        let response = setup
            .client(mocks)
            .with_rpc_sources(source.clone())
            .build()
            .get_block_by_number(BlockNumberOrTag::Latest)
            .send()
            .await
            .expect_consistent()
            .unwrap();

        assert_eq!(response, alloy_rpc_types::Block {
            header: alloy_rpc_types::Header {
                hash: b256!("0xd4e56740f876aef8c010b86a40d5f56745a118d0906a34e69aec8c0db1cb8fa3"),
                inner: alloy_consensus::Header {
                    parent_hash: b256!("0x0000000000000000000000000000000000000000000000000000000000000000"),
                    ommers_hash: b256!("0x1dcc4de8dec75d7aab85b567b6ccd41ad312451b948a7413f0a142fd40d49347"),
                    beneficiary: address!("0x0000000000000000000000000000000000000000"),
                    state_root: b256!("0xd7f8974fb5ac78d9ac099b9ad5018bedc2ce0a72dad1827a1709da30580f0544"),
                    transactions_root: b256!("0x56e81f171bcc55a6ff8345e692c0f86e5b48e01b996cadc001622fb5e363b421"),
                    receipts_root: b256!("0x56e81f171bcc55a6ff8345e692c0f86e5b48e01b996cadc001622fb5e363b421"),
                    logs_bloom: bloom!("0x00000000000000000000000000000000000000000000000000000000000000000000000000000000000000000000000000000000000000000000000000000000000000000000000000000000000000000000000000000000000000000000000000000000000000000000000000000000000000000000000000000000000000000000000000000000000000000000000000000000000000000000000000000000000000000000000000000000000000000000000000000000000000000000000000000000000000000000000000000000000000000000000000000000000000000000000000000000000000000000000000000000000000000000000000000000"),
                    difficulty: alloy_primitives::U256::from(0x400000000_u64),
                    number: 0_u64,
                    gas_limit: 0x1388_u64,
                    gas_used: 0_u64,
                    timestamp: 0_u64,
                    extra_data: bytes!("0x11bbe8db4e347b4e8c937c1c8370e4b5ed33adb3db69cbdb7a38e1e50b1b82fa"),
                    mix_hash: b256!("0x0000000000000000000000000000000000000000000000000000000000000000"),
                    nonce: alloy_primitives::B64::from(0x0000000000000042_u64),
                    base_fee_per_gas: None,
                    withdrawals_root: None,
                    blob_gas_used: None,
                    excess_blob_gas: None,
                    parent_beacon_block_root: None,
                    requests_hash: None,
                },
                total_difficulty: None,
                size: Some(alloy_primitives::U256::from(0x21c_u64)),
            },
            uncles: vec![],
            transactions: BlockTransactions::Hashes(vec![]),
            withdrawals: None,
        });
    }
}

#[tokio::test]
async fn eth_get_block_by_number_should_be_consistent_when_total_difficulty_inconsistent() {
    fn mock_response(total_difficulty: Option<&str>) -> JsonRpcResponse {
        let mut body = json!({
           "jsonrpc":"2.0",
           "result":{
              "baseFeePerGas":"0xd7232aa34",
              "difficulty":"0x0",
              "extraData":"0x546974616e2028746974616e6275696c6465722e78797a29",
              "gasLimit":"0x1c9c380",
              "gasUsed":"0xa768c4",
              "hash":"0xc3674be7b9d95580d7f23c03d32e946f2b453679ee6505e3a778f003c5a3cfae",
              "logsBloom":"0x3e6b8420e1a13038902c24d6c2a9720a7ad4860cdc870cd5c0490011e43631134f608935bd83171247407da2c15d85014f9984608c03684c74aad48b20bc24022134cdca5f2e9d2dee3b502a8ccd39eff8040b1d96601c460e119c408c620b44fa14053013220847045556ea70484e67ec012c322830cf56ef75e09bd0db28a00f238adfa587c9f80d7e30d3aba2863e63a5cad78954555966b1055a4936643366a0bb0b1bac68d0e6267fc5bf8304d404b0c69041125219aa70562e6a5a6362331a414a96d0716990a10161b87dd9568046a742d4280014975e232b6001a0360970e569d54404b27807d7a44c949ac507879d9d41ec8842122da6772101bc8b",
              "miner":"0x388c818ca8b9251b393131c08a736a67ccb19297",
              "mixHash":"0x516a58424d4883a3614da00a9c6f18cd5cd54335a08388229a993a8ecf05042f",
              "nonce":"0x0000000000000000",
              "number":"0x11db01d",
              "parentHash":"0x43325027f6adf9befb223f8ae80db057daddcd7b48e41f60cd94bfa8877181ae",
              "receiptsRoot":"0x66934c3fd9c547036fe0e56ad01bc43c84b170be7c4030a86805ddcdab149929",
              "sha3Uncles":"0x1dcc4de8dec75d7aab85b567b6ccd41ad312451b948a7413f0a142fd40d49347",
              "size":"0xcd35",
              "stateRoot":"0x13552447dd62f11ad885f21a583c4fa34144efe923c7e35fb018d6710f06b2b6",
              "timestamp":"0x656f96f3",
              "withdrawalsRoot":"0xecae44b2c53871003c5cc75285995764034c9b5978a904229d36c1280b141d48",
              "transactionsRoot":"0x93a1ad3d067009259b508cc95fde63b5efd7e9d8b55754314c173fdde8c0826a",
           },
           "id":0
        });
        if let Some(total_difficulty) = total_difficulty {
            body.get_mut("result").unwrap()["totalDifficulty"] =
                Value::String(total_difficulty.to_string());
        }
        JsonRpcResponse::from(body)
    }

    let setup = EvmRpcSetup::new().await.mock_api_keys().await;

    let mocks = MockHttpOutcallsBuilder::new()
        .given(get_block_by_number_request().with_id(0_u64))
        .respond_with(mock_response(Some("0xc70d815d562d3cfa955")).with_id(0_u64))
        .given(get_block_by_number_request().with_id(1_u64))
        .respond_with(mock_response(None).with_id(1_u64));

    let response = setup
        .client(mocks)
        .with_rpc_sources(RpcServices::EthMainnet(Some(vec![
            EthMainnetService::Ankr,
            EthMainnetService::PublicNode,
        ])))
        .build()
        .get_block_by_number(BlockNumberOrTag::Latest)
        .send()
        .await
        .expect_consistent()
        .unwrap();

    assert_eq!(response.number(), 18_722_845_u64);
    assert_eq!(response.header.total_difficulty, None);
}

#[tokio::test]
async fn eth_get_transaction_receipt_should_succeed() {
    fn request(tx_hash: impl ToString) -> JsonRpcRequestMatcher {
        JsonRpcRequestMatcher::with_method("eth_getTransactionReceipt")
            .with_params(json!([tx_hash.to_string()]))
    }

    let test_cases = [
        (
            b256!("0xdd5d4b18923d7aae953c7996d791118102e889bea37b48a651157a4890e4746f"),
            JsonRpcResponse::from(json!({
               "jsonrpc":"2.0",
               "id":0,
               "result":{
                  "blockHash":"0x5115c07eb1f20a9d6410db0916ed3df626cfdab161d3904f45c8c8b65c90d0be",
                  "blockNumber":"0x11a85ab",
                  "contractAddress":null,
                  "cumulativeGasUsed":"0xf02aed",
                  "effectiveGasPrice":"0x63c00ee76",
                  "from":"0x0aa8ebb6ad5a8e499e550ae2c461197624c6e667",
                  "gasUsed":"0x7d89",
                  "logs":[],
                  "logsBloom":"0x00000000000000000000000000000000000000000000000000000000000000000000000000000000000000000000000000000000000000000000000000000000000000000000000000000000000000000000000000000000000000000000000000000000000000000000000000000000000000000000000000000000000000000000000000000000000000000000000000000000000000000000000000000000000000000000000000000000000000000000000000000000000000000000000000000000000000000000000000000000000000000000000000000000000000000000000000000000000000000000000000000000000000000000000000000000",
                  "status":"0x1",
                  "to":"0x356cfd6e6d0000400000003900b415f80669009e",
                  "transactionHash":"0xdd5d4b18923d7aae953c7996d791118102e889bea37b48a651157a4890e4746f",
                  "transactionIndex":"0xd9",
                  "type":"0x2"
               }
            })),
            alloy_rpc_types::TransactionReceipt {
                inner: alloy_consensus::ReceiptEnvelope::Eip1559(alloy_consensus::ReceiptWithBloom {
                    receipt: alloy_consensus::Receipt {
                        status: alloy_consensus::Eip658Value::Eip658(true),
                        cumulative_gas_used: 0xf02aed_u64,
                        logs: vec![],
                    },
                    logs_bloom: bloom!("0x00000000000000000000000000000000000000000000000000000000000000000000000000000000000000000000000000000000000000000000000000000000000000000000000000000000000000000000000000000000000000000000000000000000000000000000000000000000000000000000000000000000000000000000000000000000000000000000000000000000000000000000000000000000000000000000000000000000000000000000000000000000000000000000000000000000000000000000000000000000000000000000000000000000000000000000000000000000000000000000000000000000000000000000000000000000"),
                }),
                transaction_hash: b256!("0xdd5d4b18923d7aae953c7996d791118102e889bea37b48a651157a4890e4746f"),
                transaction_index: Some(0xd9_u64),
                block_hash: Some(b256!("0x5115c07eb1f20a9d6410db0916ed3df626cfdab161d3904f45c8c8b65c90d0be")),
                block_number: Some(0x11a85ab_u64),
                gas_used: 0x7d89_u64,
                effective_gas_price: 0x63c00ee76_u128,
                blob_gas_used: None,
                blob_gas_price: None,
                from: address!("0x0aa8ebb6ad5a8e499e550ae2c461197624c6e667"),
                to: Some(address!("0x356cfd6e6d0000400000003900b415f80669009e")),
                contract_address: None,
            },
        ),
        // first transaction after genesis
        (
            b256!("0x5c504ed432cb51138bcf09aa5e8a410dd4a1e204ef84bfed1be16dfba1b22060"),
            JsonRpcResponse::from(json!({
               "jsonrpc":"2.0",
               "id":0,
               "result":{
                  "transactionHash":"0x5c504ed432cb51138bcf09aa5e8a410dd4a1e204ef84bfed1be16dfba1b22060",
                  "blockHash":"0x4e3a3754410177e6937ef1f84bba68ea139e8d1a2258c5f85db9f1cd715a1bdd",
                  "blockNumber":"0xb443",
                  "logsBloom":"0x00000000000000000000000000000000000000000000000000000000000000000000000000000000000000000000000000000000000000000000000000000000000000000000000000000000000000000000000000000000000000000000000000000000000000000000000000000000000000000000000000000000000000000000000000000000000000000000000000000000000000000000000000000000000000000000000000000000000000000000000000000000000000000000000000000000000000000000000000000000000000000000000000000000000000000000000000000000000000000000000000000000000000000000000000000000",
                  "gasUsed":"0x5208",
                  "root":"0x96a8e009d2b88b1483e6941e6812e32263b05683fac202abc622a3e31aed1957",
                  "contractAddress":null,
                  "cumulativeGasUsed":"0x5208",
                  "transactionIndex":"0x0",
                  "from":"0xa1e4380a3b1f749673e270229993ee55f35663b4",
                  "to":"0x5df9b87991262f6ba471f09758cde1c0fc1de734",
                  "type":"0x0",
                  "effectiveGasPrice":"0x2d79883d2000",
                  "logs":[],
               }
            })),
            alloy_rpc_types::TransactionReceipt {
                inner: alloy_consensus::ReceiptEnvelope::Legacy(alloy_consensus::ReceiptWithBloom {
                    receipt: alloy_consensus::Receipt {
                        status: alloy_consensus::Eip658Value::PostState(b256!("0x96a8e009d2b88b1483e6941e6812e32263b05683fac202abc622a3e31aed1957")),
                        cumulative_gas_used: 0x5208_u64,
                        logs: vec![],
                    },
                    logs_bloom: bloom!("0x00000000000000000000000000000000000000000000000000000000000000000000000000000000000000000000000000000000000000000000000000000000000000000000000000000000000000000000000000000000000000000000000000000000000000000000000000000000000000000000000000000000000000000000000000000000000000000000000000000000000000000000000000000000000000000000000000000000000000000000000000000000000000000000000000000000000000000000000000000000000000000000000000000000000000000000000000000000000000000000000000000000000000000000000000000000"),
                }),
                transaction_hash: b256!("0x5c504ed432cb51138bcf09aa5e8a410dd4a1e204ef84bfed1be16dfba1b22060"),
                transaction_index: Some(0x0_u64),
                block_hash: Some(b256!("0x4e3a3754410177e6937ef1f84bba68ea139e8d1a2258c5f85db9f1cd715a1bdd")),
                block_number: Some(0xb443_u64),
                gas_used: 0x5208_u64,
                effective_gas_price: 0x2d79883d2000_u128,
                blob_gas_used: None,
                blob_gas_price: None,
                from: address!("0xa1e4380a3b1f749673e270229993ee55f35663b4"),
                to: Some(address!("0x5df9b87991262f6ba471f09758cde1c0fc1de734")),
                contract_address: None,
            },
        ),
        // contract creation
        (
            b256!("0x2b8e12d42a187ace19c64b47fae0955def8859bf966c345102c6d3a52f28308b"),
            JsonRpcResponse::from(json!({
               "jsonrpc":"2.0",
               "id":0,
               "result":{
                  "transactionHash":"0x2b8e12d42a187ace19c64b47fae0955def8859bf966c345102c6d3a52f28308b",
                  "blockHash":"0xd050426a753a7cc4833ba15a5dfcef761fd983f5277230ea8dc700eadd307363",
                  "blockNumber":"0x12e64fd",
                  "logsBloom":"0x00000000000000000000000000000000000000000000000000000000000000000000000000000000000000000000000000000000000000000000000000000000000000000000000000000000000000000000000000000000000000000000000000000000000000000000000000000000000000000000000000000000000000000000000000000000000000000000000000000000000000000000000000000000000000000000000000000000000000000000000000000000000000000000000000000000000000000000000000000000000000000000000000000000000000000000000000000000000000000000000000000000000000000000000000000000",
                  "gasUsed":"0x69892",
                  "contractAddress":"0x6abda0438307733fc299e9c229fd3cc074bd8cc0",
                  "cumulativeGasUsed":"0x3009d2",
                  "transactionIndex":"0x17",
                  "from":"0xe12e9a6661aeaf57abf95fd060bebb223fbee7dd",
                  "to":null,
                  "type":"0x2",
                  "effectiveGasPrice":"0x17c01a135",
                  "logs":[],
                  "status":"0x1"
               }
            })),
            alloy_rpc_types::TransactionReceipt {
                inner: alloy_consensus::ReceiptEnvelope::Eip1559(alloy_consensus::ReceiptWithBloom {
                    receipt: alloy_consensus::Receipt {
                        status: alloy_consensus::Eip658Value::Eip658(true),
                        cumulative_gas_used: 0x3009d2_u64,
                        logs: vec![],
                    },
                    logs_bloom: bloom!("0x00000000000000000000000000000000000000000000000000000000000000000000000000000000000000000000000000000000000000000000000000000000000000000000000000000000000000000000000000000000000000000000000000000000000000000000000000000000000000000000000000000000000000000000000000000000000000000000000000000000000000000000000000000000000000000000000000000000000000000000000000000000000000000000000000000000000000000000000000000000000000000000000000000000000000000000000000000000000000000000000000000000000000000000000000000000"),
                }),
                transaction_hash: b256!("0x2b8e12d42a187ace19c64b47fae0955def8859bf966c345102c6d3a52f28308b"),
                transaction_index: Some(0x17_u64),
                block_hash: Some(b256!("0xd050426a753a7cc4833ba15a5dfcef761fd983f5277230ea8dc700eadd307363")),
                block_number: Some(0x12e64fd_u64),
                gas_used: 0x69892_u64,
                effective_gas_price: 0x17c01a135_u128,
                blob_gas_used: None,
                blob_gas_price: None,
                from: address!("0xe12e9a6661aeaf57abf95fd060bebb223fbee7dd"),
                to: None,
                contract_address: Some(address!("0x6abda0438307733fc299e9c229fd3cc074bd8cc0")),
            },
        )
    ];

    let mut offsets = (0_u64..).step_by(3);
    let setup = EvmRpcSetup::new().await.mock_api_keys().await;
    for (tx_hash, response, expected) in test_cases {
        for source in RPC_SERVICES {
            let offset = offsets.next().unwrap();
            let mocks = MockHttpOutcallsBuilder::new()
                .given(request(tx_hash).with_id(offset))
                .respond_with(response.clone().with_id(offset))
                .given(request(tx_hash).with_id(offset + 1))
                .respond_with(response.clone().with_id(offset + 1))
                .given(request(tx_hash).with_id(offset + 2))
                .respond_with(response.clone().with_id(offset + 2));

            let response = setup
                .client(mocks)
                .with_rpc_sources(source.clone())
                .build()
                .get_transaction_receipt(tx_hash)
                .send()
                .await
                .expect_consistent()
                .unwrap();

            assert_eq!(response, Some(expected.clone()));
        }
    }
}

#[tokio::test]
async fn eth_get_transaction_count_should_succeed() {
    let setup = EvmRpcSetup::new().await.mock_api_keys().await;

    for (source, offset) in iter::zip(RPC_SERVICES, (0_u64..).step_by(3)) {
        let mocks = MockHttpOutcallsBuilder::new()
            .given(get_transaction_count_request().with_id(offset))
            .respond_with(get_transaction_count_response().with_id(offset))
            .given(get_transaction_count_request().with_id(offset + 1))
            .respond_with(get_transaction_count_response().with_id(offset + 1))
            .given(get_transaction_count_request().with_id(offset + 2))
            .respond_with(get_transaction_count_response().with_id(offset + 2));

        let response = setup
            .client(mocks)
            .with_rpc_sources(source.clone())
            .build()
            .get_transaction_count((
                address!("0xdac17f958d2ee523a2206206994597c13d831ec7"),
                BlockNumberOrTag::Latest,
            ))
            .send()
            .await
            .expect_consistent();

        assert_eq!(response, Ok(U256::ONE));
    }
}

#[tokio::test]
async fn eth_fee_history_should_succeed() {
    fn mock_response() -> JsonRpcResponse {
        JsonRpcResponse::from(json!({
            "id" : 0,
            "jsonrpc" : "2.0",
            "result" : {
                "oldestBlock" : "0x11e57f5",
                "baseFeePerGas" : ["0x9cf6c61b9", "0x97d853982", "0x9ba55a0b0", "0x9543bf98d"],
                "reward" : [["0x0123"]]
            }
        }))
    }

    let setup = EvmRpcSetup::new().await.mock_api_keys().await;

    for (source, offset) in iter::zip(RPC_SERVICES, (0_u64..).step_by(3)) {
        let mocks = MockHttpOutcallsBuilder::new()
            .given(fee_history_request().with_id(offset))
            .respond_with(mock_response().with_id(offset))
            .given(fee_history_request().with_id(1 + offset))
            .respond_with(mock_response().with_id(1 + offset))
            .given(fee_history_request().with_id(2 + offset))
            .respond_with(mock_response().with_id(2 + offset));

        let response = setup
            .client(mocks)
            .with_rpc_sources(source.clone())
            .build()
            .fee_history((3_u64, BlockNumberOrTag::Latest))
            .send()
            .await
            .expect_consistent()
            .unwrap();

        assert_eq!(
            response,
            alloy_rpc_types::FeeHistory {
                oldest_block: 0x11e57f5_u64,
                base_fee_per_gas: vec![0x9cf6c61b9_u128, 0x97d853982, 0x9ba55a0b0, 0x9543bf98d],
                gas_used_ratio: vec![],
                reward: Some(vec![vec![0x0123_u128]]),
                base_fee_per_blob_gas: vec![],
                blob_gas_used_ratio: vec![],
            }
        );
    }
}

#[tokio::test]
async fn eth_send_raw_transaction_should_succeed() {
    fn mock_response() -> JsonRpcResponse {
        JsonRpcResponse::from(json!({ "id": 0, "jsonrpc": "2.0", "result": MOCK_TRANSACTION_HASH }))
    }

    let setup = EvmRpcSetup::new().await.mock_api_keys().await;
    for (source, offset) in iter::zip(RPC_SERVICES, (0_u64..).step_by(3)) {
        let mocks = MockHttpOutcallsBuilder::new()
            .given(send_raw_transaction_request().with_id(offset))
            .respond_with(mock_response().with_id(offset))
            .given(send_raw_transaction_request().with_id(1 + offset))
            .respond_with(mock_response().with_id(1 + offset))
            .given(send_raw_transaction_request().with_id(2 + offset))
            .respond_with(mock_response().with_id(2 + offset));

        let response = setup
            .client(mocks)
            .with_rpc_sources(source.clone())
            .build()
            .send_raw_transaction(MOCK_TRANSACTION)
            .send()
            .await
            .expect_consistent()
            .unwrap();

        assert_eq!(response, MOCK_TRANSACTION_HASH);
    }
}

#[tokio::test]
async fn eth_call_should_succeed() {
    const ADDRESS: &str = "0xA0b86991c6218b36c1d19D4a2e9Eb0cE3606eB48";
    const INPUT_DATA: &str =
        "0x70a08231000000000000000000000000b25eA1D493B49a1DeD42aC5B1208cC618f9A9B80";

    fn mock_request() -> JsonRpcRequestMatcher {
        JsonRpcRequestMatcher::with_method("eth_call").with_params(json!( [ { "to": ADDRESS.to_lowercase(), "input": INPUT_DATA.to_lowercase(), }, "latest" ]))
    }

    fn mock_response() -> JsonRpcResponse {
        JsonRpcResponse::from(
            json!({ "jsonrpc": "2.0", "id": 0, "result": "0x0000000000000000000000000000000000000000000000000000013c3ee36e89" }),
        )
    }

    let setup = EvmRpcSetup::new().await.mock_api_keys().await;

    let mut offsets = (0_u64..).step_by(3);
    for call_args in [
        evm_rpc_types::CallArgs {
            transaction: evm_rpc_types::TransactionRequest {
                to: Some(ADDRESS.parse().unwrap()),
                input: Some(INPUT_DATA.parse().unwrap()),
                ..evm_rpc_types::TransactionRequest::default()
            },
            block: Some(BlockTag::Latest),
        },
        evm_rpc_types::CallArgs {
            transaction: evm_rpc_types::TransactionRequest {
                to: Some(ADDRESS.parse().unwrap()),
                input: Some(INPUT_DATA.parse().unwrap()),
                ..evm_rpc_types::TransactionRequest::default()
            },
            block: None, //should be same as specifying Latest
        },
    ] {
        for source in RPC_SERVICES {
            let offset = offsets.next().unwrap();
            let mocks = MockHttpOutcallsBuilder::new()
                .given(mock_request().with_id(offset))
                .respond_with(mock_response().with_id(offset))
                .given(mock_request().with_id(offset + 1))
                .respond_with(mock_response().with_id(offset + 1))
                .given(mock_request().with_id(offset + 2))
                .respond_with(mock_response().with_id(offset + 2));

            let response = setup
                .client(mocks)
                .with_rpc_sources(source.clone())
                .build()
                .call(call_args.clone())
                .send()
                .await
                .expect_consistent()
                .unwrap();
            assert_eq!(
                response,
                bytes!("0x0000000000000000000000000000000000000000000000000000013c3ee36e89")
            );
        }
    }
}

#[tokio::test]
async fn candid_rpc_should_allow_unexpected_response_fields() {
    fn mock_response() -> JsonRpcResponse {
        JsonRpcResponse::from(json!({
            "jsonrpc":"2.0",
            "id": 0,
            "result":{
                "unexpectedKey":"unexpectedValue",
                "blockHash": "0x5115c07eb1f20a9d6410db0916ed3df626cfdab161d3904f45c8c8b65c90d0be",
                "blockNumber": "0x11a85ab",
                "contractAddress": null,
                "cumulativeGasUsed": "0xf02aed",
                "effectiveGasPrice": "0x63c00ee76",
                "from": "0x0aa8ebb6ad5a8e499e550ae2c461197624c6e667",
                "gasUsed": "0x7d89",
                "logs": [],
                "logsBloom": "0x00000000000000000000000000000000000000000000000000000000000000000000000000000000000000000000000000000000000000000000000000000000000000000000000000000000000000000000000000000000000000000000000000000000000000000000000000000000000000000000000000000000000000000000000000000000000000000000000000000000000000000000000000000000000000000000000000000000000000000000000000000000000000000000000000000000000000000000000000000000000000000000000000000000000000000000000000000000000000000000000000000000000000000000000000000000",
                "status": "0x1",
                "to": "0x356cfd6e6d0000400000003900b415f80669009e",
                "transactionHash": "0xdd5d4b18923d7aae953c7996d791118102e889bea37b48a651157a4890e4746f",
                "transactionIndex": "0xd9",
                "type": "0x2"
            }
        }))
    }

    let setup = EvmRpcSetup::new().await.mock_api_keys().await;

    let mocks = MockHttpOutcallsBuilder::new()
        .given(get_transaction_receipt_request().with_id(0_u64))
        .respond_with(mock_response().with_id(0_u64))
        .given(get_transaction_receipt_request().with_id(1_u64))
        .respond_with(mock_response().with_id(1_u64))
        .given(get_transaction_receipt_request().with_id(2_u64))
        .respond_with(mock_response().with_id(2_u64));

    let response = setup
        .client(mocks)
        .with_rpc_sources(RpcServices::EthMainnet(None))
        .build()
        .get_transaction_receipt(b256!(
            "0xdd5d4b18923d7aae953c7996d791118102e889bea37b48a651157a4890e4746f"
        ))
        .send()
        .await
        .expect_consistent()
        .unwrap()
        .expect("receipt was None");
    assert_eq!(
        response.block_hash,
        Some(b256!(
            "0x5115c07eb1f20a9d6410db0916ed3df626cfdab161d3904f45c8c8b65c90d0be"
        ))
    );
}

#[tokio::test]
async fn candid_rpc_should_err_without_cycles() {
    let setup = EvmRpcSetup::with_args(InstallArgs {
        demo: None,
        ..Default::default()
    })
    .await
    .mock_api_keys()
    .await;

    let result = setup
        .client(MockHttpOutcalls::NEVER)
        .with_rpc_sources(RpcServices::EthMainnet(None))
        .build()
        .get_transaction_receipt(b256!(
            "0xdd5d4b18923d7aae953c7996d791118102e889bea37b48a651157a4890e4746f"
        ))
        .with_cycles(0)
        .send()
        .await
        .expect_inconsistent();
    // Because the expected cycles are different for each provider, the results are inconsistent
    // but should all be `TooFewCycles` error.
    for (_, err) in result {
        assert_matches!(
            err,
            Err(RpcError::ProviderError(ProviderError::TooFewCycles {
                expected: _,
                received: 0,
            }))
        )
    }
}

#[tokio::test]
async fn candid_rpc_should_err_with_insufficient_cycles() {
    let setup = EvmRpcSetup::with_args(InstallArgs {
        demo: Some(true),
        nodes_in_subnet: Some(33),
        ..Default::default()
    })
    .await
    .mock_api_keys()
    .await;

    let mut result = setup
        .client(MockHttpOutcalls::NEVER)
        .with_rpc_sources(RpcServices::EthMainnet(None))
        .build()
        .get_transaction_receipt(b256!(
            "0xdd5d4b18923d7aae953c7996d791118102e889bea37b48a651157a4890e4746f"
        ))
        .send()
        .await
        .expect_inconsistent();
    let regex = regex::Regex::new(
        "http_request request sent with [0-9_]+ cycles, but [0-9_]+ cycles are required.",
    )
    .unwrap();
    assert_matches!(
        result.pop().unwrap(),
        (
            RpcService::EthMainnet(EthMainnetService::PublicNode),
            Err(RpcError::HttpOutcallError(HttpOutcallError::IcError {
                code: LegacyRejectionCode::CanisterReject,
                message
            }))
        ) if regex.is_match(&message)
    );

    // Same request should succeed after upgrade to the expected node count
    setup
        .upgrade_canister(InstallArgs {
            nodes_in_subnet: Some(34),
            ..Default::default()
        })
        .await;

    let mocks = MockHttpOutcallsBuilder::new()
        .given(get_transaction_receipt_request().with_id(0_u64))
        .respond_with(get_transaction_receipt_response().with_id(0_u64))
        .given(get_transaction_receipt_request().with_id(1_u64))
        .respond_with(get_transaction_receipt_response().with_id(1_u64))
        .given(get_transaction_receipt_request().with_id(2_u64))
        .respond_with(get_transaction_receipt_response().with_id(2_u64));
    let result = setup
        .client(mocks)
        .with_rpc_sources(RpcServices::EthMainnet(None))
        .build()
        .get_transaction_receipt(b256!(
            "0xdd5d4b18923d7aae953c7996d791118102e889bea37b48a651157a4890e4746f"
        ))
        .send()
        .await
        .expect_consistent()
        .unwrap();
    assert_matches!(result, Some(alloy_rpc_types::TransactionReceipt { .. }));
}

#[tokio::test]
async fn candid_rpc_should_err_when_service_unavailable() {
    let setup = EvmRpcSetup::new().await.mock_api_keys().await;
    let mocks = MockHttpOutcallsBuilder::new()
        .given(get_transaction_receipt_request().with_id(0_u64))
        .respond_with(CanisterHttpReply::with_status(503).with_body("Service unavailable"))
        .given(get_transaction_receipt_request().with_id(1_u64))
        .respond_with(CanisterHttpReply::with_status(503).with_body("Service unavailable"))
        .given(get_transaction_receipt_request().with_id(2_u64))
        .respond_with(CanisterHttpReply::with_status(503).with_body("Service unavailable"));
    let result = setup
        .client(mocks)
        .with_rpc_sources(RpcServices::EthMainnet(None))
        .build()
        .get_transaction_receipt(b256!(
            "0xdd5d4b18923d7aae953c7996d791118102e889bea37b48a651157a4890e4746f"
        ))
        .send()
        .await
        .expect_consistent();
    assert_eq!(
        result,
        Err(RpcError::HttpOutcallError(
            HttpOutcallError::InvalidHttpJsonRpcResponse {
                status: 503,
                body: "\"Service unavailable\"".to_string(),
                parsing_error: None
            }
        ))
    );

    setup
        .check_metrics()
        .await
        .assert_contains_metric_matching(r#"evmrpc_requests\{method="eth_getTransactionReceipt",host="ethereum.blockpi.network"\} 1 \d+"#)
        .assert_contains_metric_matching(r#"evmrpc_requests\{method="eth_getTransactionReceipt",host="rpc.ankr.com"\} 1 \d+"#)
        .assert_contains_metric_matching(r#"evmrpc_requests\{method="eth_getTransactionReceipt",host="ethereum-rpc.publicnode.com"\} 1 \d+"#)
        .assert_contains_metric_matching(r#"evmrpc_responses\{method="eth_getTransactionReceipt",host="ethereum.blockpi.network",status="503"\} 1 \d+"#)
        .assert_contains_metric_matching(r#"evmrpc_responses\{method="eth_getTransactionReceipt",host="rpc.ankr.com",status="503"\} 1 \d+"#)
        .assert_contains_metric_matching(r#"evmrpc_responses\{method="eth_getTransactionReceipt",host="ethereum-rpc.publicnode.com",status="503"\} 1 \d+"#);
}

#[tokio::test]
async fn candid_rpc_should_recognize_json_error() {
    fn mock_response() -> JsonRpcResponse {
        JsonRpcResponse::from(json!({
            "jsonrpc":"2.0",
            "id":0,
            "error": {
                "code":123,
                "message":"Error message"
            }
        }))
    }

    let setup = EvmRpcSetup::new().await.mock_api_keys().await;
    let mocks = MockHttpOutcallsBuilder::new()
        .given(get_transaction_receipt_request().with_id(0_u64))
        .respond_with(mock_response().with_id(0_u64))
        .given(get_transaction_receipt_request().with_id(1_u64))
        .respond_with(mock_response().with_id(1_u64));
    let result = setup
        .client(mocks)
        .with_rpc_sources(RpcServices::EthSepolia(Some(vec![
            EthSepoliaService::Ankr,
            EthSepoliaService::BlockPi,
        ])))
        .build()
        .get_transaction_receipt(b256!(
            "0xdd5d4b18923d7aae953c7996d791118102e889bea37b48a651157a4890e4746f"
        ))
        .send()
        .await
        .expect_consistent();
    assert_eq!(
        result,
        Err(RpcError::JsonRpcError(JsonRpcError {
            code: 123,
            message: "Error message".to_string(),
        }))
    );

    setup
        .check_metrics()
        .await
        .assert_contains_metric_matching(r#"evmrpc_requests\{method="eth_getTransactionReceipt",host="rpc.ankr.com"\} 1 \d+"#)
        .assert_contains_metric_matching(r#"evmrpc_requests\{method="eth_getTransactionReceipt",host="ethereum-sepolia.blockpi.network"\} 1 \d+"#)
        .assert_contains_metric_matching(r#"evmrpc_responses\{method="eth_getTransactionReceipt",host="rpc.ankr.com",status="200"\} 1 \d+"#)
        .assert_contains_metric_matching(r#"evmrpc_responses\{method="eth_getTransactionReceipt",host="ethereum-sepolia.blockpi.network",status="200"\} 1 \d+"#);
}

#[tokio::test]
async fn candid_rpc_should_reject_empty_service_list() {
    let setup = EvmRpcSetup::new().await.mock_api_keys().await;
    let result = setup
        .client(MockHttpOutcalls::NEVER)
        .with_rpc_sources(RpcServices::EthMainnet(Some(vec![])))
        .build()
        .get_transaction_receipt(b256!(
            "0xdd5d4b18923d7aae953c7996d791118102e889bea37b48a651157a4890e4746f"
        ))
        .send()
        .await
        .expect_consistent();
    assert_eq!(
        result,
        Err(RpcError::ProviderError(ProviderError::ProviderNotFound))
    );
}

#[tokio::test]
async fn candid_rpc_should_return_inconsistent_results() {
    let mocks = MockHttpOutcallsBuilder::new()
        .given(send_raw_transaction_request().with_id(0_u64))
        .respond_with(JsonRpcResponse::from(
            json!({ "id": 0, "jsonrpc": "2.0", "result": MOCK_TRANSACTION_HASH }),
        ))
        .given(send_raw_transaction_request().with_id(1_u64))
        .respond_with(JsonRpcResponse::from(
            json!({ "id": 1, "jsonrpc": "2.0", "result": "NonceTooLow" }),
        ));

    let setup = EvmRpcSetup::new().await.mock_api_keys().await;
    let results = setup
        .client(mocks)
        .with_rpc_sources(RpcServices::EthMainnet(Some(vec![
            EthMainnetService::Ankr,
            EthMainnetService::Cloudflare,
        ])))
        .build()
        .send_raw_transaction(MOCK_TRANSACTION)
        .send()
        .await
        .expect_inconsistent();
    assert_eq!(
        results,
        vec![
            (
                RpcService::EthMainnet(EthMainnetService::Ankr),
                Ok(MOCK_TRANSACTION_HASH)
            ),
            (
                RpcService::EthMainnet(EthMainnetService::Cloudflare),
                Err(RpcError::JsonRpcError(JsonRpcError {
                    code: -32_000,
                    message: "Nonce too low".to_string()
                }))
            )
        ]
    );

    setup
        .check_metrics()
        .await
        .assert_contains_metric_matching(r#"evmrpc_requests\{method="eth_sendRawTransaction",host="rpc.ankr.com"\} 1 \d+"#)
        .assert_contains_metric_matching(r#"evmrpc_requests\{method="eth_sendRawTransaction",host="cloudflare-eth.com"\} 1 \d+"#)
        .assert_contains_metric_matching(r#"evmrpc_responses\{method="eth_sendRawTransaction",host="rpc.ankr.com",status="200"\} 1 \d+"#)
        .assert_contains_metric_matching(r#"evmrpc_responses\{method="eth_sendRawTransaction",host="cloudflare-eth.com",status="200"\} 1 \d+"#)
        .assert_contains_metric_matching(r#"evmrpc_inconsistent_responses\{method="eth_sendRawTransaction",host="rpc.ankr.com"\} 1 \d+"#)
        .assert_contains_metric_matching(r#"evmrpc_inconsistent_responses\{method="eth_sendRawTransaction",host="cloudflare-eth.com"\} 1 \d+"#);
}

#[tokio::test]
async fn candid_rpc_should_return_3_out_of_4_transaction_count() {
    fn get_transaction_count_response(result: u64) -> JsonRpcResponse {
        JsonRpcResponse::from(
            json!({ "jsonrpc" : "2.0", "id" : 0, "result" : format!("0x{result:x}") }),
        )
    }

    let setup = EvmRpcSetup::new().await.mock_api_keys().await;

    async fn eth_get_transaction_count_with_3_out_of_4(
        setup: &EvmRpcSetup,
        offset: u64,
        [response0, response1, response2, response3]: [CanisterHttpResponse; 4],
    ) -> MultiRpcResult<U256> {
        let mocks = MockHttpOutcallsBuilder::new()
            .given(get_transaction_count_request().with_id(offset))
            .respond_with(response0)
            .given(get_transaction_count_request().with_id(offset + 1))
            .respond_with(response1)
            .given(get_transaction_count_request().with_id(offset + 2))
            .respond_with(response2)
            .given(get_transaction_count_request().with_id(offset + 3))
            .respond_with(response3);

        setup
            .client(mocks)
            .with_rpc_sources(RpcServices::EthMainnet(None))
            .with_consensus_strategy(ConsensusStrategy::Threshold {
                total: Some(4),
                min: 3,
            })
            .build()
            .get_transaction_count((
                address!("0xdac17f958d2ee523a2206206994597c13d831ec7"),
                BlockNumberOrTag::Latest,
            ))
            .send()
            .await
    }

    for (successful_mocks, offset) in [
        [
            get_transaction_count_response(1).with_id(0_u64).into(),
            get_transaction_count_response(1).with_id(1_u64).into(),
            get_transaction_count_response(1).with_id(2_u64).into(),
            get_transaction_count_response(1).with_id(3_u64).into(),
        ],
        [
            get_transaction_count_response(1).with_id(4_u64).into(),
            CanisterHttpReply::with_status(500)
                .with_body("OFFLINE")
                .into(),
            get_transaction_count_response(1).with_id(6_u64).into(),
            get_transaction_count_response(1).with_id(7_u64).into(),
        ],
        [
            get_transaction_count_response(1).with_id(8_u64).into(),
            get_transaction_count_response(1).with_id(9_u64).into(),
            get_transaction_count_response(2).with_id(10_u64).into(),
            get_transaction_count_response(1).with_id(11_u64).into(),
        ],
    ]
    .into_iter()
    .zip((0_u64..).step_by(4))
    {
        let result = eth_get_transaction_count_with_3_out_of_4(&setup, offset, successful_mocks)
            .await
            .expect_consistent()
            .unwrap();

        assert_eq!(result, U256::ONE);
    }

    for (error_mocks, offset) in [
        [
            get_transaction_count_response(1).with_id(12_u64).into(),
            CanisterHttpReply::with_status(500)
                .with_body("OFFLINE")
                .into(),
            get_transaction_count_response(2).into(),
            get_transaction_count_response(1).with_id(15_u64).into(),
        ],
        [
            CanisterHttpReply::with_status(500)
                .with_body("FORBIDDEN")
                .into(),
            CanisterHttpReply::with_status(500)
                .with_body("OFFLINE")
                .into(),
            get_transaction_count_response(1).with_id(18_u64).into(),
            get_transaction_count_response(1).with_id(19_u64).into(),
        ],
        [
            get_transaction_count_response(1).with_id(20_u64).into(),
            get_transaction_count_response(3).with_id(21_u64).into(),
            get_transaction_count_response(2).with_id(22_u64).into(),
            get_transaction_count_response(1).with_id(23_u64).into(),
        ],
    ]
    .into_iter()
    .zip((12_u64..).step_by(4))
    {
        let result = eth_get_transaction_count_with_3_out_of_4(&setup, offset, error_mocks)
            .await
            .expect_inconsistent();

        assert_eq!(result.len(), 4);
    }
}

#[tokio::test]
async fn candid_rpc_should_return_inconsistent_results_with_error() {
    let setup = EvmRpcSetup::new().await.mock_api_keys().await;

    let mocks = MockHttpOutcallsBuilder::new()
        .given(get_transaction_count_request().with_id(0_u64))
        .respond_with(get_transaction_count_response().with_id(0_u64))
        .given(get_transaction_count_request().with_id(1_u64))
        .respond_with(JsonRpcResponse::from(
            json!({"jsonrpc": "2.0", "id": 1, "error" : { "code": 123, "message": "Unexpected"} }),
        ));

    let result = setup
        .client(mocks)
        .with_rpc_sources(RpcServices::EthMainnet(Some(vec![
            EthMainnetService::Alchemy,
            EthMainnetService::Ankr,
        ])))
        .build()
        .get_transaction_count((
            address!("0xdac17f958d2ee523a2206206994597c13d831ec7"),
            BlockNumberOrTag::Latest,
        ))
        .send()
        .await
        .expect_inconsistent();

    assert_eq!(
        result,
        vec![
            (
                RpcService::EthMainnet(EthMainnetService::Alchemy),
                Ok(U256::ONE)
            ),
            (
                RpcService::EthMainnet(EthMainnetService::Ankr),
                Err(RpcError::JsonRpcError(JsonRpcError {
                    code: 123,
                    message: "Unexpected".to_string(),
                }))
            ),
        ]
    );

    setup
        .check_metrics()
        .await
        .assert_contains_metric_matching(r#"evmrpc_requests\{method="eth_getTransactionCount",host="eth-mainnet.g.alchemy.com"\} 1 \d+"#)
        .assert_contains_metric_matching(r#"evmrpc_requests\{method="eth_getTransactionCount",host="rpc.ankr.com"\} 1 \d+"#)
        .assert_contains_metric_matching(r#"evmrpc_responses\{method="eth_getTransactionCount",host="eth-mainnet.g.alchemy.com",status="200"\} 1 \d+"#)
        .assert_contains_metric_matching(r#"evmrpc_responses\{method="eth_getTransactionCount",host="rpc.ankr.com",status="200"\} 1 \d+"#)
        .assert_contains_metric_matching(r#"evmrpc_inconsistent_responses\{method="eth_getTransactionCount",host="eth-mainnet.g.alchemy.com"\} 1 \d+"#)
        .assert_contains_metric_matching(r#"evmrpc_inconsistent_responses\{method="eth_getTransactionCount",host="rpc.ankr.com"\} 1 \d+"#);
}

#[tokio::test]
async fn candid_rpc_should_return_inconsistent_results_with_consensus_error() {
    const CONSENSUS_ERROR: &str =
        "No consensus could be reached. Replicas had different responses.";

    let setup = EvmRpcSetup::new().await.mock_api_keys().await;

    let mocks = MockHttpOutcallsBuilder::new()
        .given(get_transaction_count_request().with_id(0_u64))
        .respond_with(
            CanisterHttpReject::with_reject_code(RejectCode::SysTransient)
                .with_message(CONSENSUS_ERROR),
        )
        .given(get_transaction_count_request().with_id(1_u64))
        .respond_with(get_transaction_count_response().with_id(1_u64))
        .given(get_transaction_count_request().with_id(2_u64))
        .respond_with(
            CanisterHttpReject::with_reject_code(RejectCode::SysTransient)
                .with_message(CONSENSUS_ERROR),
        );

    let result = setup
        .client(mocks)
        .with_rpc_sources(RpcServices::EthMainnet(None))
        .with_consensus_strategy(ConsensusStrategy::Threshold {
            total: Some(3),
            min: 2,
        })
        .build()
        .get_transaction_count((
            address!("0xdac17f958d2ee523a2206206994597c13d831ec7"),
            BlockNumberOrTag::Latest,
        ))
        .send()
        .await
        .expect_inconsistent();

    assert_eq!(
        result,
        vec![
            (
                RpcService::EthMainnet(EthMainnetService::BlockPi),
                Ok(U256::ONE)
            ),
            (
                RpcService::EthMainnet(EthMainnetService::Ankr),
                Err(RpcError::HttpOutcallError(HttpOutcallError::IcError {
                    code: LegacyRejectionCode::SysTransient,
                    message: CONSENSUS_ERROR.to_string()
                }))
            ),
            (
                RpcService::EthMainnet(EthMainnetService::PublicNode),
                Err(RpcError::HttpOutcallError(HttpOutcallError::IcError {
                    code: LegacyRejectionCode::SysTransient,
                    message: CONSENSUS_ERROR.to_string()
                }))
            ),
        ]
    );

    setup
        .check_metrics()
        .await
        .assert_contains_metric_matching(r#"evmrpc_err_http_outcall\{method="eth_getTransactionCount",host="rpc.ankr.com",code="SYS_TRANSIENT"\} 1 \d+"#)
        .assert_contains_metric_matching(r#"evmrpc_err_http_outcall\{method="eth_getTransactionCount",host="ethereum-rpc.publicnode.com",code="SYS_TRANSIENT"\} 1 \d+"#);
}

#[tokio::test]
<<<<<<< HEAD
async fn should_have_metrics_for_request_endpoint() {
=======
async fn should_have_metrics_for_generic_request() {
>>>>>>> b3343213
    let mocks = MockHttpOutcallsBuilder::new()
        .given(
            JsonRpcRequestMatcher::with_method(MOCK_REQUEST_METHOD)
                .with_params(MOCK_REQUEST_PARAMS)
                .with_id(MOCK_REQUEST_ID),
        )
        .respond_with(JsonRpcResponse::from(MOCK_REQUEST_RESPONSE));

    let setup = EvmRpcSetup::new().await.mock_api_keys().await;
    let response = setup
        .request(
            &setup.new_mock_http_runtime(mocks),
            (
                RpcService::Custom(RpcApi {
                    url: MOCK_REQUEST_URL.to_string(),
                    headers: None,
                }),
                MOCK_REQUEST_PAYLOAD,
                MOCK_REQUEST_RESPONSE_BYTES,
            ),
        )
        .await;
    assert_eq!(response, Ok(MOCK_REQUEST_RESPONSE.to_string()));

    setup
        .check_metrics()
        .await
        .assert_contains_metric_matching(
            r#"evmrpc_requests\{method="request",host="cloudflare-eth.com"\} 1 \d+"#,
        )
        .assert_contains_metric_matching(
            r#"evmrpc_responses\{method="request",host="cloudflare-eth.com",status="200"\} 1 \d+"#,
        );
<<<<<<< HEAD
}

#[tokio::test]
async fn should_have_metrics_for_json_request_endpoint() {
    let mocks = MockHttpOutcallsBuilder::new()
        .given(JsonRpcRequestMatcher::with_method("eth_gasPrice").with_id(0_u64))
        .respond_with(JsonRpcResponse::from(MOCK_REQUEST_RESPONSE).with_id(0_u64));

    let setup = EvmRpcSetup::new().await.mock_api_keys().await;
    let response = setup
        .client(mocks)
        .with_rpc_sources(RpcServices::EthMainnet(Some(vec![
            EthMainnetService::Cloudflare,
        ])))
        .build()
        .json_request(json!({
            "id": 0,
            "jsonrpc": "2.0",
            "method": "eth_gasPrice",
        }))
        .send()
        .await;
    assert_eq!(
        response,
        MultiRpcResult::Consistent(Ok("0x00112233".into()))
    );

    setup
        .check_metrics()
        .await
        .assert_contains_metric_matching(
            r#"evmrpc_requests\{method="eth_gasPrice",host="cloudflare-eth.com"\} 1 \d+"#,
        )
        .assert_contains_metric_matching(
            r#"evmrpc_responses\{method="eth_gasPrice",host="cloudflare-eth.com",status="200"\} 1 \d+"#,
        );
=======
>>>>>>> b3343213
}

#[tokio::test]
async fn candid_rpc_should_return_inconsistent_results_with_unexpected_http_status() {
    let setup = EvmRpcSetup::new().await.mock_api_keys().await;

    let mocks = MockHttpOutcallsBuilder::new()
        .given(get_transaction_count_request().with_id(0_u64))
        .respond_with(get_transaction_count_response().with_id(0_u64))
        .given(get_transaction_count_request().with_id(1_u64))
        .respond_with(CanisterHttpReply::with_status(400).with_body(
            json!({"jsonrpc": "2.0", "id": 1, "error": {"code": 123, "message": "Error message"}}),
        ));

    let result = setup
        .client(mocks)
        .with_rpc_sources(RpcServices::EthMainnet(Some(vec![
            EthMainnetService::Alchemy,
            EthMainnetService::Ankr,
        ])))
        .build()
        .get_transaction_count((
            address!("0xdac17f958d2ee523a2206206994597c13d831ec7"),
            BlockNumberOrTag::Latest,
        ))
        .send()
        .await
        .expect_inconsistent();
    assert_eq!(
        result,
        vec![
            (
                RpcService::EthMainnet(EthMainnetService::Alchemy),
                Ok(U256::ONE)
            ),
            (
                RpcService::EthMainnet(EthMainnetService::Ankr),
                Err(RpcError::HttpOutcallError(HttpOutcallError::InvalidHttpJsonRpcResponse {
                    status: 400,
                    body: "{\"error\":{\"code\":123,\"message\":\"Error message\"},\"id\":1,\"jsonrpc\":\"2.0\"}".to_string(),
                    parsing_error: None,
                })),
            ),
        ]
    );

    setup
        .check_metrics()
        .await
        .assert_contains_metric_matching(r#"evmrpc_requests\{method="eth_getTransactionCount",host="eth-mainnet.g.alchemy.com"\} 1 \d+"#)
        .assert_contains_metric_matching(r#"evmrpc_requests\{method="eth_getTransactionCount",host="rpc.ankr.com"\} 1 \d+"#)
        .assert_contains_metric_matching(r#"evmrpc_responses\{method="eth_getTransactionCount",host="eth-mainnet.g.alchemy.com",status="200"\} 1 \d+"#)
        .assert_contains_metric_matching(r#"evmrpc_responses\{method="eth_getTransactionCount",host="rpc.ankr.com",status="400"\} 1 \d+"#)
        .assert_contains_metric_matching(r#"evmrpc_inconsistent_responses\{method="eth_getTransactionCount",host="eth-mainnet.g.alchemy.com"\} 1 \d+"#)
        .assert_contains_metric_matching(r#"evmrpc_inconsistent_responses\{method="eth_getTransactionCount",host="rpc.ankr.com"\} 1 \d+"#);
}

#[tokio::test]
async fn candid_rpc_should_handle_already_known() {
    let mocks = MockHttpOutcallsBuilder::new()
        .given(send_raw_transaction_request().with_id(0_u64))
        .respond_with(JsonRpcResponse::from(
            json!({ "id": 0, "jsonrpc": "2.0", "result": MOCK_TRANSACTION_HASH }),
        ))
        .given(send_raw_transaction_request().with_id(1_u64))
        .respond_with(JsonRpcResponse::from(
            json!({ "id": 1, "jsonrpc": "2.0", "error": {"code": -32000, "message": "already known"} }),
        ));

    let setup = EvmRpcSetup::new().await.mock_api_keys().await;
    let result = setup
        .client(mocks)
        .with_rpc_sources(RpcServices::EthMainnet(Some(vec![
            EthMainnetService::Ankr,
            EthMainnetService::Cloudflare,
        ])))
        .build()
        .send_raw_transaction(MOCK_TRANSACTION)
        .send()
        .await
        .expect_consistent();
    assert_eq!(result, Ok(MOCK_TRANSACTION_HASH));

    setup
        .check_metrics()
        .await
        .assert_contains_metric_matching(r#"evmrpc_requests\{method="eth_sendRawTransaction",host="rpc.ankr.com"\} 1 \d+"#)
        .assert_contains_metric_matching(r#"evmrpc_requests\{method="eth_sendRawTransaction",host="cloudflare-eth.com"\} 1 \d+"#)
        .assert_contains_metric_matching(r#"evmrpc_responses\{method="eth_sendRawTransaction",host="rpc.ankr.com",status="200"\} 1 \d+"#)
        .assert_contains_metric_matching(r#"evmrpc_responses\{method="eth_sendRawTransaction",host="cloudflare-eth.com",status="200"\} 1 \d+"#);
}

#[tokio::test]
async fn candid_rpc_should_recognize_rate_limit() {
    let mocks = MockHttpOutcallsBuilder::new()
        .given(send_raw_transaction_request().with_id(0_u64))
        .respond_with(CanisterHttpReply::with_status(429).with_body("(Rate limit error message)"))
        .given(send_raw_transaction_request().with_id(1_u64))
        .respond_with(CanisterHttpReply::with_status(429).with_body("(Rate limit error message)"));

    let setup = EvmRpcSetup::new().await.mock_api_keys().await;
    let result = setup
        .client(mocks)
        .with_rpc_sources(RpcServices::EthMainnet(Some(vec![
            EthMainnetService::Ankr,
            EthMainnetService::Cloudflare,
        ])))
        .build()
        .send_raw_transaction(MOCK_TRANSACTION)
        .send()
        .await
        .expect_consistent();

    assert_eq!(
        result,
        Err(RpcError::HttpOutcallError(
            HttpOutcallError::InvalidHttpJsonRpcResponse {
                status: 429,
                body: "\"(Rate limit error message)\"".to_string(),
                parsing_error: None
            }
        ))
    );

    setup
        .check_metrics()
        .await
        .assert_contains_metric_matching(r#"evmrpc_requests\{method="eth_sendRawTransaction",host="rpc.ankr.com"\} 1 \d+"#)
        .assert_contains_metric_matching(r#"evmrpc_requests\{method="eth_sendRawTransaction",host="cloudflare-eth.com"\} 1 \d+"#)
        .assert_contains_metric_matching(r#"evmrpc_responses\{method="eth_sendRawTransaction",host="rpc.ankr.com",status="429"\} 1 \d+"#)
        .assert_contains_metric_matching(r#"evmrpc_responses\{method="eth_sendRawTransaction",host="cloudflare-eth.com",status="429"\} 1 \d+"#);
}

#[tokio::test]
async fn should_use_custom_response_size_estimate() {
    let setup = EvmRpcSetup::new().await.mock_api_keys().await;
    let max_response_bytes = 1234;
    let expected_response = r#"{"id":0,"jsonrpc":"2.0","result":[{"address":"0xdac17f958d2ee523a2206206994597c13d831ec7","topics":["0xddf252ad1be2c89b69c2b068fc378daa952ba7f163c4a11628f55a4df523b3ef","0x000000000000000000000000a9d1e08c7793af67e9d92fe308d5697fb81d3e43","0x00000000000000000000000078cccfb3d517cd4ed6d045e263e134712288ace2"],"data":"0x000000000000000000000000000000000000000000000000000000003b9c6433","blockNumber":"0x11dc77e","transactionHash":"0xf3ed91a03ddf964281ac7a24351573efd535b80fc460a5c2ad2b9d23153ec678","transactionIndex":"0x65","blockHash":"0xd5c72ad752b2f0144a878594faf8bd9f570f2f72af8e7f0940d3545a6388f629","logIndex":"0xe8","removed":false}]}"#;

    let mocks = MockHttpOutcallsBuilder::new()
        .given(
            JsonRpcRequestMatcher::with_method("eth_getLogs")
                .with_id(0_u64)
                .with_params(json!([{
                    "address" : ["0xdac17f958d2ee523a2206206994597c13d831ec7"],
                    "fromBlock": "latest",
                    "toBlock": "latest",
                }]))
                .with_max_response_bytes(max_response_bytes),
        )
        .respond_with(JsonRpcResponse::from(expected_response));

    let client = setup
        .client(mocks)
        .with_rpc_sources(RpcServices::EthMainnet(Some(vec![
            EthMainnetService::Cloudflare,
        ])))
        .with_response_size_estimate(max_response_bytes)
        .build();
    let response = client
        .get_logs(vec![address!("0xdAC17F958D2ee523a2206206994597C13D831ec7")])
        .send()
        .await
        .expect_consistent();
    assert_matches!(response, Ok(_));
}

#[tokio::test]
async fn should_use_fallback_public_url() {
    let setup = EvmRpcSetup::new().await;
    let response = setup
        .client(
            MockHttpOutcallsBuilder::new()
                .given(get_transaction_count_request().with_url("https://rpc.ankr.com/eth"))
                .respond_with(get_transaction_count_response()),
        )
        .with_rpc_sources(RpcServices::EthMainnet(Some(vec![EthMainnetService::Ankr])))
        .build()
        .get_transaction_count((
            address!("0xdac17f958d2ee523a2206206994597c13d831ec7"),
            BlockNumberOrTag::Latest,
        ))
        .send()
        .await
        .expect_consistent()
        .unwrap();
    assert_eq!(response, U256::ONE);
}

#[tokio::test]
async fn should_insert_api_keys() {
    let setup = EvmRpcSetup::with_args(InstallArgs {
        demo: Some(true),
        manage_api_keys: Some(vec![DEFAULT_CALLER_TEST_ID]),
        ..Default::default()
    })
    .await;
    let provider_id = 1;
    let api_keys = &[(provider_id, Some("test-api-key".to_string()))];
    setup
        .update_api_keys(api_keys, DEFAULT_CALLER_TEST_ID)
        .await;
    let response = setup
        .client(
            MockHttpOutcallsBuilder::new()
                .given(
                    get_transaction_count_request()
                        .with_url("https://rpc.ankr.com/eth/test-api-key"),
                )
                .respond_with(get_transaction_count_response()),
        )
        .with_rpc_sources(RpcServices::EthMainnet(Some(vec![EthMainnetService::Ankr])))
        .build()
        .get_transaction_count((
            address!("0xdac17f958d2ee523a2206206994597c13d831ec7"),
            BlockNumberOrTag::Latest,
        ))
        .send()
        .await
        .expect_consistent()
        .unwrap();
    assert_eq!(response, U256::ONE);
}

#[tokio::test]
async fn should_update_api_key() {
    let setup = EvmRpcSetup::with_args(InstallArgs {
        demo: Some(true),
        manage_api_keys: Some(vec![DEFAULT_CALLER_TEST_ID]),
        ..Default::default()
    })
    .await;
    let provider_id = 1; // Ankr / mainnet
    let api_key = "test-api-key";

    let api_keys = &[(provider_id, Some(api_key.to_string()))];
    setup
        .update_api_keys(api_keys, DEFAULT_CALLER_TEST_ID)
        .await;
    let response = setup
        .client(
            MockHttpOutcallsBuilder::new()
                .given(
                    get_transaction_count_request()
                        .with_id(0_u64)
                        .with_url(&format!("https://rpc.ankr.com/eth/{api_key}")),
                )
                .respond_with(get_transaction_count_response().with_id(0_u64)),
        )
        .with_rpc_sources(RpcServices::EthMainnet(Some(vec![EthMainnetService::Ankr])))
        .build()
        .get_transaction_count((
            address!("0xdac17f958d2ee523a2206206994597c13d831ec7"),
            BlockNumberOrTag::Latest,
        ))
        .send()
        .await
        .expect_consistent()
        .unwrap();
    assert_eq!(response, U256::ONE);

    let api_keys = &[(provider_id, None)];
    setup
        .update_api_keys(api_keys, DEFAULT_CALLER_TEST_ID)
        .await;
    let response = setup
        .client(
            MockHttpOutcallsBuilder::new()
                .given(
                    get_transaction_count_request()
                        .with_id(1_u64)
                        .with_url("https://rpc.ankr.com/eth"),
                )
                .respond_with(get_transaction_count_response().with_id(1_u64)),
        )
        .with_rpc_sources(RpcServices::EthMainnet(Some(vec![EthMainnetService::Ankr])))
        .build()
        .get_transaction_count((
            address!("0xdac17f958d2ee523a2206206994597c13d831ec7"),
            BlockNumberOrTag::Latest,
        ))
        .send()
        .await
        .expect_consistent()
        .unwrap();
    assert_eq!(response, U256::ONE);
}

#[tokio::test]
async fn should_update_bearer_token() {
    let setup = EvmRpcSetup::with_args(InstallArgs {
        demo: Some(true),
        manage_api_keys: Some(vec![DEFAULT_CALLER_TEST_ID]),
        ..Default::default()
    })
    .await;
    let provider_id = 8; // Alchemy / mainnet
    let api_key = "test-api-key";
    let api_keys = &[(provider_id, Some(api_key.to_string()))];
    setup
        .update_api_keys(api_keys, DEFAULT_CALLER_TEST_ID)
        .await;
    let response = setup
        .client(
            MockHttpOutcallsBuilder::new()
                .given(
                    get_transaction_count_request()
                        .with_url("https://eth-mainnet.g.alchemy.com/v2")
                        .with_request_headers(vec![
                            ("Content-Type", "application/json"),
                            ("Authorization", &format!("Bearer {api_key}")),
                        ]),
                )
                .respond_with(get_transaction_count_response()),
        )
        .with_rpc_sources(RpcServices::EthMainnet(Some(vec![
            EthMainnetService::Alchemy,
        ])))
        .build()
        .get_transaction_count((
            address!("0xdac17f958d2ee523a2206206994597c13d831ec7"),
            BlockNumberOrTag::Latest,
        ))
        .send()
        .await
        .expect_consistent()
        .unwrap();
    assert_eq!(response, U256::ONE);
}

#[tokio::test]
#[should_panic(expected = "You are not authorized")]
async fn should_prevent_unauthorized_update_api_keys() {
    let setup = EvmRpcSetup::new().await;
    setup
        .update_api_keys(
            &[(0, Some("unauthorized-api-key".to_string()))],
            setup.caller,
        )
        .await;
}

#[tokio::test]
#[should_panic(expected = "Trying to set API key for unauthenticated provider")]
async fn should_prevent_unauthenticated_update_api_keys() {
    let setup = EvmRpcSetup::new().await;
    setup
        .update_api_keys(
            &[(
                2, /* PublicNode / mainnet */
                Some("invalid-api-key".to_string()),
            )],
            setup.controller,
        )
        .await;
}

#[tokio::test]
#[should_panic(expected = "Provider not found")]
async fn should_prevent_unknown_provider_update_api_keys() {
    let setup = EvmRpcSetup::new().await;
    setup
        .update_api_keys(
            &[(5555, Some("unknown-provider-api-key".to_string()))],
            setup.controller,
        )
        .await;
}

#[tokio::test]
async fn should_get_nodes_in_subnet() {
    let setup = EvmRpcSetup::new().await;
    let nodes_in_subnet = setup.get_nodes_in_subnet().await;
    assert_eq!(nodes_in_subnet, 34);
}

#[tokio::test]
async fn should_get_providers_and_get_service_provider_map_be_consistent() {
    let setup = EvmRpcSetup::new().await;
    let providers = setup.get_providers().await;
    let service_provider_map = setup.get_service_provider_map().await;
    assert_eq!(providers.len(), service_provider_map.len());

    for (service, provider_id) in service_provider_map {
        let found_provider = providers
            .iter()
            .find(|p| p.provider_id == provider_id)
            .unwrap();
        assert_eq!(found_provider.alias, Some(service));
    }
}

#[tokio::test]
async fn upgrade_should_keep_api_keys() {
    let setup = EvmRpcSetup::with_args(InstallArgs {
        demo: Some(true),
        manage_api_keys: Some(vec![DEFAULT_CALLER_TEST_ID]),
        ..Default::default()
    })
    .await;
    let provider_id = 1; // Ankr / mainnet
    let api_key = "test-api-key";
    let api_keys = &[(provider_id, Some(api_key.to_string()))];
    setup
        .update_api_keys(api_keys, DEFAULT_CALLER_TEST_ID)
        .await;
    let response = setup
        .client(
            MockHttpOutcallsBuilder::new()
                .given(
                    get_transaction_count_request()
                        .with_url(&format!("https://rpc.ankr.com/eth/{api_key}")),
                )
                .respond_with(get_transaction_count_response()),
        )
        .with_rpc_sources(RpcServices::EthMainnet(Some(vec![EthMainnetService::Ankr])))
        .build()
        .get_transaction_count((
            address!("0xdac17f958d2ee523a2206206994597c13d831ec7"),
            BlockNumberOrTag::Latest,
        ))
        .send()
        .await
        .expect_consistent()
        .unwrap();
    assert_eq!(response, U256::ONE);

    setup.upgrade_canister(InstallArgs::default()).await;

    let response_post_upgrade = setup
        .client(
            MockHttpOutcallsBuilder::new()
                .given(
                    get_transaction_count_request()
                        .with_url(&format!("https://rpc.ankr.com/eth/{api_key}")),
                )
                .respond_with(get_transaction_count_response()),
        )
        .with_rpc_sources(RpcServices::EthMainnet(Some(vec![EthMainnetService::Ankr])))
        .build()
        .get_transaction_count((
            address!("0xdac17f958d2ee523a2206206994597c13d831ec7"),
            BlockNumberOrTag::Latest,
        ))
        .send()
        .await
        .expect_consistent()
        .unwrap();
    assert_eq!(response_post_upgrade, U256::ONE);
}

#[tokio::test]
async fn upgrade_should_keep_demo() {
    let setup = EvmRpcSetup::with_args(InstallArgs {
        demo: Some(true),
        ..Default::default()
    })
    .await;
    assert_eq!(
        setup
            .request_cost(
                RpcService::EthMainnet(EthMainnetService::PublicNode),
                r#"{"jsonrpc":"2.0","id":0,"method":"test"}"#,
                1000
            )
            .await
            .unwrap(),
        0_u32
    );
    setup.upgrade_canister(InstallArgs::default()).await;
    assert_eq!(
        setup
            .request_cost(
                RpcService::EthMainnet(EthMainnetService::PublicNode),
                r#"{"jsonrpc":"2.0","id":0,"method":"test"}"#,
                1000
            )
            .await
            .unwrap(),
        0_u32
    );
}

#[tokio::test]
async fn upgrade_should_change_demo() {
    let setup = EvmRpcSetup::with_args(InstallArgs {
        demo: Some(true),
        ..Default::default()
    })
    .await;
    assert_eq!(
        setup
            .request_cost(
                RpcService::EthMainnet(EthMainnetService::PublicNode),
                r#"{"jsonrpc":"2.0","id":0,"method":"test"}"#,
                1000
            )
            .await
            .unwrap(),
        0_u32
    );
    setup
        .upgrade_canister(InstallArgs {
            demo: Some(false),
            ..Default::default()
        })
        .await;
    assert_ne!(
        setup
            .request_cost(
                RpcService::EthMainnet(EthMainnetService::PublicNode),
                r#"{"jsonrpc":"2.0","id":0,"method":"test"}"#,
                1000
            )
            .await
            .unwrap(),
        0_u32
    );
}

#[tokio::test]
async fn upgrade_should_keep_manage_api_key_principals() {
    let setup = EvmRpcSetup::with_args(InstallArgs {
        manage_api_keys: Some(vec![ADDITIONAL_TEST_ID]),
        ..Default::default()
    })
    .await;
    setup
        .upgrade_canister(InstallArgs {
            manage_api_keys: None,
            ..Default::default()
        })
        .await;
    setup
        .update_api_keys(
            &[(0, Some("authorized-api-key".to_string()))],
            ADDITIONAL_TEST_ID,
        )
        .await;
}

#[tokio::test]
#[should_panic(expected = "You are not authorized")]
async fn upgrade_should_change_manage_api_key_principals() {
    let setup = EvmRpcSetup::with_args(InstallArgs {
        manage_api_keys: Some(vec![ADDITIONAL_TEST_ID]),
        ..Default::default()
    })
    .await;
    setup
        .upgrade_canister(InstallArgs {
            manage_api_keys: Some(vec![]),
            ..Default::default()
        })
        .await;
    setup
        .update_api_keys(
            &[(0, Some("unauthorized-api-key".to_string()))],
            ADDITIONAL_TEST_ID,
        )
        .await;
}

#[tokio::test]
async fn should_reject_http_request_in_replicated_mode() {
    let request = HttpRequest {
        method: "".to_string(),
        url: "/nonexistent".to_string(),
        headers: vec![],
        body: serde_bytes::ByteBuf::new(),
    };
    let setup = EvmRpcSetup::new().await;
    assert_matches!(
        setup
        .env
        .update_call(
            setup.canister_id,
            Principal::anonymous(),
            "http_request",
            Encode!(&request).unwrap(),
        ).await,
        Err(e) if e.error_code == ErrorCode::CanisterCalledTrap && e.reject_message.contains("Update call rejected")
    );
}

#[tokio::test]
async fn should_retrieve_logs() {
    let setup = EvmRpcSetup::with_args(InstallArgs {
        demo: None,
        manage_api_keys: None,
        ..Default::default()
    })
    .await;
    assert_eq!(setup.http_get_logs("DEBUG").await, vec![]);
    assert_eq!(setup.http_get_logs("INFO").await, vec![]);

    let setup = setup.mock_api_keys().await;

    assert_eq!(setup.http_get_logs("DEBUG").await, vec![]);
    assert!(setup.http_get_logs("INFO").await[0]
        .message
        .contains("Updating API keys"));
}

#[tokio::test]
async fn should_retry_when_response_too_large() {
    let setup = EvmRpcSetup::new().await.mock_api_keys().await;

    let rpc_services = RpcServices::EthMainnet(Some(vec![EthMainnetService::Cloudflare]));

    // around 600 bytes per log
    // we need at least 3334 logs to reach the 2MB limit
    let response_body = multi_logs_for_single_transaction(3_500);
    let max_response_bytes = iter::once(1_u64)
        .chain((1..=10).map(|i| 1024_u64 << i))
        .chain(iter::once(2_000_000_u64));

    let mut mocks = MockHttpOutcallsBuilder::new();
    for (id, max_response_bytes) in max_response_bytes.enumerate() {
        mocks = mocks
            .given(
                JsonRpcRequestMatcher::with_method("eth_getLogs")
                    .with_id(id as u64)
                    .with_params(json!([{
                        "address" : ["0xdac17f958d2ee523a2206206994597c13d831ec7"],
                        "fromBlock": "latest",
                        "toBlock": "latest",
                    }]))
                    .with_max_response_bytes(max_response_bytes),
            )
            .respond_with(JsonRpcResponse::from(&response_body).with_id(id as u64));
    }

    let response = setup
        .client(mocks)
        .with_rpc_sources(rpc_services.clone())
        .with_response_size_estimate(1)
        .build()
        .get_logs(vec![address!("0xdAC17F958D2ee523a2206206994597C13D831ec7")])
        .send()
        .await
        .expect_consistent();

    assert_matches!(
        response,
        Err(RpcError::HttpOutcallError(HttpOutcallError::IcError { code, message }))
        if code == LegacyRejectionCode::SysFatal && message.contains("body exceeds size limit")
    );

    let response_body = multi_logs_for_single_transaction(1_000);
    let max_response_bytes = iter::once(1_u64).chain((1..=10).map(|i| 1024_u64 << i));

    let mut mocks = MockHttpOutcallsBuilder::new();
    for (id, max_response_bytes) in max_response_bytes.enumerate() {
        mocks = mocks
            .given(
                JsonRpcRequestMatcher::with_method("eth_getLogs")
                    .with_id(id as u64 + 12)
                    .with_params(json!([{
                        "address" : ["0xdac17f958d2ee523a2206206994597c13d831ec7"],
                        "fromBlock": "latest",
                        "toBlock": "latest",
                    }]))
                    .with_max_response_bytes(max_response_bytes),
            )
            .respond_with(JsonRpcResponse::from(&response_body).with_id(id as u64 + 12));
    }

    let response = setup
        .client(mocks)
        .with_rpc_sources(rpc_services.clone())
        .with_response_size_estimate(1)
        .build()
        .get_logs(vec![address!("0xdAC17F958D2ee523a2206206994597C13D831ec7")])
        .send()
        .await
        .expect_consistent();

    assert_matches!(
        response,
        Ok(logs) if logs.len() == 1_000
    );
}

#[tokio::test]
async fn should_have_different_request_ids_when_retrying_because_response_too_big() {
    let setup = EvmRpcSetup::new().await.mock_api_keys().await;

    let mocks = MockHttpOutcallsBuilder::new()
        .given(
            get_transaction_count_request()
                .with_id(0_u64)
                .with_max_response_bytes(1_u64),
        )
        .respond_with(get_transaction_count_response().with_id(0_u64))
        .given(
            get_transaction_count_request()
                .with_id(1_u64)
                .with_max_response_bytes(2048_u64),
        )
        .respond_with(get_transaction_count_response().with_id(1_u64));

    let response = setup
        .client(mocks)
        .with_rpc_sources(RpcServices::EthMainnet(Some(vec![
            EthMainnetService::Cloudflare,
        ])))
        .with_response_size_estimate(1)
        .build()
        .get_transaction_count((
            address!("0xdac17f958d2ee523a2206206994597c13d831ec7"),
            BlockNumberOrTag::Latest,
        ))
        .send()
        .await
        .expect_consistent();

    assert_eq!(response, Ok(U256::ONE));

    setup
        .check_metrics()
        .await
        .assert_contains_metric_matching(r#"evmrpc_requests\{method="eth_getTransactionCount",host="cloudflare-eth.com"\} 2 \d+"#)
<<<<<<< HEAD
        .assert_contains_metric_matching(r#"evmrpc_responses\{method="eth_getTransactionCount",host="cloudflare-eth.com",status="200"\} 1 \d+"#)
        .assert_contains_metric_matching(r#"evmrpc_err_max_response_size_exceeded\{method="eth_getTransactionCount",host="cloudflare-eth.com"\} 1 \d+"#);
=======
        .assert_contains_metric_matching(r#"evmrpc_responses\{method="eth_getTransactionCount",host="cloudflare-eth.com",status="200"\} 1 \d+"#);
>>>>>>> b3343213
}

#[tokio::test]
async fn should_fail_when_response_id_inconsistent_with_request_id() {
    let setup = EvmRpcSetup::new().await.mock_api_keys().await;

    let request_id = 0_u64;
    let response_id = 1_u64;
    assert_ne!(request_id, response_id);

    let error = setup
        .client(
            MockHttpOutcallsBuilder::new()
                .given(get_transaction_count_request().with_id(request_id))
                .respond_with(get_transaction_count_response().with_id(response_id)),
        )
        .with_rpc_sources(RpcServices::EthMainnet(Some(vec![
            EthMainnetService::Cloudflare,
        ])))
        .build()
        .get_transaction_count((
            address!("0xdac17f958d2ee523a2206206994597c13d831ec7"),
            BlockNumberOrTag::Latest,
        ))
        .send()
        .await
        .expect_consistent()
        .expect_err("should fail when ID mismatch");

    assert!(
        error
            .to_string()
            .to_ascii_lowercase()
            .contains("unexpected identifier"),
        "unexpected error: {error}"
    );
}

#[tokio::test]
async fn should_log_request() {
    fn mock_response() -> JsonRpcResponse {
        JsonRpcResponse::from(json!({
            "id" : 0,
            "jsonrpc" : "2.0",
            "result" : {
                "oldestBlock" : "0x11e57f5",
                "baseFeePerGas" : ["0x9cf6c61b9", "0x97d853982", "0x9ba55a0b0", "0x9543bf98d"],
                "reward" : [["0x0123"]]
            }
        }))
    }

    let setup = EvmRpcSetup::new().await.mock_api_keys().await;

    let mocks = MockHttpOutcallsBuilder::new()
        .given(fee_history_request())
        .respond_with(mock_response());

    let response = setup
        .client(mocks)
        .with_rpc_sources(RpcServices::EthMainnet(Some(vec![
            EthMainnetService::Alchemy,
        ])))
        .build()
        .fee_history((3_u64, BlockNumberOrTag::Latest))
        .send()
        .await
        .expect_consistent()
        .unwrap();

    assert_eq!(
        response,
        alloy_rpc_types::FeeHistory {
            oldest_block: 0x11e57f5_u64,
            base_fee_per_gas: vec![0x9cf6c61b9_u128, 0x97d853982, 0x9ba55a0b0, 0x9543bf98d],
            gas_used_ratio: vec![],
            reward: Some(vec![vec![0x0123_u128]]),
            base_fee_per_blob_gas: vec![],
            blob_gas_used_ratio: vec![],
        }
    );

    let logs = setup.http_get_logs("TRACE_HTTP").await;
    assert_eq!(logs.len(), 2, "Unexpected amount of logs {logs:?}");
    assert!(logs[0].message.contains("JSON-RPC request with id `0` to eth-mainnet.g.alchemy.com: JsonRpcRequest { jsonrpc: V2, method: \"eth_feeHistory\""));
    assert!(logs[1].message.contains("response for request with id `0`. Response with status 200 OK: JsonRpcResponse { jsonrpc: V2, id: Number(0), result: Ok(FeeHistory"));
}

#[tokio::test]
async fn should_change_default_provider_when_one_keeps_failing() {
    let setup = EvmRpcSetup::new().await.mock_api_keys().await;

    let response = setup
        .client(
            MockHttpOutcallsBuilder::new()
                .given(
                    get_transaction_count_request()
                        .with_id(0_u64)
                        .with_host(ANKR_HOSTNAME),
                )
                .respond_with(get_transaction_count_response().with_id(0_u64))
                .given(
                    get_transaction_count_request()
                        .with_id(1_u64)
                        .with_host(BLOCKPI_ETH_HOSTNAME),
                )
                .respond_with(CanisterHttpReply::with_status(500).with_body("Error!"))
                .given(
                    get_transaction_count_request()
                        .with_id(2_u64)
                        .with_host(PUBLICNODE_ETH_MAINNET_HOSTNAME),
                )
                .respond_with(get_transaction_count_response().with_id(2_u64)),
        )
        .with_rpc_sources(RpcServices::EthMainnet(None))
        .with_consensus_strategy(ConsensusStrategy::Threshold {
            total: Some(3),
            min: 2,
        })
        .build()
        .get_transaction_count((
            address!("0xdac17f958d2ee523a2206206994597c13d831ec7"),
            BlockNumberOrTag::Latest,
        ))
        .send()
        .await
        .expect_consistent()
        .unwrap();
    assert_eq!(response, U256::ONE);

    let response = setup
        .client(
            MockHttpOutcallsBuilder::new()
                .given(
                    get_transaction_count_request()
                        .with_id(3_u64)
                        .with_host(ALCHEMY_ETH_MAINNET_HOSTNAME),
                )
                .respond_with(get_transaction_count_response().with_id(3_u64))
                .given(
                    get_transaction_count_request()
                        .with_id(4_u64)
                        .with_host(ANKR_HOSTNAME),
                )
                .respond_with(get_transaction_count_response().with_id(4_u64)),
        )
        .with_rpc_sources(RpcServices::EthMainnet(Some(vec![
            EthMainnetService::Ankr,
            EthMainnetService::Alchemy,
        ])))
        .with_consensus_strategy(ConsensusStrategy::Equality)
        .build()
        .get_transaction_count((
            address!("0xdac17f958d2ee523a2206206994597c13d831ec7"),
            BlockNumberOrTag::Latest,
        ))
        .send()
        .await
        .expect_consistent()
        .unwrap();
    assert_eq!(response, U256::ONE);

    let response = setup
        .client(
            MockHttpOutcallsBuilder::new()
                .given(
                    get_transaction_count_request()
                        .with_id(5_u64)
                        .with_host(ALCHEMY_ETH_MAINNET_HOSTNAME),
                )
                .respond_with(get_transaction_count_response().with_id(5_u64))
                .given(
                    get_transaction_count_request()
                        .with_id(6_u64)
                        .with_host(ANKR_HOSTNAME),
                )
                .respond_with(get_transaction_count_response().with_id(6_u64))
                .given(
                    get_transaction_count_request()
                        .with_id(7_u64)
                        .with_host(PUBLICNODE_ETH_MAINNET_HOSTNAME),
                )
                .respond_with(get_transaction_count_response().with_id(7_u64)),
        )
        .with_rpc_sources(RpcServices::EthMainnet(None))
        .with_consensus_strategy(ConsensusStrategy::Threshold {
            total: Some(3),
            min: 2,
        })
        .build()
        .get_transaction_count((
            address!("0xdac17f958d2ee523a2206206994597c13d831ec7"),
            BlockNumberOrTag::Latest,
        ))
        .send()
        .await
        .expect_consistent()
        .unwrap();
    assert_eq!(response, U256::ONE);
}

fn get_block_by_number_request() -> JsonRpcRequestMatcher {
    JsonRpcRequestMatcher::with_method("eth_getBlockByNumber")
        .with_params(json!(["latest", false]))
        .with_id(0_u64)
}

fn get_transaction_count_request() -> JsonRpcRequestMatcher {
    JsonRpcRequestMatcher::with_method("eth_getTransactionCount")
        .with_params(json!([
            "0xdac17f958d2ee523a2206206994597c13d831ec7",
            "latest"
        ]))
        .with_id(0_u64)
}

fn get_transaction_receipt_request() -> JsonRpcRequestMatcher {
    JsonRpcRequestMatcher::with_method("eth_getTransactionReceipt")
        .with_params(json!([
            "0xdd5d4b18923d7aae953c7996d791118102e889bea37b48a651157a4890e4746f"
        ]))
        .with_id(0_u64)
}

fn fee_history_request() -> JsonRpcRequestMatcher {
    JsonRpcRequestMatcher::with_method("eth_feeHistory")
        .with_params(json!(["0x3", "latest", []]))
        .with_id(0_u64)
}

fn send_raw_transaction_request() -> JsonRpcRequestMatcher {
    JsonRpcRequestMatcher::with_method("eth_sendRawTransaction")
        .with_params(json!([MOCK_TRANSACTION.to_string()]))
        .with_id(0_u64)
}

fn get_transaction_count_response() -> JsonRpcResponse {
    JsonRpcResponse::from(json!({ "jsonrpc" : "2.0", "id" : 0, "result" : "0x1" }))
}

fn get_transaction_receipt_response() -> JsonRpcResponse {
    JsonRpcResponse::from(json!({
        "jsonrpc": "2.0",
        "id": 0,
        "result": {
            "blockHash": "0x5115c07eb1f20a9d6410db0916ed3df626cfdab161d3904f45c8c8b65c90d0be",
            "blockNumber": "0x11a85ab",
            "contractAddress": null,
            "cumulativeGasUsed": "0xf02aed",
            "effectiveGasPrice": "0x63c00ee76",
            "from": "0x0aa8ebb6ad5a8e499e550ae2c461197624c6e667",
            "gasUsed": "0x7d89",
            "logs": [],
            "logsBloom": "0x00000000000000000000000000000000000000000000000000000000000000000000000000000000000000000000000000000000000000000000000000000000000000000000000000000000000000000000000000000000000000000000000000000000000000000000000000000000000000000000000000000000000000000000000000000000000000000000000000000000000000000000000000000000000000000000000000000000000000000000000000000000000000000000000000000000000000000000000000000000000000000000000000000000000000000000000000000000000000000000000000000000000000000000000000000000",
            "status": "0x1",
            "to": "0x356cfd6e6d0000400000003900b415f80669009e",
            "transactionHash": "0xdd5d4b18923d7aae953c7996d791118102e889bea37b48a651157a4890e4746f",
            "transactionIndex": "0xd9",
            "type": "0x2"
        }
    }))
}

pub fn multi_logs_for_single_transaction(num_logs: usize) -> serde_json::Value {
    let mut logs = Vec::with_capacity(num_logs);
    for log_index in 0..num_logs {
        let mut log = single_log();
        log.log_index = Some(log_index.into());
        logs.push(log);
    }
    json!({"jsonrpc":"2.0","result": logs,"id":0})
}

fn single_log() -> ethers_core::types::Log {
    let json_value = json!({
       "address": "0xb44b5e756a894775fc32eddf3314bb1b1944dc34",
        "blockHash": "0xc5e46f4f529cfd2abf1c5dfaad4c4ea8d297795c8632b5056bc6f9eed1f5a7eb",
        "blockNumber": "0x47b133",
        "data": "0x00000000000000000000000000000000000000000000000000038d7ea4c68000",
        "logIndex": "0x2e",
        "removed": false,
        "topics": [
            "0x257e057bb61920d8d0ed2cb7b720ac7f9c513cd1110bc9fa543079154f45f435",
            "0x000000000000000000000000c8a1bc416c8498af8dc03b253a513d379d3e4ee8",
            "0x1d9facb184cbe453de4841b6b9d9cc95bfc065344e485789b550544529020000"
        ],
        "transactionHash": "0x42826e03a51e735a1adc6ed026796d9044d6942c8de660017289cdc4787f3983",
        "transactionIndex": "0x20"
    });
    serde_json::from_value(json_value).expect("BUG: invalid log entry")
}<|MERGE_RESOLUTION|>--- conflicted
+++ resolved
@@ -1504,11 +1504,7 @@
 }
 
 #[tokio::test]
-<<<<<<< HEAD
 async fn should_have_metrics_for_request_endpoint() {
-=======
-async fn should_have_metrics_for_generic_request() {
->>>>>>> b3343213
     let mocks = MockHttpOutcallsBuilder::new()
         .given(
             JsonRpcRequestMatcher::with_method(MOCK_REQUEST_METHOD)
@@ -1542,7 +1538,6 @@
         .assert_contains_metric_matching(
             r#"evmrpc_responses\{method="request",host="cloudflare-eth.com",status="200"\} 1 \d+"#,
         );
-<<<<<<< HEAD
 }
 
 #[tokio::test]
@@ -1579,8 +1574,6 @@
         .assert_contains_metric_matching(
             r#"evmrpc_responses\{method="eth_gasPrice",host="cloudflare-eth.com",status="200"\} 1 \d+"#,
         );
-=======
->>>>>>> b3343213
 }
 
 #[tokio::test]
@@ -2304,12 +2297,7 @@
         .check_metrics()
         .await
         .assert_contains_metric_matching(r#"evmrpc_requests\{method="eth_getTransactionCount",host="cloudflare-eth.com"\} 2 \d+"#)
-<<<<<<< HEAD
-        .assert_contains_metric_matching(r#"evmrpc_responses\{method="eth_getTransactionCount",host="cloudflare-eth.com",status="200"\} 1 \d+"#)
-        .assert_contains_metric_matching(r#"evmrpc_err_max_response_size_exceeded\{method="eth_getTransactionCount",host="cloudflare-eth.com"\} 1 \d+"#);
-=======
         .assert_contains_metric_matching(r#"evmrpc_responses\{method="eth_getTransactionCount",host="cloudflare-eth.com",status="200"\} 1 \d+"#);
->>>>>>> b3343213
 }
 
 #[tokio::test]
