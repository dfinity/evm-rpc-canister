mod mock_http_runtime;
mod setup;

use crate::{
    mock_http_runtime::mock::{
        json::{JsonRpcRequestMatcher, JsonRpcResponse},
        CanisterHttpReject, CanisterHttpReply, MockHttpOutcalls, MockHttpOutcallsBuilder,
    },
    setup::EvmRpcSetup,
};
use alloy_primitives::{address, b256, bloom, bytes, Bytes, B256, U256};
use alloy_rpc_types::{BlockNumberOrTag, BlockTransactions};
use assert_matches::assert_matches;
use candid::{CandidType, Decode, Encode, Principal};
use canhttp::http::json::Id;
<<<<<<< HEAD
use evm_rpc::constants::{CONTENT_TYPE_HEADER_LOWERCASE, CONTENT_TYPE_VALUE};
=======
use evm_rpc::types::{Metrics, RpcMethod};
>>>>>>> 6abdc308
use evm_rpc_types::{
    BlockTag, ConsensusStrategy, EthMainnetService, EthSepoliaService, GetLogsRpcConfig, Hex20,
    HttpOutcallError, InstallArgs, JsonRpcError, LegacyRejectionCode, MultiRpcResult, Nat256,
    ProviderError, RpcApi, RpcError, RpcService, RpcServices, ValidationError,
};
use ic_error_types::RejectCode;
use ic_http_types::HttpRequest;
<<<<<<< HEAD
use ic_management_canister_types::HttpHeader;
use ic_test_utilities_load_wasm::load_wasm;
use pocket_ic::common::rest::CanisterHttpResponse;
use pocket_ic::{ErrorCode, RejectResponse};
=======
use maplit::hashmap;
use pocket_ic::common::rest::CanisterHttpResponse;
use pocket_ic::ErrorCode;
>>>>>>> 6abdc308
use serde::{Deserialize, Serialize};
use serde_json::{json, Value};
use std::{iter, str::FromStr};

const DEFAULT_CALLER_TEST_ID: Principal = Principal::from_slice(&[0x9d, 0xf7, 0x01]);
const DEFAULT_CONTROLLER_TEST_ID: Principal = Principal::from_slice(&[0x9d, 0xf7, 0x02]);
const ADDITIONAL_TEST_ID: Principal = Principal::from_slice(&[0x9d, 0xf7, 0x03]);

const INITIAL_CYCLES: u128 = 100_000_000_000_000_000;

const MAX_TICKS: usize = 10;

const MOCK_REQUEST_METHOD: &str = "eth_gasPrice";
const MOCK_REQUEST_ID: Id = Id::Number(1);
const MOCK_REQUEST_PARAMS: Value = Value::Array(vec![]);
const MOCK_REQUEST_URL: &str = "https://cloudflare-eth.com";
<<<<<<< HEAD
const MOCK_REQUEST_HOST: &str = "cloudflare-eth.com";
=======
>>>>>>> 6abdc308
const MOCK_REQUEST_PAYLOAD: &str =
    r#"{"id":1,"jsonrpc":"2.0","method":"eth_gasPrice","params":[]}"#;
const MOCK_REQUEST_RESPONSE: &str = r#"{"jsonrpc":"2.0","id":1,"result":"0x00112233"}"#;
const MOCK_REQUEST_RESPONSE_BYTES: u64 = 1000;
const MOCK_API_KEY: &str = "mock-api-key";

const MOCK_TRANSACTION: Bytes = bytes!("0xf86c098504a817c800825208943535353535353535353535353535353535353535880de0b6b3a76400008025a028ef61340bd939bc2195fe537567866003e1a15d3c71ff63e1590620aa636276a067cbe9d8997f761aecb703304b3800ccf555c9f3dc64214b297fb1966a3b6d83");
const MOCK_TRANSACTION_HASH: B256 =
    b256!("0x33469b22e9f636356c4160a87eb19df52b7412e8eac32a4a55ffe88ea8350788");

const RPC_SERVICES: &[RpcServices] = &[
    RpcServices::EthMainnet(None),
    RpcServices::EthSepolia(None),
    RpcServices::ArbitrumOne(None),
    RpcServices::BaseMainnet(None),
    RpcServices::OptimismMainnet(None),
];

const ANKR_HOSTNAME: &str = "rpc.ankr.com";
const ALCHEMY_ETH_MAINNET_HOSTNAME: &str = "eth-mainnet.g.alchemy.com";
const BLOCKPI_ETH_HOSTNAME: &str = "ethereum.blockpi.network";
const PUBLICNODE_ETH_MAINNET_HOSTNAME: &str = "ethereum-rpc.publicnode.com";

<<<<<<< HEAD
fn evm_rpc_wasm() -> Vec<u8> {
    load_wasm(std::env::var("CARGO_MANIFEST_DIR").unwrap(), "evm_rpc", &[])
}

fn assert_reply(result: Result<Vec<u8>, RejectResponse>) -> Vec<u8> {
    result.unwrap_or_else(|e| panic!("Expected a successful reply, got error {e}"))
}

async fn mock_request(request_fn: impl Fn(JsonRpcRequestMatcher) -> JsonRpcRequestMatcher) {
    let mocks = MockHttpOutcallsBuilder::new()
        // We allow unconsumed mocks because we expect the mocked response to NOT match the
        // request in some tests, and we do not want to panic when dropping the runtime (which
        // causes a double panic).
        .allow_unconsumed_mocks()
        .given(request_fn(
            JsonRpcRequestMatcher::with_method(MOCK_REQUEST_METHOD)
                .with_id(MOCK_REQUEST_ID)
                .with_params(MOCK_REQUEST_PARAMS),
        ))
        .respond_with(JsonRpcResponse::from(MOCK_REQUEST_RESPONSE));

    let setup = EvmRpcSetup::new().await;
    assert_matches!(
        setup
            .request(
                &setup.new_mock_http_runtime(mocks),
                (
                    RpcService::Custom(RpcApi {
                        url: MOCK_REQUEST_URL.to_string(),
                        headers: Some(vec![HttpHeader {
                            name: "Custom".to_string(),
                            value: "Value".to_string(),
                        }]),
                    }),
                    MOCK_REQUEST_PAYLOAD,
                    MOCK_REQUEST_RESPONSE_BYTES,
                ),
            )
            .await,
        Ok(_)
    );
}

#[tokio::test]
async fn mock_request_should_succeed() {
    mock_request(|request| request).await
}

#[tokio::test]
async fn mock_request_should_succeed_with_url() {
    mock_request(|request| request.with_url(MOCK_REQUEST_URL)).await
}

#[tokio::test]
async fn mock_request_should_succeed_with_host() {
    mock_request(|request| request.with_host(MOCK_REQUEST_HOST)).await
}

#[tokio::test]
async fn mock_request_should_succeed_with_request_headers() {
    mock_request(|request| {
        request.with_request_headers(vec![
            (CONTENT_TYPE_HEADER_LOWERCASE, CONTENT_TYPE_VALUE),
            ("Custom", "Value"),
        ])
    })
    .await
}

#[tokio::test]
async fn mock_request_should_succeed_with_max_response_bytes() {
    mock_request(|request| request.with_max_response_bytes(MOCK_REQUEST_RESPONSE_BYTES)).await
}

#[tokio::test]
async fn mock_request_should_succeed_with_all() {
    mock_request(|_| {
        JsonRpcRequestMatcher::with_method(MOCK_REQUEST_METHOD)
            .with_id(MOCK_REQUEST_ID)
            .with_params(MOCK_REQUEST_PARAMS)
            .with_url(MOCK_REQUEST_URL)
            .with_host(MOCK_REQUEST_HOST)
            .with_request_headers(vec![
                (CONTENT_TYPE_HEADER_LOWERCASE, CONTENT_TYPE_VALUE),
                ("Custom", "Value"),
            ])
            .with_max_response_bytes(MOCK_REQUEST_RESPONSE_BYTES)
    })
    .await
}

#[tokio::test]
#[should_panic(expected = "No mocks matching the request")]
async fn mock_request_should_fail_with_method() {
    mock_request(|_| {
        JsonRpcRequestMatcher::with_method("eth_getBlockByNumber")
            .with_id(MOCK_REQUEST_ID)
            .with_params(MOCK_REQUEST_PARAMS)
    })
    .await
}

#[tokio::test]
#[should_panic(expected = "No mocks matching the request")]
async fn mock_request_should_fail_with_id() {
    mock_request(|request| request.with_id(123_u64)).await
}

#[tokio::test]
#[should_panic(expected = "No mocks matching the request")]
async fn mock_request_should_fail_with_params() {
    mock_request(|request| request.with_params(Value::Null)).await
}

#[tokio::test]
#[should_panic(expected = "No mocks matching the request")]
async fn mock_request_should_fail_with_url() {
    mock_request(|request| request.with_url("https://not-the-url.com")).await
}

#[tokio::test]
#[should_panic(expected = "No mocks matching the request")]
async fn mock_request_should_fail_with_host() {
    mock_request(|request| request.with_host("not-the-host")).await
}

#[tokio::test]
#[should_panic(expected = "No mocks matching the request")]
async fn mock_request_should_fail_with_request_headers() {
    mock_request(|request| request.with_request_headers(vec![("Custom", "NotValue")])).await
}

#[tokio::test]
#[should_panic(expected = "No mocks matching the request")]
async fn mock_request_should_fail_with_max_response_bytes() {
    mock_request(|request| request.with_max_response_bytes(123_u64)).await
}

=======
>>>>>>> 6abdc308
#[tokio::test]
async fn should_canonicalize_json_response() {
    let responses = [
        r#"{"id":1,"jsonrpc":"2.0","result":"0x00112233"}"#,
        r#"{"result":"0x00112233","id":1,"jsonrpc":"2.0"}"#,
        r#"{"result":"0x00112233","jsonrpc":"2.0","id":1}"#,
    ];

    let setup = EvmRpcSetup::new().await.mock_api_keys().await;
    let mut results = Vec::with_capacity(3);
    for response in responses {
        let mocks = MockHttpOutcallsBuilder::new()
            .given(
                JsonRpcRequestMatcher::with_method(MOCK_REQUEST_METHOD)
                    .with_params(MOCK_REQUEST_PARAMS)
                    .with_id(MOCK_REQUEST_ID),
            )
            .respond_with(JsonRpcResponse::from(response));
        let result = setup
            .request(
                &setup.new_mock_http_runtime(mocks),
                (
                    RpcService::Custom(RpcApi {
                        url: MOCK_REQUEST_URL.to_string(),
                        headers: None,
                    }),
                    MOCK_REQUEST_PAYLOAD,
                    MOCK_REQUEST_RESPONSE_BYTES,
                ),
            )
            .await;
        results.push(result);
    }

    assert!(results.windows(2).all(|w| w[0] == w[1]));
}

#[tokio::test]
async fn should_not_modify_json_rpc_request_from_request_endpoint() {
    let mock_request = r#"{"id":123,"jsonrpc":"2.0","method":"eth_gasPrice"}"#;
    let mock_response = r#"{"jsonrpc":"2.0","id":123,"result":"0x00112233"}"#;
    let mocks = MockHttpOutcallsBuilder::new()
        .given(JsonRpcRequestMatcher::with_method("eth_gasPrice").with_id(123_u64))
        .respond_with(JsonRpcResponse::from(mock_response));

    let setup = EvmRpcSetup::new().await.mock_api_keys().await;
    let response = setup
        .request(
            &setup.new_mock_http_runtime(mocks),
            (
                RpcService::Custom(RpcApi {
                    url: MOCK_REQUEST_URL.to_string(),
                    headers: None,
                }),
                mock_request,
                MOCK_REQUEST_RESPONSE_BYTES,
            ),
        )
        .await;

    assert_eq!(response, Ok(mock_response.to_string()));
}

#[test]
fn should_decode_renamed_field() {
    #[derive(Debug, Clone, Serialize, Deserialize, PartialEq, Eq, CandidType)]
    pub struct Struct {
        #[serde(rename = "fieldName")]
        pub field_name: u64,
    }
    let value = Struct { field_name: 123 };
    assert_eq!(Decode!(&Encode!(&value).unwrap(), Struct).unwrap(), value);
}

#[test]
fn should_decode_checked_amount() {
    let value = Nat256::from(123_u32);
    assert_eq!(Decode!(&Encode!(&value).unwrap(), Nat256).unwrap(), value);
}

#[test]
fn should_decode_address() {
    let value = Hex20::from_str("0xdAC17F958D2ee523a2206206994597C13D831ec7").unwrap();
    assert_eq!(Decode!(&Encode!(&value).unwrap(), Hex20).unwrap(), value);
}

#[test]
fn should_decode_transaction_receipt() {
    let value = evm_rpc_types::TransactionReceipt {
        status: Some(0x1_u8.into()),
        root: None,
        transaction_hash: "0xdd5d4b18923d7aae953c7996d791118102e889bea37b48a651157a4890e4746f"
            .parse()
            .unwrap(),
        contract_address: None,
        block_number: 18_515_371_u64.into(),
        block_hash: "0x5115c07eb1f20a9d6410db0916ed3df626cfdab161d3904f45c8c8b65c90d0be"
            .parse()
            .unwrap(),
        effective_gas_price: 26_776_497_782_u64.into(),
        gas_used: 32_137_u32.into(),
        from: "0x0aa8ebb6ad5a8e499e550ae2c461197624c6e667"
            .parse()
            .unwrap(),
        logs: vec![],
        logs_bloom: "0x00000000000000000000000000000000000000000000000000000000000000000000000000000000000000000000000000000000000000000000000000000000000000000000000000000000000000000000000000000000000000000000000000000000000000000000000000000000000000000000000000000000000000000000000000000000000000000000000000000000000000000000000000000000000000000000000000000000000000000000000000000000000000000000000000000000000000000000000000000000000000000000000000000000000000000000000000000000000000000000000000000000000000000000000000000000".parse().unwrap(),
        to: Some("0x356cfd6e6d0000400000003900b415f80669009e"
            .parse()
            .unwrap()),
        transaction_index: 0xd9_u16.into(),
        tx_type: "0x2".parse().unwrap(),
        cumulative_gas_used: 0xf02aed_u64.into(),
    };
    assert_eq!(
        Decode!(&Encode!(&value).unwrap(), evm_rpc_types::TransactionReceipt).unwrap(),
        value
    );
}

#[tokio::test]
async fn eth_get_logs_should_succeed() {
    fn mock_request(
        from_block: BlockNumberOrTag,
        to_block: BlockNumberOrTag,
    ) -> JsonRpcRequestMatcher {
        JsonRpcRequestMatcher::with_method("eth_getLogs").with_params(json!([{
            "address" : ["0xdac17f958d2ee523a2206206994597c13d831ec7"],
            "fromBlock" : from_block,
            "toBlock" : to_block,
        }]))
    }

    fn mock_response() -> JsonRpcResponse {
        JsonRpcResponse::from(json!({
            "id" : 0,
            "jsonrpc" : "2.0",
            "result" : [
                {
                    "address" : "0xdac17f958d2ee523a2206206994597c13d831ec7",
                    "topics" : [
                        "0xddf252ad1be2c89b69c2b068fc378daa952ba7f163c4a11628f55a4df523b3ef",
                        "0x000000000000000000000000a9d1e08c7793af67e9d92fe308d5697fb81d3e43",
                        "0x00000000000000000000000078cccfb3d517cd4ed6d045e263e134712288ace2"
                    ],
                    "data" : "0x000000000000000000000000000000000000000000000000000000003b9c6433",
                    "blockNumber" : "0x11dc77e",
                    "transactionHash" : "0xf3ed91a03ddf964281ac7a24351573efd535b80fc460a5c2ad2b9d23153ec678",
                    "transactionIndex" : "0x65",
                    "blockHash" : "0xd5c72ad752b2f0144a878594faf8bd9f570f2f72af8e7f0940d3545a6388f629",
                    "logIndex" : "0xe8",
                    "removed" : false
                }
            ]
        }))
    }

    fn expected_logs() -> Vec<alloy_rpc_types::Log> {
        vec![alloy_rpc_types::Log {
            inner: alloy_primitives::Log::new(
                address!("0xdac17f958d2ee523a2206206994597c13d831ec7"),
                vec![
                    b256!("0xddf252ad1be2c89b69c2b068fc378daa952ba7f163c4a11628f55a4df523b3ef"),
                    b256!("0x000000000000000000000000a9d1e08c7793af67e9d92fe308d5697fb81d3e43"),
                    b256!("0x00000000000000000000000078cccfb3d517cd4ed6d045e263e134712288ace2"),
                ],
                bytes!("0x000000000000000000000000000000000000000000000000000000003b9c6433"),
            )
            .unwrap(),
            block_number: Some(0x11dc77e_u64),
            transaction_hash: Some(b256!(
                "0xf3ed91a03ddf964281ac7a24351573efd535b80fc460a5c2ad2b9d23153ec678"
            )),
            transaction_index: Some(0x65_u64),
            block_hash: Some(b256!(
                "0xd5c72ad752b2f0144a878594faf8bd9f570f2f72af8e7f0940d3545a6388f629"
            )),
            log_index: Some(0xe8_u64),
            removed: false,
            block_timestamp: None,
        }]
    }
    let setup = EvmRpcSetup::new().await.mock_api_keys().await;
    let mut offsets = (0_u64..).step_by(3);
    for source in RPC_SERVICES {
        for (config, from_block, to_block) in [
            // default block range
            (
                GetLogsRpcConfig::default(),
                BlockNumberOrTag::Number(0_u8.into()),
                BlockNumberOrTag::Number(500_u16.into()),
            ),
            // large block range
            (
                GetLogsRpcConfig {
                    max_block_range: Some(1_000),
                    ..Default::default()
                },
                BlockNumberOrTag::Number(0_u8.into()),
                BlockNumberOrTag::Number(501_u16.into()),
            ),
        ] {
            let offset = offsets.next().unwrap();
            let mocks = MockHttpOutcallsBuilder::new()
                .given(mock_request(from_block, to_block).with_id(offset))
                .respond_with(mock_response().with_id(offset))
                .given(mock_request(from_block, to_block).with_id(1 + offset))
                .respond_with(mock_response().with_id(1 + offset))
                .given(mock_request(from_block, to_block).with_id(2 + offset))
                .respond_with(mock_response().with_id(2 + offset));

            let response = setup
                .client(mocks)
                .with_rpc_sources(source.clone())
                .build()
                .get_logs(vec![address!("0xdac17f958d2ee523a2206206994597c13d831ec7")])
                .with_from_block(from_block)
                .with_to_block(to_block)
                .with_rpc_config(config)
                .send()
                .await
                .expect_consistent()
                .unwrap();

            assert_eq!(response, expected_logs());
        }
    }
}

#[tokio::test]
async fn eth_get_logs_should_fail_when_block_range_too_large() {
    let setup = EvmRpcSetup::new().await.mock_api_keys().await;
    let error_msg_regex =
        regex::Regex::new("Requested [0-9_]+ blocks; limited to [0-9_]+").unwrap();

    for source in RPC_SERVICES {
        for (config, from_block, to_block) in [
            // default block range
            (
                GetLogsRpcConfig::default(),
                BlockTag::Number(0_u8.into()),
                BlockTag::Number(501_u16.into()),
            ),
            // large block range
            (
                GetLogsRpcConfig {
                    max_block_range: Some(1_000),
                    ..Default::default()
                },
                BlockTag::Number(0_u8.into()),
                BlockTag::Number(1001_u16.into()),
            ),
        ] {
            let client = setup
                .client(MockHttpOutcalls::NEVER)
                .with_rpc_sources(source.clone())
                .build();

            let response = client
                .get_logs(vec![address!("0xdAC17F958D2ee523a2206206994597C13D831ec7")])
                .with_from_block(from_block)
                .with_to_block(to_block)
                .with_rpc_config(config)
                .send()
                .await
                .expect_consistent()
                .unwrap_err();

            assert_matches!(
                response,
                RpcError::ValidationError(ValidationError::Custom(s)) if error_msg_regex.is_match(&s)
            )
        }
    }
}

#[tokio::test]
async fn eth_get_block_by_number_should_succeed() {
    fn mock_response() -> JsonRpcResponse {
        JsonRpcResponse::from(json!({
            "jsonrpc": "2.0",
            "result": {
                "baseFeePerGas": "0xd7232aa34",
                "difficulty": "0x0",
                "extraData": "0x546974616e2028746974616e6275696c6465722e78797a29",
                "gasLimit": "0x1c9c380",
                "gasUsed": "0xa768c4",
                "hash": "0xc3674be7b9d95580d7f23c03d32e946f2b453679ee6505e3a778f003c5a3cfae",
                "logsBloom": "0x3e6b8420e1a13038902c24d6c2a9720a7ad4860cdc870cd5c0490011e43631134f608935bd83171247407da2c15d85014f9984608c03684c74aad48b20bc24022134cdca5f2e9d2dee3b502a8ccd39eff8040b1d96601c460e119c408c620b44fa14053013220847045556ea70484e67ec012c322830cf56ef75e09bd0db28a00f238adfa587c9f80d7e30d3aba2863e63a5cad78954555966b1055a4936643366a0bb0b1bac68d0e6267fc5bf8304d404b0c69041125219aa70562e6a5a6362331a414a96d0716990a10161b87dd9568046a742d4280014975e232b6001a0360970e569d54404b27807d7a44c949ac507879d9d41ec8842122da6772101bc8b",
                "miner": "0x388c818ca8b9251b393131c08a736a67ccb19297",
                "mixHash": "0x516a58424d4883a3614da00a9c6f18cd5cd54335a08388229a993a8ecf05042f",
                "nonce": "0x0000000000000000",
                "number": "0x11db01d",
                "parentHash": "0x43325027f6adf9befb223f8ae80db057daddcd7b48e41f60cd94bfa8877181ae",
                "receiptsRoot": "0x66934c3fd9c547036fe0e56ad01bc43c84b170be7c4030a86805ddcdab149929",
                "sha3Uncles": "0x1dcc4de8dec75d7aab85b567b6ccd41ad312451b948a7413f0a142fd40d49347",
                "size": "0xcd35",
                "stateRoot": "0x13552447dd62f11ad885f21a583c4fa34144efe923c7e35fb018d6710f06b2b6",
                "timestamp": "0x656f96f3",
                "withdrawalsRoot": "0xecae44b2c53871003c5cc75285995764034c9b5978a904229d36c1280b141d48",
                "transactionsRoot": "0x93a1ad3d067009259b508cc95fde63b5efd7e9d8b55754314c173fdde8c0826a",
            },
            "id": 0
        }))
    }

    let setup = EvmRpcSetup::new().await.mock_api_keys().await;

    for (source, offset) in iter::zip(RPC_SERVICES, (0_u64..).step_by(3)) {
        let mocks = MockHttpOutcallsBuilder::new()
            .given(get_block_by_number_request().with_id(offset))
            .respond_with(mock_response().with_id(offset))
            .given(get_block_by_number_request().with_id(1 + offset))
            .respond_with(mock_response().with_id(1 + offset))
            .given(get_block_by_number_request().with_id(2 + offset))
            .respond_with(mock_response().with_id(2 + offset));

        let response = setup
            .client(mocks)
            .with_rpc_sources(source.clone())
            .build()
            .get_block_by_number(BlockNumberOrTag::Latest)
            .send()
            .await
            .expect_consistent()
            .unwrap();

        assert_eq!(response, alloy_rpc_types::Block {
            header: alloy_rpc_types::Header {
                hash: b256!("0xc3674be7b9d95580d7f23c03d32e946f2b453679ee6505e3a778f003c5a3cfae"),
                inner: alloy_consensus::Header {
                    parent_hash: b256!("0x43325027f6adf9befb223f8ae80db057daddcd7b48e41f60cd94bfa8877181ae"),
                    ommers_hash: b256!("0x1dcc4de8dec75d7aab85b567b6ccd41ad312451b948a7413f0a142fd40d49347"),
                    beneficiary: address!("0x388c818ca8b9251b393131c08a736a67ccb19297"),
                    state_root: b256!("0x13552447dd62f11ad885f21a583c4fa34144efe923c7e35fb018d6710f06b2b6"),
                    transactions_root: b256!("0x93a1ad3d067009259b508cc95fde63b5efd7e9d8b55754314c173fdde8c0826a"),
                    receipts_root: b256!("0x66934c3fd9c547036fe0e56ad01bc43c84b170be7c4030a86805ddcdab149929"),
                    logs_bloom: bloom!("0x3e6b8420e1a13038902c24d6c2a9720a7ad4860cdc870cd5c0490011e43631134f608935bd83171247407da2c15d85014f9984608c03684c74aad48b20bc24022134cdca5f2e9d2dee3b502a8ccd39eff8040b1d96601c460e119c408c620b44fa14053013220847045556ea70484e67ec012c322830cf56ef75e09bd0db28a00f238adfa587c9f80d7e30d3aba2863e63a5cad78954555966b1055a4936643366a0bb0b1bac68d0e6267fc5bf8304d404b0c69041125219aa70562e6a5a6362331a414a96d0716990a10161b87dd9568046a742d4280014975e232b6001a0360970e569d54404b27807d7a44c949ac507879d9d41ec8842122da6772101bc8b"),
                    difficulty: alloy_primitives::U256::ZERO,
                    number: 18_722_845_u64,
                    gas_limit: 0x1c9c380_u64,
                    gas_used: 0xa768c4_u64,
                    timestamp: 0x656f96f3_u64,
                    extra_data: bytes!("0x546974616e2028746974616e6275696c6465722e78797a29"),
                    mix_hash: b256!("0x516a58424d4883a3614da00a9c6f18cd5cd54335a08388229a993a8ecf05042f"),
                    nonce: alloy_primitives::B64::ZERO,
                    base_fee_per_gas: Some(57_750_497_844_u64),
                    withdrawals_root: None,
                    blob_gas_used: None,
                    excess_blob_gas: None,
                    parent_beacon_block_root: None,
                    requests_hash: None,
                },
                total_difficulty: None,
                size: Some(alloy_primitives::U256::from(0xcd35_u64)),
            },
            uncles: vec![],
            transactions: BlockTransactions::Hashes(vec![]),
            withdrawals: None,
        });
    }
}

#[tokio::test]
async fn eth_get_block_by_number_pre_london_fork_should_succeed() {
    fn mock_response() -> JsonRpcResponse {
        JsonRpcResponse::from(json!({
           "jsonrpc":"2.0",
           "id":0,
           "result":{
              "number":"0x0",
              "hash":"0xd4e56740f876aef8c010b86a40d5f56745a118d0906a34e69aec8c0db1cb8fa3",
              "transactions":[],
              "totalDifficulty":"0x400000000",
              "logsBloom":"0x00000000000000000000000000000000000000000000000000000000000000000000000000000000000000000000000000000000000000000000000000000000000000000000000000000000000000000000000000000000000000000000000000000000000000000000000000000000000000000000000000000000000000000000000000000000000000000000000000000000000000000000000000000000000000000000000000000000000000000000000000000000000000000000000000000000000000000000000000000000000000000000000000000000000000000000000000000000000000000000000000000000000000000000000000000000",
              "receiptsRoot":"0x56e81f171bcc55a6ff8345e692c0f86e5b48e01b996cadc001622fb5e363b421",
              "extraData":"0x11bbe8db4e347b4e8c937c1c8370e4b5ed33adb3db69cbdb7a38e1e50b1b82fa",
              "nonce":"0x0000000000000042",
              "miner":"0x0000000000000000000000000000000000000000",
              "difficulty":"0x400000000",
              "gasLimit":"0x1388",
              "gasUsed":"0x0",
              "uncles":[],
              "sha3Uncles":"0x1dcc4de8dec75d7aab85b567b6ccd41ad312451b948a7413f0a142fd40d49347",
              "size":"0x21c",
              "transactionsRoot":"0x56e81f171bcc55a6ff8345e692c0f86e5b48e01b996cadc001622fb5e363b421",
              "stateRoot":"0xd7f8974fb5ac78d9ac099b9ad5018bedc2ce0a72dad1827a1709da30580f0544",
              "mixHash":"0x0000000000000000000000000000000000000000000000000000000000000000",
              "parentHash":"0x0000000000000000000000000000000000000000000000000000000000000000",
              "timestamp":"0x0"
           }
        }))
    }

    let setup = EvmRpcSetup::new().await.mock_api_keys().await;

    for (source, offset) in iter::zip(RPC_SERVICES, (0_u64..).step_by(3)) {
        let mocks = MockHttpOutcallsBuilder::new()
            .given(get_block_by_number_request().with_id(offset))
            .respond_with(mock_response().with_id(offset))
            .given(get_block_by_number_request().with_id(1 + offset))
            .respond_with(mock_response().with_id(1 + offset))
            .given(get_block_by_number_request().with_id(2 + offset))
            .respond_with(mock_response().with_id(2 + offset));

        let response = setup
            .client(mocks)
            .with_rpc_sources(source.clone())
            .build()
            .get_block_by_number(BlockNumberOrTag::Latest)
            .send()
            .await
            .expect_consistent()
            .unwrap();

        assert_eq!(response, alloy_rpc_types::Block {
            header: alloy_rpc_types::Header {
                hash: b256!("0xd4e56740f876aef8c010b86a40d5f56745a118d0906a34e69aec8c0db1cb8fa3"),
                inner: alloy_consensus::Header {
                    parent_hash: b256!("0x0000000000000000000000000000000000000000000000000000000000000000"),
                    ommers_hash: b256!("0x1dcc4de8dec75d7aab85b567b6ccd41ad312451b948a7413f0a142fd40d49347"),
                    beneficiary: address!("0x0000000000000000000000000000000000000000"),
                    state_root: b256!("0xd7f8974fb5ac78d9ac099b9ad5018bedc2ce0a72dad1827a1709da30580f0544"),
                    transactions_root: b256!("0x56e81f171bcc55a6ff8345e692c0f86e5b48e01b996cadc001622fb5e363b421"),
                    receipts_root: b256!("0x56e81f171bcc55a6ff8345e692c0f86e5b48e01b996cadc001622fb5e363b421"),
                    logs_bloom: bloom!("0x00000000000000000000000000000000000000000000000000000000000000000000000000000000000000000000000000000000000000000000000000000000000000000000000000000000000000000000000000000000000000000000000000000000000000000000000000000000000000000000000000000000000000000000000000000000000000000000000000000000000000000000000000000000000000000000000000000000000000000000000000000000000000000000000000000000000000000000000000000000000000000000000000000000000000000000000000000000000000000000000000000000000000000000000000000000"),
                    difficulty: alloy_primitives::U256::from(0x400000000_u64),
                    number: 0_u64,
                    gas_limit: 0x1388_u64,
                    gas_used: 0_u64,
                    timestamp: 0_u64,
                    extra_data: bytes!("0x11bbe8db4e347b4e8c937c1c8370e4b5ed33adb3db69cbdb7a38e1e50b1b82fa"),
                    mix_hash: b256!("0x0000000000000000000000000000000000000000000000000000000000000000"),
                    nonce: alloy_primitives::B64::from(0x0000000000000042_u64),
                    base_fee_per_gas: None,
                    withdrawals_root: None,
                    blob_gas_used: None,
                    excess_blob_gas: None,
                    parent_beacon_block_root: None,
                    requests_hash: None,
                },
                total_difficulty: None,
                size: Some(alloy_primitives::U256::from(0x21c_u64)),
            },
            uncles: vec![],
            transactions: BlockTransactions::Hashes(vec![]),
            withdrawals: None,
        });
    }
}

#[tokio::test]
async fn eth_get_block_by_number_should_be_consistent_when_total_difficulty_inconsistent() {
    fn mock_response(total_difficulty: Option<&str>) -> JsonRpcResponse {
        let mut body = json!({
           "jsonrpc":"2.0",
           "result":{
              "baseFeePerGas":"0xd7232aa34",
              "difficulty":"0x0",
              "extraData":"0x546974616e2028746974616e6275696c6465722e78797a29",
              "gasLimit":"0x1c9c380",
              "gasUsed":"0xa768c4",
              "hash":"0xc3674be7b9d95580d7f23c03d32e946f2b453679ee6505e3a778f003c5a3cfae",
              "logsBloom":"0x3e6b8420e1a13038902c24d6c2a9720a7ad4860cdc870cd5c0490011e43631134f608935bd83171247407da2c15d85014f9984608c03684c74aad48b20bc24022134cdca5f2e9d2dee3b502a8ccd39eff8040b1d96601c460e119c408c620b44fa14053013220847045556ea70484e67ec012c322830cf56ef75e09bd0db28a00f238adfa587c9f80d7e30d3aba2863e63a5cad78954555966b1055a4936643366a0bb0b1bac68d0e6267fc5bf8304d404b0c69041125219aa70562e6a5a6362331a414a96d0716990a10161b87dd9568046a742d4280014975e232b6001a0360970e569d54404b27807d7a44c949ac507879d9d41ec8842122da6772101bc8b",
              "miner":"0x388c818ca8b9251b393131c08a736a67ccb19297",
              "mixHash":"0x516a58424d4883a3614da00a9c6f18cd5cd54335a08388229a993a8ecf05042f",
              "nonce":"0x0000000000000000",
              "number":"0x11db01d",
              "parentHash":"0x43325027f6adf9befb223f8ae80db057daddcd7b48e41f60cd94bfa8877181ae",
              "receiptsRoot":"0x66934c3fd9c547036fe0e56ad01bc43c84b170be7c4030a86805ddcdab149929",
              "sha3Uncles":"0x1dcc4de8dec75d7aab85b567b6ccd41ad312451b948a7413f0a142fd40d49347",
              "size":"0xcd35",
              "stateRoot":"0x13552447dd62f11ad885f21a583c4fa34144efe923c7e35fb018d6710f06b2b6",
              "timestamp":"0x656f96f3",
              "withdrawalsRoot":"0xecae44b2c53871003c5cc75285995764034c9b5978a904229d36c1280b141d48",
              "transactionsRoot":"0x93a1ad3d067009259b508cc95fde63b5efd7e9d8b55754314c173fdde8c0826a",
           },
           "id":0
        });
        if let Some(total_difficulty) = total_difficulty {
            body.get_mut("result").unwrap()["totalDifficulty"] =
                Value::String(total_difficulty.to_string());
        }
        JsonRpcResponse::from(body)
    }

    let setup = EvmRpcSetup::new().await.mock_api_keys().await;

    let mocks = MockHttpOutcallsBuilder::new()
        .given(get_block_by_number_request().with_id(0_u64))
        .respond_with(mock_response(Some("0xc70d815d562d3cfa955")).with_id(0_u64))
        .given(get_block_by_number_request().with_id(1_u64))
        .respond_with(mock_response(None).with_id(1_u64));

    let response = setup
        .client(mocks)
        .with_rpc_sources(RpcServices::EthMainnet(Some(vec![
            EthMainnetService::Ankr,
            EthMainnetService::PublicNode,
        ])))
        .build()
        .get_block_by_number(BlockNumberOrTag::Latest)
        .send()
        .await
        .expect_consistent()
        .unwrap();

    assert_eq!(response.number(), 18_722_845_u64);
    assert_eq!(response.header.total_difficulty, None);
}

#[tokio::test]
async fn eth_get_transaction_receipt_should_succeed() {
    fn request(tx_hash: impl ToString) -> JsonRpcRequestMatcher {
        JsonRpcRequestMatcher::with_method("eth_getTransactionReceipt")
            .with_params(json!([tx_hash.to_string()]))
    }

    let test_cases = [
        (
            b256!("0xdd5d4b18923d7aae953c7996d791118102e889bea37b48a651157a4890e4746f"),
            JsonRpcResponse::from(json!({
               "jsonrpc":"2.0",
               "id":0,
               "result":{
                  "blockHash":"0x5115c07eb1f20a9d6410db0916ed3df626cfdab161d3904f45c8c8b65c90d0be",
                  "blockNumber":"0x11a85ab",
                  "contractAddress":null,
                  "cumulativeGasUsed":"0xf02aed",
                  "effectiveGasPrice":"0x63c00ee76",
                  "from":"0x0aa8ebb6ad5a8e499e550ae2c461197624c6e667",
                  "gasUsed":"0x7d89",
                  "logs":[],
                  "logsBloom":"0x00000000000000000000000000000000000000000000000000000000000000000000000000000000000000000000000000000000000000000000000000000000000000000000000000000000000000000000000000000000000000000000000000000000000000000000000000000000000000000000000000000000000000000000000000000000000000000000000000000000000000000000000000000000000000000000000000000000000000000000000000000000000000000000000000000000000000000000000000000000000000000000000000000000000000000000000000000000000000000000000000000000000000000000000000000000",
                  "status":"0x1",
                  "to":"0x356cfd6e6d0000400000003900b415f80669009e",
                  "transactionHash":"0xdd5d4b18923d7aae953c7996d791118102e889bea37b48a651157a4890e4746f",
                  "transactionIndex":"0xd9",
                  "type":"0x2"
               }
            })),
            alloy_rpc_types::TransactionReceipt {
                inner: alloy_consensus::ReceiptEnvelope::Eip1559(alloy_consensus::ReceiptWithBloom {
                    receipt: alloy_consensus::Receipt {
                        status: alloy_consensus::Eip658Value::Eip658(true),
                        cumulative_gas_used: 0xf02aed_u64,
                        logs: vec![],
                    },
                    logs_bloom: bloom!("0x00000000000000000000000000000000000000000000000000000000000000000000000000000000000000000000000000000000000000000000000000000000000000000000000000000000000000000000000000000000000000000000000000000000000000000000000000000000000000000000000000000000000000000000000000000000000000000000000000000000000000000000000000000000000000000000000000000000000000000000000000000000000000000000000000000000000000000000000000000000000000000000000000000000000000000000000000000000000000000000000000000000000000000000000000000000"),
                }),
                transaction_hash: b256!("0xdd5d4b18923d7aae953c7996d791118102e889bea37b48a651157a4890e4746f"),
                transaction_index: Some(0xd9_u64),
                block_hash: Some(b256!("0x5115c07eb1f20a9d6410db0916ed3df626cfdab161d3904f45c8c8b65c90d0be")),
                block_number: Some(0x11a85ab_u64),
                gas_used: 0x7d89_u64,
                effective_gas_price: 0x63c00ee76_u128,
                blob_gas_used: None,
                blob_gas_price: None,
                from: address!("0x0aa8ebb6ad5a8e499e550ae2c461197624c6e667"),
                to: Some(address!("0x356cfd6e6d0000400000003900b415f80669009e")),
                contract_address: None,
            },
        ),
        // first transaction after genesis
        (
            b256!("0x5c504ed432cb51138bcf09aa5e8a410dd4a1e204ef84bfed1be16dfba1b22060"),
            JsonRpcResponse::from(json!({
               "jsonrpc":"2.0",
               "id":0,
               "result":{
                  "transactionHash":"0x5c504ed432cb51138bcf09aa5e8a410dd4a1e204ef84bfed1be16dfba1b22060",
                  "blockHash":"0x4e3a3754410177e6937ef1f84bba68ea139e8d1a2258c5f85db9f1cd715a1bdd",
                  "blockNumber":"0xb443",
                  "logsBloom":"0x00000000000000000000000000000000000000000000000000000000000000000000000000000000000000000000000000000000000000000000000000000000000000000000000000000000000000000000000000000000000000000000000000000000000000000000000000000000000000000000000000000000000000000000000000000000000000000000000000000000000000000000000000000000000000000000000000000000000000000000000000000000000000000000000000000000000000000000000000000000000000000000000000000000000000000000000000000000000000000000000000000000000000000000000000000000",
                  "gasUsed":"0x5208",
                  "root":"0x96a8e009d2b88b1483e6941e6812e32263b05683fac202abc622a3e31aed1957",
                  "contractAddress":null,
                  "cumulativeGasUsed":"0x5208",
                  "transactionIndex":"0x0",
                  "from":"0xa1e4380a3b1f749673e270229993ee55f35663b4",
                  "to":"0x5df9b87991262f6ba471f09758cde1c0fc1de734",
                  "type":"0x0",
                  "effectiveGasPrice":"0x2d79883d2000",
                  "logs":[],
               }
            })),
            alloy_rpc_types::TransactionReceipt {
                inner: alloy_consensus::ReceiptEnvelope::Legacy(alloy_consensus::ReceiptWithBloom {
                    receipt: alloy_consensus::Receipt {
                        status: alloy_consensus::Eip658Value::PostState(b256!("0x96a8e009d2b88b1483e6941e6812e32263b05683fac202abc622a3e31aed1957")),
                        cumulative_gas_used: 0x5208_u64,
                        logs: vec![],
                    },
                    logs_bloom: bloom!("0x00000000000000000000000000000000000000000000000000000000000000000000000000000000000000000000000000000000000000000000000000000000000000000000000000000000000000000000000000000000000000000000000000000000000000000000000000000000000000000000000000000000000000000000000000000000000000000000000000000000000000000000000000000000000000000000000000000000000000000000000000000000000000000000000000000000000000000000000000000000000000000000000000000000000000000000000000000000000000000000000000000000000000000000000000000000"),
                }),
                transaction_hash: b256!("0x5c504ed432cb51138bcf09aa5e8a410dd4a1e204ef84bfed1be16dfba1b22060"),
                transaction_index: Some(0x0_u64),
                block_hash: Some(b256!("0x4e3a3754410177e6937ef1f84bba68ea139e8d1a2258c5f85db9f1cd715a1bdd")),
                block_number: Some(0xb443_u64),
                gas_used: 0x5208_u64,
                effective_gas_price: 0x2d79883d2000_u128,
                blob_gas_used: None,
                blob_gas_price: None,
                from: address!("0xa1e4380a3b1f749673e270229993ee55f35663b4"),
                to: Some(address!("0x5df9b87991262f6ba471f09758cde1c0fc1de734")),
                contract_address: None,
            },
        ),
        // contract creation
        (
            b256!("0x2b8e12d42a187ace19c64b47fae0955def8859bf966c345102c6d3a52f28308b"),
            JsonRpcResponse::from(json!({
               "jsonrpc":"2.0",
               "id":0,
               "result":{
                  "transactionHash":"0x2b8e12d42a187ace19c64b47fae0955def8859bf966c345102c6d3a52f28308b",
                  "blockHash":"0xd050426a753a7cc4833ba15a5dfcef761fd983f5277230ea8dc700eadd307363",
                  "blockNumber":"0x12e64fd",
                  "logsBloom":"0x00000000000000000000000000000000000000000000000000000000000000000000000000000000000000000000000000000000000000000000000000000000000000000000000000000000000000000000000000000000000000000000000000000000000000000000000000000000000000000000000000000000000000000000000000000000000000000000000000000000000000000000000000000000000000000000000000000000000000000000000000000000000000000000000000000000000000000000000000000000000000000000000000000000000000000000000000000000000000000000000000000000000000000000000000000000",
                  "gasUsed":"0x69892",
                  "contractAddress":"0x6abda0438307733fc299e9c229fd3cc074bd8cc0",
                  "cumulativeGasUsed":"0x3009d2",
                  "transactionIndex":"0x17",
                  "from":"0xe12e9a6661aeaf57abf95fd060bebb223fbee7dd",
                  "to":null,
                  "type":"0x2",
                  "effectiveGasPrice":"0x17c01a135",
                  "logs":[],
                  "status":"0x1"
               }
            })),
            alloy_rpc_types::TransactionReceipt {
                inner: alloy_consensus::ReceiptEnvelope::Eip1559(alloy_consensus::ReceiptWithBloom {
                    receipt: alloy_consensus::Receipt {
                        status: alloy_consensus::Eip658Value::Eip658(true),
                        cumulative_gas_used: 0x3009d2_u64,
                        logs: vec![],
                    },
                    logs_bloom: bloom!("0x00000000000000000000000000000000000000000000000000000000000000000000000000000000000000000000000000000000000000000000000000000000000000000000000000000000000000000000000000000000000000000000000000000000000000000000000000000000000000000000000000000000000000000000000000000000000000000000000000000000000000000000000000000000000000000000000000000000000000000000000000000000000000000000000000000000000000000000000000000000000000000000000000000000000000000000000000000000000000000000000000000000000000000000000000000000"),
                }),
                transaction_hash: b256!("0x2b8e12d42a187ace19c64b47fae0955def8859bf966c345102c6d3a52f28308b"),
                transaction_index: Some(0x17_u64),
                block_hash: Some(b256!("0xd050426a753a7cc4833ba15a5dfcef761fd983f5277230ea8dc700eadd307363")),
                block_number: Some(0x12e64fd_u64),
                gas_used: 0x69892_u64,
                effective_gas_price: 0x17c01a135_u128,
                blob_gas_used: None,
                blob_gas_price: None,
                from: address!("0xe12e9a6661aeaf57abf95fd060bebb223fbee7dd"),
                to: None,
                contract_address: Some(address!("0x6abda0438307733fc299e9c229fd3cc074bd8cc0")),
            },
        )
    ];

    let mut offsets = (0_u64..).step_by(3);
    let setup = EvmRpcSetup::new().await.mock_api_keys().await;
    for (tx_hash, response, expected) in test_cases {
        for source in RPC_SERVICES {
            let offset = offsets.next().unwrap();
            let mocks = MockHttpOutcallsBuilder::new()
                .given(request(tx_hash).with_id(offset))
                .respond_with(response.clone().with_id(offset))
                .given(request(tx_hash).with_id(offset + 1))
                .respond_with(response.clone().with_id(offset + 1))
                .given(request(tx_hash).with_id(offset + 2))
                .respond_with(response.clone().with_id(offset + 2));

            let response = setup
                .client(mocks)
                .with_rpc_sources(source.clone())
                .build()
                .get_transaction_receipt(tx_hash)
                .send()
                .await
                .expect_consistent()
                .unwrap();

            assert_eq!(response, Some(expected.clone()));
        }
    }
}

#[tokio::test]
async fn eth_get_transaction_count_should_succeed() {
    let setup = EvmRpcSetup::new().await.mock_api_keys().await;

    for (source, offset) in iter::zip(RPC_SERVICES, (0_u64..).step_by(3)) {
        let mocks = MockHttpOutcallsBuilder::new()
            .given(get_transaction_count_request().with_id(offset))
            .respond_with(get_transaction_count_response().with_id(offset))
            .given(get_transaction_count_request().with_id(offset + 1))
            .respond_with(get_transaction_count_response().with_id(offset + 1))
            .given(get_transaction_count_request().with_id(offset + 2))
            .respond_with(get_transaction_count_response().with_id(offset + 2));

        let response = setup
            .client(mocks)
            .with_rpc_sources(source.clone())
            .build()
            .get_transaction_count((
                address!("0xdac17f958d2ee523a2206206994597c13d831ec7"),
                BlockNumberOrTag::Latest,
            ))
            .send()
            .await
            .expect_consistent();

        assert_eq!(response, Ok(U256::ONE));
    }
}

#[tokio::test]
async fn eth_fee_history_should_succeed() {
    fn mock_response() -> JsonRpcResponse {
        JsonRpcResponse::from(json!({
            "id" : 0,
            "jsonrpc" : "2.0",
            "result" : {
                "oldestBlock" : "0x11e57f5",
                "baseFeePerGas" : ["0x9cf6c61b9", "0x97d853982", "0x9ba55a0b0", "0x9543bf98d"],
                "reward" : [["0x0123"]]
            }
        }))
    }

    let setup = EvmRpcSetup::new().await.mock_api_keys().await;

    for (source, offset) in iter::zip(RPC_SERVICES, (0_u64..).step_by(3)) {
        let mocks = MockHttpOutcallsBuilder::new()
            .given(fee_history_request().with_id(offset))
            .respond_with(mock_response().with_id(offset))
            .given(fee_history_request().with_id(1 + offset))
            .respond_with(mock_response().with_id(1 + offset))
            .given(fee_history_request().with_id(2 + offset))
            .respond_with(mock_response().with_id(2 + offset));

        let response = setup
            .client(mocks)
            .with_rpc_sources(source.clone())
            .build()
            .fee_history((3_u64, BlockNumberOrTag::Latest))
            .send()
            .await
            .expect_consistent()
            .unwrap();

        assert_eq!(
            response,
            alloy_rpc_types::FeeHistory {
                oldest_block: 0x11e57f5_u64,
                base_fee_per_gas: vec![0x9cf6c61b9_u128, 0x97d853982, 0x9ba55a0b0, 0x9543bf98d],
                gas_used_ratio: vec![],
                reward: Some(vec![vec![0x0123_u128]]),
                base_fee_per_blob_gas: vec![],
                blob_gas_used_ratio: vec![],
            }
        );
    }
}

#[tokio::test]
async fn eth_send_raw_transaction_should_succeed() {
    fn mock_response() -> JsonRpcResponse {
        JsonRpcResponse::from(json!({ "id": 0, "jsonrpc": "2.0", "result": MOCK_TRANSACTION_HASH }))
    }

    let setup = EvmRpcSetup::new().await.mock_api_keys().await;
    for (source, offset) in iter::zip(RPC_SERVICES, (0_u64..).step_by(3)) {
        let mocks = MockHttpOutcallsBuilder::new()
            .given(send_raw_transaction_request().with_id(offset))
            .respond_with(mock_response().with_id(offset))
            .given(send_raw_transaction_request().with_id(1 + offset))
            .respond_with(mock_response().with_id(1 + offset))
            .given(send_raw_transaction_request().with_id(2 + offset))
            .respond_with(mock_response().with_id(2 + offset));

        let response = setup
            .client(mocks)
            .with_rpc_sources(source.clone())
            .build()
            .send_raw_transaction(MOCK_TRANSACTION)
            .send()
            .await
            .expect_consistent()
            .unwrap();

        assert_eq!(response, MOCK_TRANSACTION_HASH);
    }
}

#[tokio::test]
async fn eth_call_should_succeed() {
    const ADDRESS: &str = "0xA0b86991c6218b36c1d19D4a2e9Eb0cE3606eB48";
    const INPUT_DATA: &str =
        "0x70a08231000000000000000000000000b25eA1D493B49a1DeD42aC5B1208cC618f9A9B80";

    fn mock_request() -> JsonRpcRequestMatcher {
        JsonRpcRequestMatcher::with_method("eth_call").with_params(json!( [ { "to": ADDRESS.to_lowercase(), "input": INPUT_DATA.to_lowercase(), }, "latest" ]))
    }

    fn mock_response() -> JsonRpcResponse {
        JsonRpcResponse::from(
            json!({ "jsonrpc": "2.0", "id": 0, "result": "0x0000000000000000000000000000000000000000000000000000013c3ee36e89" }),
        )
    }

    let setup = EvmRpcSetup::new().await.mock_api_keys().await;

    let mut offsets = (0_u64..).step_by(3);
    for call_args in [
        evm_rpc_types::CallArgs {
            transaction: evm_rpc_types::TransactionRequest {
                to: Some(ADDRESS.parse().unwrap()),
                input: Some(INPUT_DATA.parse().unwrap()),
                ..evm_rpc_types::TransactionRequest::default()
            },
            block: Some(BlockTag::Latest),
        },
        evm_rpc_types::CallArgs {
            transaction: evm_rpc_types::TransactionRequest {
                to: Some(ADDRESS.parse().unwrap()),
                input: Some(INPUT_DATA.parse().unwrap()),
                ..evm_rpc_types::TransactionRequest::default()
            },
            block: None, //should be same as specifying Latest
        },
    ] {
        for source in RPC_SERVICES {
            let offset = offsets.next().unwrap();
            let mocks = MockHttpOutcallsBuilder::new()
                .given(mock_request().with_id(offset))
                .respond_with(mock_response().with_id(offset))
                .given(mock_request().with_id(offset + 1))
                .respond_with(mock_response().with_id(offset + 1))
                .given(mock_request().with_id(offset + 2))
                .respond_with(mock_response().with_id(offset + 2));

            let response = setup
                .client(mocks)
                .with_rpc_sources(source.clone())
                .build()
                .call(call_args.clone())
                .send()
                .await
                .expect_consistent()
                .unwrap();
            assert_eq!(
                response,
                bytes!("0x0000000000000000000000000000000000000000000000000000013c3ee36e89")
            );
        }
    }
}

#[tokio::test]
async fn candid_rpc_should_allow_unexpected_response_fields() {
    fn mock_response() -> JsonRpcResponse {
        JsonRpcResponse::from(json!({
            "jsonrpc":"2.0",
            "id": 0,
            "result":{
                "unexpectedKey":"unexpectedValue",
                "blockHash": "0x5115c07eb1f20a9d6410db0916ed3df626cfdab161d3904f45c8c8b65c90d0be",
                "blockNumber": "0x11a85ab",
                "contractAddress": null,
                "cumulativeGasUsed": "0xf02aed",
                "effectiveGasPrice": "0x63c00ee76",
                "from": "0x0aa8ebb6ad5a8e499e550ae2c461197624c6e667",
                "gasUsed": "0x7d89",
                "logs": [],
                "logsBloom": "0x00000000000000000000000000000000000000000000000000000000000000000000000000000000000000000000000000000000000000000000000000000000000000000000000000000000000000000000000000000000000000000000000000000000000000000000000000000000000000000000000000000000000000000000000000000000000000000000000000000000000000000000000000000000000000000000000000000000000000000000000000000000000000000000000000000000000000000000000000000000000000000000000000000000000000000000000000000000000000000000000000000000000000000000000000000000",
                "status": "0x1",
                "to": "0x356cfd6e6d0000400000003900b415f80669009e",
                "transactionHash": "0xdd5d4b18923d7aae953c7996d791118102e889bea37b48a651157a4890e4746f",
                "transactionIndex": "0xd9",
                "type": "0x2"
            }
        }))
    }

    let setup = EvmRpcSetup::new().await.mock_api_keys().await;

    let mocks = MockHttpOutcallsBuilder::new()
        .given(get_transaction_receipt_request().with_id(0_u64))
        .respond_with(mock_response().with_id(0_u64))
        .given(get_transaction_receipt_request().with_id(1_u64))
        .respond_with(mock_response().with_id(1_u64))
        .given(get_transaction_receipt_request().with_id(2_u64))
        .respond_with(mock_response().with_id(2_u64));

    let response = setup
        .client(mocks)
        .with_rpc_sources(RpcServices::EthMainnet(None))
        .build()
        .get_transaction_receipt(b256!(
            "0xdd5d4b18923d7aae953c7996d791118102e889bea37b48a651157a4890e4746f"
        ))
        .send()
        .await
        .expect_consistent()
        .unwrap()
        .expect("receipt was None");
    assert_eq!(
        response.block_hash,
        Some(b256!(
            "0x5115c07eb1f20a9d6410db0916ed3df626cfdab161d3904f45c8c8b65c90d0be"
        ))
    );
}

#[tokio::test]
async fn candid_rpc_should_err_without_cycles() {
    let setup = EvmRpcSetup::with_args(InstallArgs {
        demo: None,
        ..Default::default()
    })
    .await
    .mock_api_keys()
    .await;

    let result = setup
        .client(MockHttpOutcalls::NEVER)
        .with_rpc_sources(RpcServices::EthMainnet(None))
        .build()
        .get_transaction_receipt(b256!(
            "0xdd5d4b18923d7aae953c7996d791118102e889bea37b48a651157a4890e4746f"
        ))
        .with_cycles(0)
        .send()
        .await
        .expect_inconsistent();
    // Because the expected cycles are different for each provider, the results are inconsistent
    // but should all be `TooFewCycles` error.
    for (_, err) in result {
        assert_matches!(
            err,
            Err(RpcError::ProviderError(ProviderError::TooFewCycles {
                expected: _,
                received: 0,
            }))
        )
    }
}

#[tokio::test]
async fn candid_rpc_should_err_with_insufficient_cycles() {
    let setup = EvmRpcSetup::with_args(InstallArgs {
        demo: Some(true),
        nodes_in_subnet: Some(33),
        ..Default::default()
    })
    .await
    .mock_api_keys()
    .await;

    let mut result = setup
        .client(MockHttpOutcalls::NEVER)
        .with_rpc_sources(RpcServices::EthMainnet(None))
        .build()
        .get_transaction_receipt(b256!(
            "0xdd5d4b18923d7aae953c7996d791118102e889bea37b48a651157a4890e4746f"
        ))
        .send()
        .await
        .expect_inconsistent();
    let regex = regex::Regex::new(
        "http_request request sent with [0-9_]+ cycles, but [0-9_]+ cycles are required.",
    )
    .unwrap();
    assert_matches!(
        result.pop().unwrap(),
        (
            RpcService::EthMainnet(EthMainnetService::PublicNode),
            Err(RpcError::HttpOutcallError(HttpOutcallError::IcError {
                code: LegacyRejectionCode::CanisterReject,
                message
            }))
        ) if regex.is_match(&message)
    );

    // Same request should succeed after upgrade to the expected node count
    setup
        .upgrade_canister(InstallArgs {
            nodes_in_subnet: Some(34),
            ..Default::default()
        })
        .await;

    let mocks = MockHttpOutcallsBuilder::new()
        .given(get_transaction_receipt_request().with_id(0_u64))
        .respond_with(get_transaction_receipt_response().with_id(0_u64))
        .given(get_transaction_receipt_request().with_id(1_u64))
        .respond_with(get_transaction_receipt_response().with_id(1_u64))
        .given(get_transaction_receipt_request().with_id(2_u64))
        .respond_with(get_transaction_receipt_response().with_id(2_u64));
    let result = setup
        .client(mocks)
        .with_rpc_sources(RpcServices::EthMainnet(None))
        .build()
        .get_transaction_receipt(b256!(
            "0xdd5d4b18923d7aae953c7996d791118102e889bea37b48a651157a4890e4746f"
        ))
        .send()
        .await
        .expect_consistent()
        .unwrap();
    assert_matches!(result, Some(alloy_rpc_types::TransactionReceipt { .. }));
}

#[tokio::test]
async fn candid_rpc_should_err_when_service_unavailable() {
    let setup = EvmRpcSetup::new().await.mock_api_keys().await;
    let mocks = MockHttpOutcallsBuilder::new()
        .given(get_transaction_receipt_request().with_id(0_u64))
        .respond_with(CanisterHttpReply::with_status(503).with_body("Service unavailable"))
        .given(get_transaction_receipt_request().with_id(1_u64))
        .respond_with(CanisterHttpReply::with_status(503).with_body("Service unavailable"))
        .given(get_transaction_receipt_request().with_id(2_u64))
        .respond_with(CanisterHttpReply::with_status(503).with_body("Service unavailable"));
    let result = setup
        .client(mocks)
        .with_rpc_sources(RpcServices::EthMainnet(None))
        .build()
        .get_transaction_receipt(b256!(
            "0xdd5d4b18923d7aae953c7996d791118102e889bea37b48a651157a4890e4746f"
        ))
        .send()
        .await
        .expect_consistent();
    assert_eq!(
        result,
        Err(RpcError::HttpOutcallError(
            HttpOutcallError::InvalidHttpJsonRpcResponse {
                status: 503,
                body: "\"Service unavailable\"".to_string(),
                parsing_error: None
            }
        ))
    );

    setup
        .check_metrics()
        .await
        .assert_contains_metric_matching(r#"evmrpc_requests\{method="eth_getTransactionReceipt",host="ethereum.blockpi.network"\} 1 \d+"#)
        .assert_contains_metric_matching(r#"evmrpc_requests\{method="eth_getTransactionReceipt",host="rpc.ankr.com"\} 1 \d+"#)
        .assert_contains_metric_matching(r#"evmrpc_requests\{method="eth_getTransactionReceipt",host="ethereum-rpc.publicnode.com"\} 1 \d+"#)
        .assert_contains_metric_matching(r#"evmrpc_responses\{method="eth_getTransactionReceipt",host="ethereum.blockpi.network",status="503"\} 1 \d+"#)
        .assert_contains_metric_matching(r#"evmrpc_responses\{method="eth_getTransactionReceipt",host="rpc.ankr.com",status="503"\} 1 \d+"#)
        .assert_contains_metric_matching(r#"evmrpc_responses\{method="eth_getTransactionReceipt",host="ethereum-rpc.publicnode.com",status="503"\} 1 \d+"#);
}

#[tokio::test]
async fn candid_rpc_should_recognize_json_error() {
    fn mock_response() -> JsonRpcResponse {
        JsonRpcResponse::from(json!({
            "jsonrpc":"2.0",
            "id":0,
            "error": {
                "code":123,
                "message":"Error message"
            }
        }))
    }

    let setup = EvmRpcSetup::new().await.mock_api_keys().await;
    let mocks = MockHttpOutcallsBuilder::new()
        .given(get_transaction_receipt_request().with_id(0_u64))
        .respond_with(mock_response().with_id(0_u64))
        .given(get_transaction_receipt_request().with_id(1_u64))
        .respond_with(mock_response().with_id(1_u64));
    let result = setup
        .client(mocks)
        .with_rpc_sources(RpcServices::EthSepolia(Some(vec![
            EthSepoliaService::Ankr,
            EthSepoliaService::BlockPi,
        ])))
        .build()
        .get_transaction_receipt(b256!(
            "0xdd5d4b18923d7aae953c7996d791118102e889bea37b48a651157a4890e4746f"
        ))
        .send()
        .await
        .expect_consistent();
    assert_eq!(
        result,
        Err(RpcError::JsonRpcError(JsonRpcError {
            code: 123,
            message: "Error message".to_string(),
        }))
    );

    setup
        .check_metrics()
        .await
        .assert_contains_metric_matching(r#"evmrpc_requests\{method="eth_getTransactionReceipt",host="rpc.ankr.com"\} 1 \d+"#)
        .assert_contains_metric_matching(r#"evmrpc_requests\{method="eth_getTransactionReceipt",host="ethereum-sepolia.blockpi.network"\} 1 \d+"#)
        .assert_contains_metric_matching(r#"evmrpc_responses\{method="eth_getTransactionReceipt",host="rpc.ankr.com",status="200"\} 1 \d+"#)
        .assert_contains_metric_matching(r#"evmrpc_responses\{method="eth_getTransactionReceipt",host="ethereum-sepolia.blockpi.network",status="200"\} 1 \d+"#);
}

#[tokio::test]
async fn candid_rpc_should_reject_empty_service_list() {
    let setup = EvmRpcSetup::new().await.mock_api_keys().await;
    let result = setup
        .client(MockHttpOutcalls::NEVER)
        .with_rpc_sources(RpcServices::EthMainnet(Some(vec![])))
        .build()
        .get_transaction_receipt(b256!(
            "0xdd5d4b18923d7aae953c7996d791118102e889bea37b48a651157a4890e4746f"
        ))
        .send()
        .await
        .expect_consistent();
    assert_eq!(
        result,
        Err(RpcError::ProviderError(ProviderError::ProviderNotFound))
    );
}

#[tokio::test]
async fn candid_rpc_should_return_inconsistent_results() {
    let mocks = MockHttpOutcallsBuilder::new()
        .given(send_raw_transaction_request().with_id(0_u64))
        .respond_with(JsonRpcResponse::from(
            json!({ "id": 0, "jsonrpc": "2.0", "result": MOCK_TRANSACTION_HASH }),
        ))
        .given(send_raw_transaction_request().with_id(1_u64))
        .respond_with(JsonRpcResponse::from(
            json!({ "id": 1, "jsonrpc": "2.0", "result": "NonceTooLow" }),
        ));

    let setup = EvmRpcSetup::new().await.mock_api_keys().await;
    let results = setup
        .client(mocks)
        .with_rpc_sources(RpcServices::EthMainnet(Some(vec![
            EthMainnetService::Ankr,
            EthMainnetService::Cloudflare,
        ])))
        .build()
        .send_raw_transaction(MOCK_TRANSACTION)
        .send()
        .await
        .expect_inconsistent();
    assert_eq!(
        results,
        vec![
            (
                RpcService::EthMainnet(EthMainnetService::Ankr),
                Ok(MOCK_TRANSACTION_HASH)
            ),
            (
                RpcService::EthMainnet(EthMainnetService::Cloudflare),
                Err(RpcError::JsonRpcError(JsonRpcError {
                    code: -32_000,
                    message: "Nonce too low".to_string()
                }))
            )
        ]
    );

    setup
        .check_metrics()
        .await
        .assert_contains_metric_matching(r#"evmrpc_requests\{method="eth_sendRawTransaction",host="rpc.ankr.com"\} 1 \d+"#)
        .assert_contains_metric_matching(r#"evmrpc_requests\{method="eth_sendRawTransaction",host="cloudflare-eth.com"\} 1 \d+"#)
        .assert_contains_metric_matching(r#"evmrpc_responses\{method="eth_sendRawTransaction",host="rpc.ankr.com",status="200"\} 1 \d+"#)
        .assert_contains_metric_matching(r#"evmrpc_responses\{method="eth_sendRawTransaction",host="cloudflare-eth.com",status="200"\} 1 \d+"#)
        .assert_contains_metric_matching(r#"evmrpc_inconsistent_responses\{method="eth_sendRawTransaction",host="rpc.ankr.com"\} 1 \d+"#)
        .assert_contains_metric_matching(r#"evmrpc_inconsistent_responses\{method="eth_sendRawTransaction",host="cloudflare-eth.com"\} 1 \d+"#);
}

#[tokio::test]
async fn candid_rpc_should_return_3_out_of_4_transaction_count() {
    fn get_transaction_count_response(result: u64) -> JsonRpcResponse {
        JsonRpcResponse::from(
            json!({ "jsonrpc" : "2.0", "id" : 0, "result" : format!("0x{result:x}") }),
        )
    }

    let setup = EvmRpcSetup::new().await.mock_api_keys().await;

    async fn eth_get_transaction_count_with_3_out_of_4(
        setup: &EvmRpcSetup,
        offset: u64,
        [response0, response1, response2, response3]: [CanisterHttpResponse; 4],
    ) -> MultiRpcResult<U256> {
        let mocks = MockHttpOutcallsBuilder::new()
            .given(get_transaction_count_request().with_id(offset))
            .respond_with(response0)
            .given(get_transaction_count_request().with_id(offset + 1))
            .respond_with(response1)
            .given(get_transaction_count_request().with_id(offset + 2))
            .respond_with(response2)
            .given(get_transaction_count_request().with_id(offset + 3))
            .respond_with(response3);

        setup
            .client(mocks)
            .with_rpc_sources(RpcServices::EthMainnet(None))
            .with_consensus_strategy(ConsensusStrategy::Threshold {
                total: Some(4),
                min: 3,
            })
            .build()
            .get_transaction_count((
                address!("0xdac17f958d2ee523a2206206994597c13d831ec7"),
                BlockNumberOrTag::Latest,
            ))
            .send()
            .await
    }

    for (successful_mocks, offset) in [
        [
            get_transaction_count_response(1).with_id(0_u64).into(),
            get_transaction_count_response(1).with_id(1_u64).into(),
            get_transaction_count_response(1).with_id(2_u64).into(),
            get_transaction_count_response(1).with_id(3_u64).into(),
        ],
        [
            get_transaction_count_response(1).with_id(4_u64).into(),
            CanisterHttpReply::with_status(500)
                .with_body("OFFLINE")
                .into(),
            get_transaction_count_response(1).with_id(6_u64).into(),
            get_transaction_count_response(1).with_id(7_u64).into(),
        ],
        [
            get_transaction_count_response(1).with_id(8_u64).into(),
            get_transaction_count_response(1).with_id(9_u64).into(),
            get_transaction_count_response(2).with_id(10_u64).into(),
            get_transaction_count_response(1).with_id(11_u64).into(),
        ],
    ]
    .into_iter()
    .zip((0_u64..).step_by(4))
    {
        let result = eth_get_transaction_count_with_3_out_of_4(&setup, offset, successful_mocks)
            .await
            .expect_consistent()
            .unwrap();

        assert_eq!(result, U256::ONE);
    }

    for (error_mocks, offset) in [
        [
            get_transaction_count_response(1).with_id(12_u64).into(),
            CanisterHttpReply::with_status(500)
                .with_body("OFFLINE")
                .into(),
            get_transaction_count_response(2).into(),
            get_transaction_count_response(1).with_id(15_u64).into(),
        ],
        [
            CanisterHttpReply::with_status(500)
                .with_body("FORBIDDEN")
                .into(),
            CanisterHttpReply::with_status(500)
                .with_body("OFFLINE")
                .into(),
            get_transaction_count_response(1).with_id(18_u64).into(),
            get_transaction_count_response(1).with_id(19_u64).into(),
        ],
        [
            get_transaction_count_response(1).with_id(20_u64).into(),
            get_transaction_count_response(3).with_id(21_u64).into(),
            get_transaction_count_response(2).with_id(22_u64).into(),
            get_transaction_count_response(1).with_id(23_u64).into(),
        ],
    ]
    .into_iter()
    .zip((12_u64..).step_by(4))
    {
        let result = eth_get_transaction_count_with_3_out_of_4(&setup, offset, error_mocks)
            .await
            .expect_inconsistent();

        assert_eq!(result.len(), 4);
    }
}

#[tokio::test]
async fn candid_rpc_should_return_inconsistent_results_with_error() {
    let setup = EvmRpcSetup::new().await.mock_api_keys().await;

    let mocks = MockHttpOutcallsBuilder::new()
        .given(get_transaction_count_request().with_id(0_u64))
        .respond_with(get_transaction_count_response().with_id(0_u64))
        .given(get_transaction_count_request().with_id(1_u64))
        .respond_with(JsonRpcResponse::from(
            json!({"jsonrpc": "2.0", "id": 1, "error" : { "code": 123, "message": "Unexpected"} }),
        ));

    let result = setup
        .client(mocks)
        .with_rpc_sources(RpcServices::EthMainnet(Some(vec![
            EthMainnetService::Alchemy,
            EthMainnetService::Ankr,
        ])))
        .build()
        .get_transaction_count((
            address!("0xdac17f958d2ee523a2206206994597c13d831ec7"),
            BlockNumberOrTag::Latest,
        ))
        .send()
        .await
        .expect_inconsistent();

    assert_eq!(
        result,
        vec![
            (
                RpcService::EthMainnet(EthMainnetService::Alchemy),
                Ok(U256::ONE)
            ),
            (
                RpcService::EthMainnet(EthMainnetService::Ankr),
                Err(RpcError::JsonRpcError(JsonRpcError {
                    code: 123,
                    message: "Unexpected".to_string(),
                }))
            ),
        ]
    );

    setup
        .check_metrics()
        .await
        .assert_contains_metric_matching(r#"evmrpc_requests\{method="eth_getTransactionCount",host="eth-mainnet.g.alchemy.com"\} 1 \d+"#)
        .assert_contains_metric_matching(r#"evmrpc_requests\{method="eth_getTransactionCount",host="rpc.ankr.com"\} 1 \d+"#)
        .assert_contains_metric_matching(r#"evmrpc_responses\{method="eth_getTransactionCount",host="eth-mainnet.g.alchemy.com",status="200"\} 1 \d+"#)
        .assert_contains_metric_matching(r#"evmrpc_responses\{method="eth_getTransactionCount",host="rpc.ankr.com",status="200"\} 1 \d+"#)
        .assert_contains_metric_matching(r#"evmrpc_inconsistent_responses\{method="eth_getTransactionCount",host="eth-mainnet.g.alchemy.com"\} 1 \d+"#)
        .assert_contains_metric_matching(r#"evmrpc_inconsistent_responses\{method="eth_getTransactionCount",host="rpc.ankr.com"\} 1 \d+"#);
}

#[tokio::test]
async fn candid_rpc_should_return_inconsistent_results_with_consensus_error() {
    const CONSENSUS_ERROR: &str =
        "No consensus could be reached. Replicas had different responses.";

    let setup = EvmRpcSetup::new().await.mock_api_keys().await;

    let mocks = MockHttpOutcallsBuilder::new()
        .given(get_transaction_count_request().with_id(0_u64))
        .respond_with(
            CanisterHttpReject::with_reject_code(RejectCode::SysTransient)
                .with_message(CONSENSUS_ERROR),
        )
        .given(get_transaction_count_request().with_id(1_u64))
        .respond_with(get_transaction_count_response().with_id(1_u64))
        .given(get_transaction_count_request().with_id(2_u64))
        .respond_with(
            CanisterHttpReject::with_reject_code(RejectCode::SysTransient)
                .with_message(CONSENSUS_ERROR),
        );

    let result = setup
        .client(mocks)
        .with_rpc_sources(RpcServices::EthMainnet(None))
        .with_consensus_strategy(ConsensusStrategy::Threshold {
            total: Some(3),
            min: 2,
        })
        .build()
        .get_transaction_count((
            address!("0xdac17f958d2ee523a2206206994597c13d831ec7"),
            BlockNumberOrTag::Latest,
        ))
        .send()
        .await
        .expect_inconsistent();

    assert_eq!(
        result,
        vec![
            (
                RpcService::EthMainnet(EthMainnetService::BlockPi),
                Ok(U256::ONE)
            ),
            (
                RpcService::EthMainnet(EthMainnetService::Ankr),
                Err(RpcError::HttpOutcallError(HttpOutcallError::IcError {
                    code: LegacyRejectionCode::SysTransient,
                    message: CONSENSUS_ERROR.to_string()
                }))
            ),
            (
                RpcService::EthMainnet(EthMainnetService::PublicNode),
                Err(RpcError::HttpOutcallError(HttpOutcallError::IcError {
                    code: LegacyRejectionCode::SysTransient,
                    message: CONSENSUS_ERROR.to_string()
                }))
            ),
        ]
    );

    setup
        .check_metrics()
        .await
        .assert_contains_metric_matching(r#"evmrpc_err_http_outcall\{method="eth_getTransactionCount",host="rpc.ankr.com",code="SYS_TRANSIENT"\} 1 \d+"#)
        .assert_contains_metric_matching(r#"evmrpc_err_http_outcall\{method="eth_getTransactionCount",host="ethereum-rpc.publicnode.com",code="SYS_TRANSIENT"\} 1 \d+"#);
}

#[tokio::test]
async fn should_have_metrics_for_generic_request() {
<<<<<<< HEAD
=======
    use evm_rpc::types::MetricRpcMethod;
>>>>>>> 6abdc308
    let mocks = MockHttpOutcallsBuilder::new()
        .given(
            JsonRpcRequestMatcher::with_method(MOCK_REQUEST_METHOD)
                .with_params(MOCK_REQUEST_PARAMS)
                .with_id(MOCK_REQUEST_ID),
        )
        .respond_with(JsonRpcResponse::from(MOCK_REQUEST_RESPONSE));

    let setup = EvmRpcSetup::new().await.mock_api_keys().await;
    let response = setup
        .request(
            &setup.new_mock_http_runtime(mocks),
            (
                RpcService::Custom(RpcApi {
                    url: MOCK_REQUEST_URL.to_string(),
                    headers: None,
                }),
                MOCK_REQUEST_PAYLOAD,
                MOCK_REQUEST_RESPONSE_BYTES,
            ),
        )
        .await;
    assert_eq!(response, Ok(MOCK_REQUEST_RESPONSE.to_string()));

<<<<<<< HEAD
    setup
        .check_metrics()
        .await
        .assert_contains_metric_matching(
            r#"evmrpc_requests\{method="request",host="cloudflare-eth.com"\} 1 \d+"#,
        )
        .assert_contains_metric_matching(
            r#"evmrpc_responses\{method="request",host="cloudflare-eth.com",status="200"\} 1 \d+"#,
        );
=======
    let rpc_method = || MetricRpcMethod("request".to_string());
    assert_eq!(
        setup.get_metrics().await,
        Metrics {
            requests: hashmap! {
                (rpc_method(), CLOUDFLARE_HOSTNAME.into()) => 1,
            },
            responses: hashmap! {
                (rpc_method(), CLOUDFLARE_HOSTNAME.into(), 200.into()) => 1,
            },
            ..Default::default()
        }
    );
>>>>>>> 6abdc308
}

#[tokio::test]
async fn candid_rpc_should_return_inconsistent_results_with_unexpected_http_status() {
    let setup = EvmRpcSetup::new().await.mock_api_keys().await;

    let mocks = MockHttpOutcallsBuilder::new()
        .given(get_transaction_count_request().with_id(0_u64))
        .respond_with(get_transaction_count_response().with_id(0_u64))
        .given(get_transaction_count_request().with_id(1_u64))
        .respond_with(CanisterHttpReply::with_status(400).with_body(
            json!({"jsonrpc": "2.0", "id": 1, "error": {"code": 123, "message": "Error message"}}),
        ));

    let result = setup
        .client(mocks)
        .with_rpc_sources(RpcServices::EthMainnet(Some(vec![
            EthMainnetService::Alchemy,
            EthMainnetService::Ankr,
        ])))
        .build()
        .get_transaction_count((
            address!("0xdac17f958d2ee523a2206206994597c13d831ec7"),
            BlockNumberOrTag::Latest,
        ))
        .send()
        .await
        .expect_inconsistent();
    assert_eq!(
        result,
        vec![
            (
                RpcService::EthMainnet(EthMainnetService::Alchemy),
                Ok(U256::ONE)
            ),
            (
                RpcService::EthMainnet(EthMainnetService::Ankr),
                Err(RpcError::HttpOutcallError(HttpOutcallError::InvalidHttpJsonRpcResponse {
                    status: 400,
                    body: "{\"error\":{\"code\":123,\"message\":\"Error message\"},\"id\":1,\"jsonrpc\":\"2.0\"}".to_string(),
                    parsing_error: None,
                })),
            ),
        ]
    );

    setup
        .check_metrics()
        .await
        .assert_contains_metric_matching(r#"evmrpc_requests\{method="eth_getTransactionCount",host="eth-mainnet.g.alchemy.com"\} 1 \d+"#)
        .assert_contains_metric_matching(r#"evmrpc_requests\{method="eth_getTransactionCount",host="rpc.ankr.com"\} 1 \d+"#)
        .assert_contains_metric_matching(r#"evmrpc_responses\{method="eth_getTransactionCount",host="eth-mainnet.g.alchemy.com",status="200"\} 1 \d+"#)
        .assert_contains_metric_matching(r#"evmrpc_responses\{method="eth_getTransactionCount",host="rpc.ankr.com",status="400"\} 1 \d+"#)
        .assert_contains_metric_matching(r#"evmrpc_inconsistent_responses\{method="eth_getTransactionCount",host="eth-mainnet.g.alchemy.com"\} 1 \d+"#)
        .assert_contains_metric_matching(r#"evmrpc_inconsistent_responses\{method="eth_getTransactionCount",host="rpc.ankr.com"\} 1 \d+"#);
}

#[tokio::test]
async fn candid_rpc_should_handle_already_known() {
    let mocks = MockHttpOutcallsBuilder::new()
        .given(send_raw_transaction_request().with_id(0_u64))
        .respond_with(JsonRpcResponse::from(
            json!({ "id": 0, "jsonrpc": "2.0", "result": MOCK_TRANSACTION_HASH }),
        ))
        .given(send_raw_transaction_request().with_id(1_u64))
        .respond_with(JsonRpcResponse::from(
            json!({ "id": 1, "jsonrpc": "2.0", "error": {"code": -32000, "message": "already known"} }),
        ));

    let setup = EvmRpcSetup::new().await.mock_api_keys().await;
    let result = setup
        .client(mocks)
        .with_rpc_sources(RpcServices::EthMainnet(Some(vec![
            EthMainnetService::Ankr,
            EthMainnetService::Cloudflare,
        ])))
        .build()
        .send_raw_transaction(MOCK_TRANSACTION)
        .send()
        .await
        .expect_consistent();
    assert_eq!(result, Ok(MOCK_TRANSACTION_HASH));

    setup
        .check_metrics()
        .await
        .assert_contains_metric_matching(r#"evmrpc_requests\{method="eth_sendRawTransaction",host="rpc.ankr.com"\} 1 \d+"#)
        .assert_contains_metric_matching(r#"evmrpc_requests\{method="eth_sendRawTransaction",host="cloudflare-eth.com"\} 1 \d+"#)
        .assert_contains_metric_matching(r#"evmrpc_responses\{method="eth_sendRawTransaction",host="rpc.ankr.com",status="200"\} 1 \d+"#)
        .assert_contains_metric_matching(r#"evmrpc_responses\{method="eth_sendRawTransaction",host="cloudflare-eth.com",status="200"\} 1 \d+"#);
}

#[tokio::test]
async fn candid_rpc_should_recognize_rate_limit() {
    let mocks = MockHttpOutcallsBuilder::new()
        .given(send_raw_transaction_request().with_id(0_u64))
        .respond_with(CanisterHttpReply::with_status(429).with_body("(Rate limit error message)"))
        .given(send_raw_transaction_request().with_id(1_u64))
        .respond_with(CanisterHttpReply::with_status(429).with_body("(Rate limit error message)"));

    let setup = EvmRpcSetup::new().await.mock_api_keys().await;
    let result = setup
        .client(mocks)
        .with_rpc_sources(RpcServices::EthMainnet(Some(vec![
            EthMainnetService::Ankr,
            EthMainnetService::Cloudflare,
        ])))
        .build()
        .send_raw_transaction(MOCK_TRANSACTION)
        .send()
        .await
        .expect_consistent();

    assert_eq!(
        result,
        Err(RpcError::HttpOutcallError(
            HttpOutcallError::InvalidHttpJsonRpcResponse {
                status: 429,
                body: "\"(Rate limit error message)\"".to_string(),
                parsing_error: None
            }
        ))
    );

    setup
        .check_metrics()
        .await
        .assert_contains_metric_matching(r#"evmrpc_requests\{method="eth_sendRawTransaction",host="rpc.ankr.com"\} 1 \d+"#)
        .assert_contains_metric_matching(r#"evmrpc_requests\{method="eth_sendRawTransaction",host="cloudflare-eth.com"\} 1 \d+"#)
        .assert_contains_metric_matching(r#"evmrpc_responses\{method="eth_sendRawTransaction",host="rpc.ankr.com",status="429"\} 1 \d+"#)
        .assert_contains_metric_matching(r#"evmrpc_responses\{method="eth_sendRawTransaction",host="cloudflare-eth.com",status="429"\} 1 \d+"#);
}

#[tokio::test]
async fn should_use_custom_response_size_estimate() {
    let setup = EvmRpcSetup::new().await.mock_api_keys().await;
    let max_response_bytes = 1234;
    let expected_response = r#"{"id":0,"jsonrpc":"2.0","result":[{"address":"0xdac17f958d2ee523a2206206994597c13d831ec7","topics":["0xddf252ad1be2c89b69c2b068fc378daa952ba7f163c4a11628f55a4df523b3ef","0x000000000000000000000000a9d1e08c7793af67e9d92fe308d5697fb81d3e43","0x00000000000000000000000078cccfb3d517cd4ed6d045e263e134712288ace2"],"data":"0x000000000000000000000000000000000000000000000000000000003b9c6433","blockNumber":"0x11dc77e","transactionHash":"0xf3ed91a03ddf964281ac7a24351573efd535b80fc460a5c2ad2b9d23153ec678","transactionIndex":"0x65","blockHash":"0xd5c72ad752b2f0144a878594faf8bd9f570f2f72af8e7f0940d3545a6388f629","logIndex":"0xe8","removed":false}]}"#;

    let mocks = MockHttpOutcallsBuilder::new()
        .given(
            JsonRpcRequestMatcher::with_method("eth_getLogs")
                .with_id(0_u64)
                .with_params(json!([{
                    "address" : ["0xdac17f958d2ee523a2206206994597c13d831ec7"],
                    "fromBlock": "latest",
                    "toBlock": "latest",
                }]))
                .with_max_response_bytes(max_response_bytes),
        )
        .respond_with(JsonRpcResponse::from(expected_response));

    let client = setup
        .client(mocks)
        .with_rpc_sources(RpcServices::EthMainnet(Some(vec![
            EthMainnetService::Cloudflare,
        ])))
        .with_response_size_estimate(max_response_bytes)
        .build();
    let response = client
        .get_logs(vec![address!("0xdAC17F958D2ee523a2206206994597C13D831ec7")])
        .send()
        .await
        .expect_consistent();
    assert_matches!(response, Ok(_));
}

#[tokio::test]
async fn should_use_fallback_public_url() {
    let setup = EvmRpcSetup::new().await;
    let response = setup
        .client(
            MockHttpOutcallsBuilder::new()
                .given(get_transaction_count_request().with_url("https://rpc.ankr.com/eth"))
                .respond_with(get_transaction_count_response()),
        )
        .with_rpc_sources(RpcServices::EthMainnet(Some(vec![EthMainnetService::Ankr])))
        .build()
        .get_transaction_count((
            address!("0xdac17f958d2ee523a2206206994597c13d831ec7"),
            BlockNumberOrTag::Latest,
        ))
        .send()
        .await
        .expect_consistent()
        .unwrap();
    assert_eq!(response, U256::ONE);
}

#[tokio::test]
async fn should_insert_api_keys() {
    let setup = EvmRpcSetup::with_args(InstallArgs {
        demo: Some(true),
        manage_api_keys: Some(vec![DEFAULT_CALLER_TEST_ID]),
        ..Default::default()
    })
    .await;
    let provider_id = 1;
    let api_keys = &[(provider_id, Some("test-api-key".to_string()))];
    setup
        .update_api_keys(api_keys, DEFAULT_CALLER_TEST_ID)
        .await;
    let response = setup
        .client(
            MockHttpOutcallsBuilder::new()
                .given(
                    get_transaction_count_request()
                        .with_url("https://rpc.ankr.com/eth/test-api-key"),
                )
                .respond_with(get_transaction_count_response()),
        )
        .with_rpc_sources(RpcServices::EthMainnet(Some(vec![EthMainnetService::Ankr])))
        .build()
        .get_transaction_count((
            address!("0xdac17f958d2ee523a2206206994597c13d831ec7"),
            BlockNumberOrTag::Latest,
        ))
        .send()
        .await
        .expect_consistent()
        .unwrap();
    assert_eq!(response, U256::ONE);
}

#[tokio::test]
async fn should_update_api_key() {
    let setup = EvmRpcSetup::with_args(InstallArgs {
        demo: Some(true),
        manage_api_keys: Some(vec![DEFAULT_CALLER_TEST_ID]),
        ..Default::default()
    })
    .await;
    let provider_id = 1; // Ankr / mainnet
    let api_key = "test-api-key";

    let api_keys = &[(provider_id, Some(api_key.to_string()))];
    setup
        .update_api_keys(api_keys, DEFAULT_CALLER_TEST_ID)
        .await;
    let response = setup
        .client(
            MockHttpOutcallsBuilder::new()
                .given(
                    get_transaction_count_request()
                        .with_id(0_u64)
                        .with_url(&format!("https://rpc.ankr.com/eth/{api_key}")),
                )
                .respond_with(get_transaction_count_response().with_id(0_u64)),
        )
        .with_rpc_sources(RpcServices::EthMainnet(Some(vec![EthMainnetService::Ankr])))
        .build()
        .get_transaction_count((
            address!("0xdac17f958d2ee523a2206206994597c13d831ec7"),
            BlockNumberOrTag::Latest,
        ))
        .send()
        .await
        .expect_consistent()
        .unwrap();
    assert_eq!(response, U256::ONE);

    let api_keys = &[(provider_id, None)];
    setup
        .update_api_keys(api_keys, DEFAULT_CALLER_TEST_ID)
        .await;
    let response = setup
        .client(
            MockHttpOutcallsBuilder::new()
                .given(
                    get_transaction_count_request()
                        .with_id(1_u64)
                        .with_url("https://rpc.ankr.com/eth"),
                )
                .respond_with(get_transaction_count_response().with_id(1_u64)),
        )
        .with_rpc_sources(RpcServices::EthMainnet(Some(vec![EthMainnetService::Ankr])))
        .build()
        .get_transaction_count((
            address!("0xdac17f958d2ee523a2206206994597c13d831ec7"),
            BlockNumberOrTag::Latest,
        ))
        .send()
        .await
        .expect_consistent()
        .unwrap();
    assert_eq!(response, U256::ONE);
}

#[tokio::test]
async fn should_update_bearer_token() {
    let setup = EvmRpcSetup::with_args(InstallArgs {
        demo: Some(true),
        manage_api_keys: Some(vec![DEFAULT_CALLER_TEST_ID]),
        ..Default::default()
    })
    .await;
    let provider_id = 8; // Alchemy / mainnet
    let api_key = "test-api-key";
    let api_keys = &[(provider_id, Some(api_key.to_string()))];
    setup
        .update_api_keys(api_keys, DEFAULT_CALLER_TEST_ID)
        .await;
    let response = setup
        .client(
            MockHttpOutcallsBuilder::new()
                .given(
                    get_transaction_count_request()
                        .with_url("https://eth-mainnet.g.alchemy.com/v2")
                        .with_request_headers(vec![
                            ("Content-Type", "application/json"),
                            ("Authorization", &format!("Bearer {api_key}")),
                        ]),
                )
                .respond_with(get_transaction_count_response()),
        )
        .with_rpc_sources(RpcServices::EthMainnet(Some(vec![
            EthMainnetService::Alchemy,
        ])))
        .build()
        .get_transaction_count((
            address!("0xdac17f958d2ee523a2206206994597c13d831ec7"),
            BlockNumberOrTag::Latest,
        ))
        .send()
        .await
        .expect_consistent()
        .unwrap();
    assert_eq!(response, U256::ONE);
}

#[tokio::test]
#[should_panic(expected = "You are not authorized")]
async fn should_prevent_unauthorized_update_api_keys() {
    let setup = EvmRpcSetup::new().await;
    setup
        .update_api_keys(
            &[(0, Some("unauthorized-api-key".to_string()))],
            setup.caller,
        )
        .await;
}

#[tokio::test]
#[should_panic(expected = "Trying to set API key for unauthenticated provider")]
async fn should_prevent_unauthenticated_update_api_keys() {
    let setup = EvmRpcSetup::new().await;
    setup
        .update_api_keys(
            &[(
                2, /* PublicNode / mainnet */
                Some("invalid-api-key".to_string()),
            )],
            setup.controller,
        )
        .await;
}

#[tokio::test]
#[should_panic(expected = "Provider not found")]
async fn should_prevent_unknown_provider_update_api_keys() {
    let setup = EvmRpcSetup::new().await;
    setup
        .update_api_keys(
            &[(5555, Some("unknown-provider-api-key".to_string()))],
            setup.controller,
        )
        .await;
}

#[tokio::test]
async fn should_get_nodes_in_subnet() {
    let setup = EvmRpcSetup::new().await;
    let nodes_in_subnet = setup.get_nodes_in_subnet().await;
    assert_eq!(nodes_in_subnet, 34);
}

#[tokio::test]
async fn should_get_providers_and_get_service_provider_map_be_consistent() {
    let setup = EvmRpcSetup::new().await;
    let providers = setup.get_providers().await;
    let service_provider_map = setup.get_service_provider_map().await;
    assert_eq!(providers.len(), service_provider_map.len());

    for (service, provider_id) in service_provider_map {
        let found_provider = providers
            .iter()
            .find(|p| p.provider_id == provider_id)
            .unwrap();
        assert_eq!(found_provider.alias, Some(service));
    }
}

#[tokio::test]
async fn upgrade_should_keep_api_keys() {
    let setup = EvmRpcSetup::with_args(InstallArgs {
        demo: Some(true),
        manage_api_keys: Some(vec![DEFAULT_CALLER_TEST_ID]),
        ..Default::default()
    })
    .await;
    let provider_id = 1; // Ankr / mainnet
    let api_key = "test-api-key";
    let api_keys = &[(provider_id, Some(api_key.to_string()))];
    setup
        .update_api_keys(api_keys, DEFAULT_CALLER_TEST_ID)
        .await;
    let response = setup
        .client(
            MockHttpOutcallsBuilder::new()
                .given(
                    get_transaction_count_request()
                        .with_url(&format!("https://rpc.ankr.com/eth/{api_key}")),
                )
                .respond_with(get_transaction_count_response()),
        )
        .with_rpc_sources(RpcServices::EthMainnet(Some(vec![EthMainnetService::Ankr])))
        .build()
        .get_transaction_count((
            address!("0xdac17f958d2ee523a2206206994597c13d831ec7"),
            BlockNumberOrTag::Latest,
        ))
        .send()
        .await
        .expect_consistent()
        .unwrap();
    assert_eq!(response, U256::ONE);

    setup.upgrade_canister(InstallArgs::default()).await;

    let response_post_upgrade = setup
        .client(
            MockHttpOutcallsBuilder::new()
                .given(
                    get_transaction_count_request()
                        .with_url(&format!("https://rpc.ankr.com/eth/{api_key}")),
                )
                .respond_with(get_transaction_count_response()),
        )
        .with_rpc_sources(RpcServices::EthMainnet(Some(vec![EthMainnetService::Ankr])))
        .build()
        .get_transaction_count((
            address!("0xdac17f958d2ee523a2206206994597c13d831ec7"),
            BlockNumberOrTag::Latest,
        ))
        .send()
        .await
        .expect_consistent()
        .unwrap();
    assert_eq!(response_post_upgrade, U256::ONE);
}

#[tokio::test]
async fn upgrade_should_keep_demo() {
    let setup = EvmRpcSetup::with_args(InstallArgs {
        demo: Some(true),
        ..Default::default()
    })
    .await;
    assert_eq!(
        setup
            .request_cost(
                RpcService::EthMainnet(EthMainnetService::PublicNode),
                r#"{"jsonrpc":"2.0","id":0,"method":"test"}"#,
                1000
            )
            .await
            .unwrap(),
        0_u32
    );
    setup.upgrade_canister(InstallArgs::default()).await;
    assert_eq!(
        setup
            .request_cost(
                RpcService::EthMainnet(EthMainnetService::PublicNode),
                r#"{"jsonrpc":"2.0","id":0,"method":"test"}"#,
                1000
            )
            .await
            .unwrap(),
        0_u32
    );
}

#[tokio::test]
async fn upgrade_should_change_demo() {
    let setup = EvmRpcSetup::with_args(InstallArgs {
        demo: Some(true),
        ..Default::default()
    })
    .await;
    assert_eq!(
        setup
            .request_cost(
                RpcService::EthMainnet(EthMainnetService::PublicNode),
                r#"{"jsonrpc":"2.0","id":0,"method":"test"}"#,
                1000
            )
            .await
            .unwrap(),
        0_u32
    );
    setup
        .upgrade_canister(InstallArgs {
            demo: Some(false),
            ..Default::default()
        })
        .await;
    assert_ne!(
        setup
            .request_cost(
                RpcService::EthMainnet(EthMainnetService::PublicNode),
                r#"{"jsonrpc":"2.0","id":0,"method":"test"}"#,
                1000
            )
            .await
            .unwrap(),
        0_u32
    );
}

#[tokio::test]
async fn upgrade_should_keep_manage_api_key_principals() {
    let setup = EvmRpcSetup::with_args(InstallArgs {
        manage_api_keys: Some(vec![ADDITIONAL_TEST_ID]),
        ..Default::default()
    })
    .await;
<<<<<<< HEAD
    setup
        .upgrade_canister(InstallArgs {
            manage_api_keys: None,
            ..Default::default()
        })
        .await;
    setup
=======
    setup
        .upgrade_canister(InstallArgs {
            manage_api_keys: None,
            ..Default::default()
        })
        .await;
    setup
>>>>>>> 6abdc308
        .update_api_keys(
            &[(0, Some("authorized-api-key".to_string()))],
            ADDITIONAL_TEST_ID,
        )
        .await;
}

#[tokio::test]
#[should_panic(expected = "You are not authorized")]
async fn upgrade_should_change_manage_api_key_principals() {
    let setup = EvmRpcSetup::with_args(InstallArgs {
        manage_api_keys: Some(vec![ADDITIONAL_TEST_ID]),
        ..Default::default()
    })
    .await;
<<<<<<< HEAD
    setup
        .upgrade_canister(InstallArgs {
            manage_api_keys: Some(vec![]),
            ..Default::default()
        })
        .await;
    setup
=======
    setup
        .upgrade_canister(InstallArgs {
            manage_api_keys: Some(vec![]),
            ..Default::default()
        })
        .await;
    setup
>>>>>>> 6abdc308
        .update_api_keys(
            &[(0, Some("unauthorized-api-key".to_string()))],
            ADDITIONAL_TEST_ID,
        )
        .await;
}

#[tokio::test]
async fn should_reject_http_request_in_replicated_mode() {
    let request = HttpRequest {
        method: "".to_string(),
        url: "/nonexistent".to_string(),
        headers: vec![],
        body: serde_bytes::ByteBuf::new(),
    };
    let setup = EvmRpcSetup::new().await;
    assert_matches!(
        setup
        .env
        .update_call(
            setup.canister_id,
            Principal::anonymous(),
            "http_request",
            Encode!(&request).unwrap(),
        ).await,
        Err(e) if e.error_code == ErrorCode::CanisterCalledTrap && e.reject_message.contains("Update call rejected")
    );
}

#[tokio::test]
async fn should_retrieve_logs() {
    let setup = EvmRpcSetup::with_args(InstallArgs {
        demo: None,
        manage_api_keys: None,
        ..Default::default()
    })
    .await;
    assert_eq!(setup.http_get_logs("DEBUG").await, vec![]);
    assert_eq!(setup.http_get_logs("INFO").await, vec![]);

    let setup = setup.mock_api_keys().await;

    assert_eq!(setup.http_get_logs("DEBUG").await, vec![]);
    assert!(setup.http_get_logs("INFO").await[0]
        .message
        .contains("Updating API keys"));
}

#[tokio::test]
async fn should_retry_when_response_too_large() {
    let setup = EvmRpcSetup::new().await.mock_api_keys().await;

    let rpc_services = RpcServices::EthMainnet(Some(vec![EthMainnetService::Cloudflare]));

    // around 600 bytes per log
    // we need at least 3334 logs to reach the 2MB limit
    let response_body = multi_logs_for_single_transaction(3_500);
    let max_response_bytes = iter::once(1_u64)
        .chain((1..=10).map(|i| 1024_u64 << i))
        .chain(iter::once(2_000_000_u64));

    let mut mocks = MockHttpOutcallsBuilder::new();
    for (id, max_response_bytes) in max_response_bytes.enumerate() {
        mocks = mocks
            .given(
                JsonRpcRequestMatcher::with_method("eth_getLogs")
                    .with_id(id as u64)
                    .with_params(json!([{
                        "address" : ["0xdac17f958d2ee523a2206206994597c13d831ec7"],
                        "fromBlock": "latest",
                        "toBlock": "latest",
                    }]))
                    .with_max_response_bytes(max_response_bytes),
            )
            .respond_with(JsonRpcResponse::from(&response_body).with_id(id as u64));
    }

    let response = setup
        .client(mocks)
        .with_rpc_sources(rpc_services.clone())
        .with_response_size_estimate(1)
        .build()
        .get_logs(vec![address!("0xdAC17F958D2ee523a2206206994597C13D831ec7")])
        .send()
        .await
        .expect_consistent();

    assert_matches!(
        response,
        Err(RpcError::HttpOutcallError(HttpOutcallError::IcError { code, message }))
        if code == LegacyRejectionCode::SysFatal && message.contains("body exceeds size limit")
    );

    let response_body = multi_logs_for_single_transaction(1_000);
    let max_response_bytes = iter::once(1_u64).chain((1..=10).map(|i| 1024_u64 << i));

    let mut mocks = MockHttpOutcallsBuilder::new();
    for (id, max_response_bytes) in max_response_bytes.enumerate() {
        mocks = mocks
            .given(
                JsonRpcRequestMatcher::with_method("eth_getLogs")
                    .with_id(id as u64 + 12)
                    .with_params(json!([{
                        "address" : ["0xdac17f958d2ee523a2206206994597c13d831ec7"],
                        "fromBlock": "latest",
                        "toBlock": "latest",
                    }]))
                    .with_max_response_bytes(max_response_bytes),
            )
            .respond_with(JsonRpcResponse::from(&response_body).with_id(id as u64 + 12));
    }

    let response = setup
        .client(mocks)
        .with_rpc_sources(rpc_services.clone())
        .with_response_size_estimate(1)
        .build()
        .get_logs(vec![address!("0xdAC17F958D2ee523a2206206994597C13D831ec7")])
        .send()
        .await
        .expect_consistent();

    assert_matches!(
        response,
        Ok(logs) if logs.len() == 1_000
    );
}

#[tokio::test]
async fn should_have_different_request_ids_when_retrying_because_response_too_big() {
    let setup = EvmRpcSetup::new().await.mock_api_keys().await;

    let mocks = MockHttpOutcallsBuilder::new()
        .given(
            get_transaction_count_request()
                .with_id(0_u64)
                .with_max_response_bytes(1_u64),
        )
        .respond_with(get_transaction_count_response().with_id(0_u64))
        .given(
            get_transaction_count_request()
                .with_id(1_u64)
                .with_max_response_bytes(2048_u64),
        )
        .respond_with(get_transaction_count_response().with_id(1_u64));

    let response = setup
        .client(mocks)
        .with_rpc_sources(RpcServices::EthMainnet(Some(vec![
            EthMainnetService::Cloudflare,
        ])))
        .with_response_size_estimate(1)
        .build()
        .get_transaction_count((
            address!("0xdac17f958d2ee523a2206206994597c13d831ec7"),
            BlockNumberOrTag::Latest,
        ))
        .send()
        .await
        .expect_consistent();

    assert_eq!(response, Ok(U256::ONE));

    setup
        .check_metrics()
        .await
        .assert_contains_metric_matching(r#"evmrpc_requests\{method="eth_getTransactionCount",host="cloudflare-eth.com"\} 2 \d+"#)
        .assert_contains_metric_matching(r#"evmrpc_responses\{method="eth_getTransactionCount",host="cloudflare-eth.com",status="200"\} 1 \d+"#)
        .assert_contains_metric_matching(r#"evmrpc_err_max_response_size_exceeded\{method="eth_getTransactionCount",host="cloudflare-eth.com"\} 1 \d+"#);
}

#[tokio::test]
async fn should_fail_when_response_id_inconsistent_with_request_id() {
    let setup = EvmRpcSetup::new().await.mock_api_keys().await;

    let request_id = 0_u64;
    let response_id = 1_u64;
    assert_ne!(request_id, response_id);

    let error = setup
        .client(
            MockHttpOutcallsBuilder::new()
                .given(get_transaction_count_request().with_id(request_id))
                .respond_with(get_transaction_count_response().with_id(response_id)),
        )
        .with_rpc_sources(RpcServices::EthMainnet(Some(vec![
            EthMainnetService::Cloudflare,
        ])))
        .build()
        .get_transaction_count((
            address!("0xdac17f958d2ee523a2206206994597c13d831ec7"),
            BlockNumberOrTag::Latest,
        ))
        .send()
        .await
        .expect_consistent()
        .expect_err("should fail when ID mismatch");

    assert!(
        error
            .to_string()
            .to_ascii_lowercase()
            .contains("unexpected identifier"),
        "unexpected error: {error}"
    );
}

#[tokio::test]
async fn should_log_request() {
    fn mock_response() -> JsonRpcResponse {
        JsonRpcResponse::from(json!({
            "id" : 0,
            "jsonrpc" : "2.0",
            "result" : {
                "oldestBlock" : "0x11e57f5",
                "baseFeePerGas" : ["0x9cf6c61b9", "0x97d853982", "0x9ba55a0b0", "0x9543bf98d"],
                "reward" : [["0x0123"]]
            }
        }))
    }

    let setup = EvmRpcSetup::new().await.mock_api_keys().await;

    let mocks = MockHttpOutcallsBuilder::new()
        .given(fee_history_request())
        .respond_with(mock_response());

    let response = setup
        .client(mocks)
        .with_rpc_sources(RpcServices::EthMainnet(Some(vec![
            EthMainnetService::Alchemy,
        ])))
        .build()
        .fee_history((3_u64, BlockNumberOrTag::Latest))
        .send()
        .await
        .expect_consistent()
        .unwrap();

    assert_eq!(
        response,
        alloy_rpc_types::FeeHistory {
            oldest_block: 0x11e57f5_u64,
            base_fee_per_gas: vec![0x9cf6c61b9_u128, 0x97d853982, 0x9ba55a0b0, 0x9543bf98d],
            gas_used_ratio: vec![],
            reward: Some(vec![vec![0x0123_u128]]),
            base_fee_per_blob_gas: vec![],
            blob_gas_used_ratio: vec![],
        }
    );

    let logs = setup.http_get_logs("TRACE_HTTP").await;
    assert_eq!(logs.len(), 2, "Unexpected amount of logs {logs:?}");
    assert!(logs[0].message.contains("JSON-RPC request with id `0` to eth-mainnet.g.alchemy.com: JsonRpcRequest { jsonrpc: V2, method: \"eth_feeHistory\""));
    assert!(logs[1].message.contains("response for request with id `0`. Response with status 200 OK: JsonRpcResponse { jsonrpc: V2, id: Number(0), result: Ok(FeeHistory"));
}

#[tokio::test]
async fn should_change_default_provider_when_one_keeps_failing() {
    let setup = EvmRpcSetup::new().await.mock_api_keys().await;

    let response = setup
        .client(
            MockHttpOutcallsBuilder::new()
                .given(
                    get_transaction_count_request()
                        .with_id(0_u64)
                        .with_host(ANKR_HOSTNAME),
                )
                .respond_with(get_transaction_count_response().with_id(0_u64))
                .given(
                    get_transaction_count_request()
                        .with_id(1_u64)
                        .with_host(BLOCKPI_ETH_HOSTNAME),
                )
                .respond_with(CanisterHttpReply::with_status(500).with_body("Error!"))
                .given(
                    get_transaction_count_request()
                        .with_id(2_u64)
                        .with_host(PUBLICNODE_ETH_MAINNET_HOSTNAME),
                )
                .respond_with(get_transaction_count_response().with_id(2_u64)),
        )
        .with_rpc_sources(RpcServices::EthMainnet(None))
        .with_consensus_strategy(ConsensusStrategy::Threshold {
            total: Some(3),
            min: 2,
        })
        .build()
        .get_transaction_count((
            address!("0xdac17f958d2ee523a2206206994597c13d831ec7"),
            BlockNumberOrTag::Latest,
        ))
        .send()
        .await
        .expect_consistent()
        .unwrap();
    assert_eq!(response, U256::ONE);

    let response = setup
        .client(
            MockHttpOutcallsBuilder::new()
                .given(
                    get_transaction_count_request()
                        .with_id(3_u64)
                        .with_host(ALCHEMY_ETH_MAINNET_HOSTNAME),
                )
                .respond_with(get_transaction_count_response().with_id(3_u64))
                .given(
                    get_transaction_count_request()
                        .with_id(4_u64)
                        .with_host(ANKR_HOSTNAME),
                )
                .respond_with(get_transaction_count_response().with_id(4_u64)),
        )
        .with_rpc_sources(RpcServices::EthMainnet(Some(vec![
            EthMainnetService::Ankr,
            EthMainnetService::Alchemy,
        ])))
        .with_consensus_strategy(ConsensusStrategy::Equality)
        .build()
        .get_transaction_count((
            address!("0xdac17f958d2ee523a2206206994597c13d831ec7"),
            BlockNumberOrTag::Latest,
        ))
        .send()
        .await
        .expect_consistent()
        .unwrap();
    assert_eq!(response, U256::ONE);

    let response = setup
        .client(
            MockHttpOutcallsBuilder::new()
                .given(
                    get_transaction_count_request()
                        .with_id(5_u64)
                        .with_host(ALCHEMY_ETH_MAINNET_HOSTNAME),
                )
                .respond_with(get_transaction_count_response().with_id(5_u64))
                .given(
                    get_transaction_count_request()
                        .with_id(6_u64)
                        .with_host(ANKR_HOSTNAME),
                )
                .respond_with(get_transaction_count_response().with_id(6_u64))
                .given(
                    get_transaction_count_request()
                        .with_id(7_u64)
                        .with_host(PUBLICNODE_ETH_MAINNET_HOSTNAME),
                )
                .respond_with(get_transaction_count_response().with_id(7_u64)),
        )
        .with_rpc_sources(RpcServices::EthMainnet(None))
        .with_consensus_strategy(ConsensusStrategy::Threshold {
            total: Some(3),
            min: 2,
        })
        .build()
        .get_transaction_count((
            address!("0xdac17f958d2ee523a2206206994597c13d831ec7"),
            BlockNumberOrTag::Latest,
        ))
        .send()
        .await
        .expect_consistent()
        .unwrap();
    assert_eq!(response, U256::ONE);
}

fn get_block_by_number_request() -> JsonRpcRequestMatcher {
    JsonRpcRequestMatcher::with_method("eth_getBlockByNumber")
        .with_params(json!(["latest", false]))
        .with_id(0_u64)
}

fn get_transaction_count_request() -> JsonRpcRequestMatcher {
    JsonRpcRequestMatcher::with_method("eth_getTransactionCount")
        .with_params(json!([
            "0xdac17f958d2ee523a2206206994597c13d831ec7",
            "latest"
        ]))
        .with_id(0_u64)
}

fn get_transaction_receipt_request() -> JsonRpcRequestMatcher {
    JsonRpcRequestMatcher::with_method("eth_getTransactionReceipt")
        .with_params(json!([
            "0xdd5d4b18923d7aae953c7996d791118102e889bea37b48a651157a4890e4746f"
        ]))
        .with_id(0_u64)
}

fn fee_history_request() -> JsonRpcRequestMatcher {
    JsonRpcRequestMatcher::with_method("eth_feeHistory")
        .with_params(json!(["0x3", "latest", []]))
        .with_id(0_u64)
}

fn send_raw_transaction_request() -> JsonRpcRequestMatcher {
    JsonRpcRequestMatcher::with_method("eth_sendRawTransaction")
        .with_params(json!([MOCK_TRANSACTION.to_string()]))
        .with_id(0_u64)
}

fn get_transaction_count_response() -> JsonRpcResponse {
    JsonRpcResponse::from(json!({ "jsonrpc" : "2.0", "id" : 0, "result" : "0x1" }))
}

fn get_transaction_receipt_response() -> JsonRpcResponse {
    JsonRpcResponse::from(json!({
        "jsonrpc": "2.0",
        "id": 0,
        "result": {
            "blockHash": "0x5115c07eb1f20a9d6410db0916ed3df626cfdab161d3904f45c8c8b65c90d0be",
            "blockNumber": "0x11a85ab",
            "contractAddress": null,
            "cumulativeGasUsed": "0xf02aed",
            "effectiveGasPrice": "0x63c00ee76",
            "from": "0x0aa8ebb6ad5a8e499e550ae2c461197624c6e667",
            "gasUsed": "0x7d89",
            "logs": [],
            "logsBloom": "0x00000000000000000000000000000000000000000000000000000000000000000000000000000000000000000000000000000000000000000000000000000000000000000000000000000000000000000000000000000000000000000000000000000000000000000000000000000000000000000000000000000000000000000000000000000000000000000000000000000000000000000000000000000000000000000000000000000000000000000000000000000000000000000000000000000000000000000000000000000000000000000000000000000000000000000000000000000000000000000000000000000000000000000000000000000000",
            "status": "0x1",
            "to": "0x356cfd6e6d0000400000003900b415f80669009e",
            "transactionHash": "0xdd5d4b18923d7aae953c7996d791118102e889bea37b48a651157a4890e4746f",
            "transactionIndex": "0xd9",
            "type": "0x2"
        }
    }))
}

pub fn multi_logs_for_single_transaction(num_logs: usize) -> serde_json::Value {
    let mut logs = Vec::with_capacity(num_logs);
    for log_index in 0..num_logs {
        let mut log = single_log();
        log.log_index = Some(log_index.into());
        logs.push(log);
    }
    json!({"jsonrpc":"2.0","result": logs,"id":0})
}

fn single_log() -> ethers_core::types::Log {
    let json_value = json!({
       "address": "0xb44b5e756a894775fc32eddf3314bb1b1944dc34",
        "blockHash": "0xc5e46f4f529cfd2abf1c5dfaad4c4ea8d297795c8632b5056bc6f9eed1f5a7eb",
        "blockNumber": "0x47b133",
        "data": "0x00000000000000000000000000000000000000000000000000038d7ea4c68000",
        "logIndex": "0x2e",
        "removed": false,
        "topics": [
            "0x257e057bb61920d8d0ed2cb7b720ac7f9c513cd1110bc9fa543079154f45f435",
            "0x000000000000000000000000c8a1bc416c8498af8dc03b253a513d379d3e4ee8",
            "0x1d9facb184cbe453de4841b6b9d9cc95bfc065344e485789b550544529020000"
        ],
        "transactionHash": "0x42826e03a51e735a1adc6ed026796d9044d6942c8de660017289cdc4787f3983",
        "transactionIndex": "0x20"
    });
    serde_json::from_value(json_value).expect("BUG: invalid log entry")
}<|MERGE_RESOLUTION|>--- conflicted
+++ resolved
@@ -13,11 +13,6 @@
 use assert_matches::assert_matches;
 use candid::{CandidType, Decode, Encode, Principal};
 use canhttp::http::json::Id;
-<<<<<<< HEAD
-use evm_rpc::constants::{CONTENT_TYPE_HEADER_LOWERCASE, CONTENT_TYPE_VALUE};
-=======
-use evm_rpc::types::{Metrics, RpcMethod};
->>>>>>> 6abdc308
 use evm_rpc_types::{
     BlockTag, ConsensusStrategy, EthMainnetService, EthSepoliaService, GetLogsRpcConfig, Hex20,
     HttpOutcallError, InstallArgs, JsonRpcError, LegacyRejectionCode, MultiRpcResult, Nat256,
@@ -25,16 +20,8 @@
 };
 use ic_error_types::RejectCode;
 use ic_http_types::HttpRequest;
-<<<<<<< HEAD
-use ic_management_canister_types::HttpHeader;
-use ic_test_utilities_load_wasm::load_wasm;
-use pocket_ic::common::rest::CanisterHttpResponse;
-use pocket_ic::{ErrorCode, RejectResponse};
-=======
-use maplit::hashmap;
 use pocket_ic::common::rest::CanisterHttpResponse;
 use pocket_ic::ErrorCode;
->>>>>>> 6abdc308
 use serde::{Deserialize, Serialize};
 use serde_json::{json, Value};
 use std::{iter, str::FromStr};
@@ -51,10 +38,6 @@
 const MOCK_REQUEST_ID: Id = Id::Number(1);
 const MOCK_REQUEST_PARAMS: Value = Value::Array(vec![]);
 const MOCK_REQUEST_URL: &str = "https://cloudflare-eth.com";
-<<<<<<< HEAD
-const MOCK_REQUEST_HOST: &str = "cloudflare-eth.com";
-=======
->>>>>>> 6abdc308
 const MOCK_REQUEST_PAYLOAD: &str =
     r#"{"id":1,"jsonrpc":"2.0","method":"eth_gasPrice","params":[]}"#;
 const MOCK_REQUEST_RESPONSE: &str = r#"{"jsonrpc":"2.0","id":1,"result":"0x00112233"}"#;
@@ -78,147 +61,6 @@
 const BLOCKPI_ETH_HOSTNAME: &str = "ethereum.blockpi.network";
 const PUBLICNODE_ETH_MAINNET_HOSTNAME: &str = "ethereum-rpc.publicnode.com";
 
-<<<<<<< HEAD
-fn evm_rpc_wasm() -> Vec<u8> {
-    load_wasm(std::env::var("CARGO_MANIFEST_DIR").unwrap(), "evm_rpc", &[])
-}
-
-fn assert_reply(result: Result<Vec<u8>, RejectResponse>) -> Vec<u8> {
-    result.unwrap_or_else(|e| panic!("Expected a successful reply, got error {e}"))
-}
-
-async fn mock_request(request_fn: impl Fn(JsonRpcRequestMatcher) -> JsonRpcRequestMatcher) {
-    let mocks = MockHttpOutcallsBuilder::new()
-        // We allow unconsumed mocks because we expect the mocked response to NOT match the
-        // request in some tests, and we do not want to panic when dropping the runtime (which
-        // causes a double panic).
-        .allow_unconsumed_mocks()
-        .given(request_fn(
-            JsonRpcRequestMatcher::with_method(MOCK_REQUEST_METHOD)
-                .with_id(MOCK_REQUEST_ID)
-                .with_params(MOCK_REQUEST_PARAMS),
-        ))
-        .respond_with(JsonRpcResponse::from(MOCK_REQUEST_RESPONSE));
-
-    let setup = EvmRpcSetup::new().await;
-    assert_matches!(
-        setup
-            .request(
-                &setup.new_mock_http_runtime(mocks),
-                (
-                    RpcService::Custom(RpcApi {
-                        url: MOCK_REQUEST_URL.to_string(),
-                        headers: Some(vec![HttpHeader {
-                            name: "Custom".to_string(),
-                            value: "Value".to_string(),
-                        }]),
-                    }),
-                    MOCK_REQUEST_PAYLOAD,
-                    MOCK_REQUEST_RESPONSE_BYTES,
-                ),
-            )
-            .await,
-        Ok(_)
-    );
-}
-
-#[tokio::test]
-async fn mock_request_should_succeed() {
-    mock_request(|request| request).await
-}
-
-#[tokio::test]
-async fn mock_request_should_succeed_with_url() {
-    mock_request(|request| request.with_url(MOCK_REQUEST_URL)).await
-}
-
-#[tokio::test]
-async fn mock_request_should_succeed_with_host() {
-    mock_request(|request| request.with_host(MOCK_REQUEST_HOST)).await
-}
-
-#[tokio::test]
-async fn mock_request_should_succeed_with_request_headers() {
-    mock_request(|request| {
-        request.with_request_headers(vec![
-            (CONTENT_TYPE_HEADER_LOWERCASE, CONTENT_TYPE_VALUE),
-            ("Custom", "Value"),
-        ])
-    })
-    .await
-}
-
-#[tokio::test]
-async fn mock_request_should_succeed_with_max_response_bytes() {
-    mock_request(|request| request.with_max_response_bytes(MOCK_REQUEST_RESPONSE_BYTES)).await
-}
-
-#[tokio::test]
-async fn mock_request_should_succeed_with_all() {
-    mock_request(|_| {
-        JsonRpcRequestMatcher::with_method(MOCK_REQUEST_METHOD)
-            .with_id(MOCK_REQUEST_ID)
-            .with_params(MOCK_REQUEST_PARAMS)
-            .with_url(MOCK_REQUEST_URL)
-            .with_host(MOCK_REQUEST_HOST)
-            .with_request_headers(vec![
-                (CONTENT_TYPE_HEADER_LOWERCASE, CONTENT_TYPE_VALUE),
-                ("Custom", "Value"),
-            ])
-            .with_max_response_bytes(MOCK_REQUEST_RESPONSE_BYTES)
-    })
-    .await
-}
-
-#[tokio::test]
-#[should_panic(expected = "No mocks matching the request")]
-async fn mock_request_should_fail_with_method() {
-    mock_request(|_| {
-        JsonRpcRequestMatcher::with_method("eth_getBlockByNumber")
-            .with_id(MOCK_REQUEST_ID)
-            .with_params(MOCK_REQUEST_PARAMS)
-    })
-    .await
-}
-
-#[tokio::test]
-#[should_panic(expected = "No mocks matching the request")]
-async fn mock_request_should_fail_with_id() {
-    mock_request(|request| request.with_id(123_u64)).await
-}
-
-#[tokio::test]
-#[should_panic(expected = "No mocks matching the request")]
-async fn mock_request_should_fail_with_params() {
-    mock_request(|request| request.with_params(Value::Null)).await
-}
-
-#[tokio::test]
-#[should_panic(expected = "No mocks matching the request")]
-async fn mock_request_should_fail_with_url() {
-    mock_request(|request| request.with_url("https://not-the-url.com")).await
-}
-
-#[tokio::test]
-#[should_panic(expected = "No mocks matching the request")]
-async fn mock_request_should_fail_with_host() {
-    mock_request(|request| request.with_host("not-the-host")).await
-}
-
-#[tokio::test]
-#[should_panic(expected = "No mocks matching the request")]
-async fn mock_request_should_fail_with_request_headers() {
-    mock_request(|request| request.with_request_headers(vec![("Custom", "NotValue")])).await
-}
-
-#[tokio::test]
-#[should_panic(expected = "No mocks matching the request")]
-async fn mock_request_should_fail_with_max_response_bytes() {
-    mock_request(|request| request.with_max_response_bytes(123_u64)).await
-}
-
-=======
->>>>>>> 6abdc308
 #[tokio::test]
 async fn should_canonicalize_json_response() {
     let responses = [
@@ -1626,10 +1468,6 @@
 
 #[tokio::test]
 async fn should_have_metrics_for_generic_request() {
-<<<<<<< HEAD
-=======
-    use evm_rpc::types::MetricRpcMethod;
->>>>>>> 6abdc308
     let mocks = MockHttpOutcallsBuilder::new()
         .given(
             JsonRpcRequestMatcher::with_method(MOCK_REQUEST_METHOD)
@@ -1654,7 +1492,6 @@
         .await;
     assert_eq!(response, Ok(MOCK_REQUEST_RESPONSE.to_string()));
 
-<<<<<<< HEAD
     setup
         .check_metrics()
         .await
@@ -1664,21 +1501,6 @@
         .assert_contains_metric_matching(
             r#"evmrpc_responses\{method="request",host="cloudflare-eth.com",status="200"\} 1 \d+"#,
         );
-=======
-    let rpc_method = || MetricRpcMethod("request".to_string());
-    assert_eq!(
-        setup.get_metrics().await,
-        Metrics {
-            requests: hashmap! {
-                (rpc_method(), CLOUDFLARE_HOSTNAME.into()) => 1,
-            },
-            responses: hashmap! {
-                (rpc_method(), CLOUDFLARE_HOSTNAME.into(), 200.into()) => 1,
-            },
-            ..Default::default()
-        }
-    );
->>>>>>> 6abdc308
 }
 
 #[tokio::test]
@@ -2206,7 +2028,6 @@
         ..Default::default()
     })
     .await;
-<<<<<<< HEAD
     setup
         .upgrade_canister(InstallArgs {
             manage_api_keys: None,
@@ -2214,15 +2035,6 @@
         })
         .await;
     setup
-=======
-    setup
-        .upgrade_canister(InstallArgs {
-            manage_api_keys: None,
-            ..Default::default()
-        })
-        .await;
-    setup
->>>>>>> 6abdc308
         .update_api_keys(
             &[(0, Some("authorized-api-key".to_string()))],
             ADDITIONAL_TEST_ID,
@@ -2238,7 +2050,6 @@
         ..Default::default()
     })
     .await;
-<<<<<<< HEAD
     setup
         .upgrade_canister(InstallArgs {
             manage_api_keys: Some(vec![]),
@@ -2246,15 +2057,6 @@
         })
         .await;
     setup
-=======
-    setup
-        .upgrade_canister(InstallArgs {
-            manage_api_keys: Some(vec![]),
-            ..Default::default()
-        })
-        .await;
-    setup
->>>>>>> 6abdc308
         .update_api_keys(
             &[(0, Some("unauthorized-api-key".to_string()))],
             ADDITIONAL_TEST_ID,
