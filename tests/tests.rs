mod mock_http_runtime;
mod setup;

use crate::{
    mock_http_runtime::{
        mock::{
            json::{JsonRpcRequestMatcher, JsonRpcResponse},
            CanisterHttpReject, CanisterHttpReply, MockHttpOutcalls, MockHttpOutcallsBuilder,
        },
        wallet::MockHttpRuntimeWithWallet,
    },
    setup::EvmRpcSetup,
};
use alloy_primitives::{address, b256, bloom, bytes, Address, Bytes, FixedBytes, B256, B64, U256};
use alloy_rpc_types::{BlockNumberOrTag, BlockTransactions};
use assert_matches::assert_matches;
<<<<<<< HEAD
use candid::{CandidType, Encode, Principal};
use canhttp::http::json::{ConstantSizeId, Id};
use evm_rpc_client::{EvmRpcEndpoint, RequestBuilder};
=======
use candid::{Encode, Principal};
use canhttp::http::json::Id;
use evm_rpc_client::{DoubleCycles, NoRetry};
>>>>>>> a6a0ed35
use evm_rpc_types::{
    BlockTag, ConsensusStrategy, EthMainnetService, EthSepoliaService, GetLogsRpcConfig, Hex,
    Hex32, HttpOutcallError, InstallArgs, JsonRpcError, LegacyRejectionCode, MultiRpcResult,
    Nat256, ProviderError, RpcApi, RpcError, RpcResult, RpcService, RpcServices, ValidationError,
};
use ic_error_types::RejectCode;
use ic_http_types::HttpRequest;
use pocket_ic::common::rest::CanisterHttpResponse;
use pocket_ic::ErrorCode;
use serde::de::DeserializeOwned;
use serde_json::{json, Value};
use std::{fmt::Debug, iter};
use strum::IntoEnumIterator;

const DEFAULT_CALLER_TEST_ID: Principal =
    Principal::from_slice(&[0x0, 0x0, 0x0, 0x0, 0x3, 0x31, 0x1, 0x8, 0x2, 0x2]);
const DEFAULT_CONTROLLER_TEST_ID: Principal = Principal::from_slice(&[0x9d, 0xf7, 0x02]);
const ADDITIONAL_TEST_ID: Principal = Principal::from_slice(&[0x9d, 0xf7, 0x03]);

const INITIAL_CYCLES: u128 = 100_000_000_000_000_000;

const MAX_TICKS: usize = 10;

const MOCK_REQUEST_METHOD: &str = "eth_gasPrice";
const MOCK_REQUEST_ID: Id = Id::Number(1);
const MOCK_REQUEST_PARAMS: Value = Value::Array(vec![]);
const MOCK_REQUEST_URL: &str = "https://cloudflare-eth.com";
const MOCK_REQUEST_PAYLOAD: &str =
    r#"{"id":1,"jsonrpc":"2.0","method":"eth_gasPrice","params":[]}"#;
const MOCK_REQUEST_RESPONSE: &str = r#"{"jsonrpc":"2.0","id":1,"result":"0x00112233"}"#;
const MOCK_REQUEST_RESPONSE_BYTES: u64 = 1000;
const MOCK_API_KEY: &str = "mock-api-key";

const MOCK_TRANSACTION: Bytes = bytes!("0xf86c098504a817c800825208943535353535353535353535353535353535353535880de0b6b3a76400008025a028ef61340bd939bc2195fe537567866003e1a15d3c71ff63e1590620aa636276a067cbe9d8997f761aecb703304b3800ccf555c9f3dc64214b297fb1966a3b6d83");
const MOCK_TRANSACTION_HASH: B256 =
    b256!("0x33469b22e9f636356c4160a87eb19df52b7412e8eac32a4a55ffe88ea8350788");

const MOCK_ADDRESS: Address = address!("0xA0b86991c6218b36c1d19D4a2e9Eb0cE3606eB48");
const MOCK_INPUT_DATA: Bytes =
    bytes!("0x70a08231000000000000000000000000b25eA1D493B49a1DeD42aC5B1208cC618f9A9B80");

const RPC_SERVICES: &[RpcServices] = &[
    RpcServices::EthMainnet(None),
    RpcServices::EthSepolia(None),
    RpcServices::ArbitrumOne(None),
    RpcServices::BaseMainnet(None),
    RpcServices::OptimismMainnet(None),
];

const ANKR_HOSTNAME: &str = "rpc.ankr.com";
const ALCHEMY_ETH_MAINNET_HOSTNAME: &str = "eth-mainnet.g.alchemy.com";
const BLOCKPI_ETH_HOSTNAME: &str = "ethereum.blockpi.network";
const PUBLICNODE_ETH_MAINNET_HOSTNAME: &str = "ethereum-rpc.publicnode.com";

#[tokio::test]
async fn should_canonicalize_request_endpoint_response() {
    let responses = [
        r#"{"id":1,"jsonrpc":"2.0","result":"0x00112233"}"#,
        r#"{"result":"0x00112233","id":1,"jsonrpc":"2.0"}"#,
        r#"{"result":"0x00112233","jsonrpc":"2.0","id":1}"#,
    ];

    let setup = EvmRpcSetup::new().await.mock_api_keys().await;
    let mut results = Vec::with_capacity(3);
    for response in responses {
        let mocks = MockHttpOutcallsBuilder::new()
            .given(
                JsonRpcRequestMatcher::with_method(MOCK_REQUEST_METHOD)
                    .with_params(MOCK_REQUEST_PARAMS)
                    .with_id(MOCK_REQUEST_ID),
            )
            .respond_with(JsonRpcResponse::from(response));
        let result = setup
            .request(
                &setup.new_mock_http_runtime_with_wallet(mocks),
                (
                    RpcService::Custom(RpcApi {
                        url: MOCK_REQUEST_URL.to_string(),
                        headers: None,
                    }),
                    MOCK_REQUEST_PAYLOAD,
                    MOCK_REQUEST_RESPONSE_BYTES,
                ),
                1_000_000_000,
            )
            .await;
        results.push(result);
    }

    assert!(results.windows(2).all(|w| w[0] == w[1]));
}

#[tokio::test]
async fn should_not_modify_json_rpc_request_from_request_endpoint() {
    let mock_request = r#"{"id":123,"jsonrpc":"2.0","method":"eth_gasPrice"}"#;
    let mock_response = r#"{"jsonrpc":"2.0","id":123,"result":"0x00112233"}"#;
    let mocks = MockHttpOutcallsBuilder::new()
        .given(JsonRpcRequestMatcher::with_method("eth_gasPrice").with_id(Id::Number(123)))
        .respond_with(JsonRpcResponse::from(mock_response));

    let setup = EvmRpcSetup::new().await.mock_api_keys().await;
    let response = setup
        .request(
            &setup.new_mock_http_runtime_with_wallet(mocks),
            (
                RpcService::Custom(RpcApi {
                    url: MOCK_REQUEST_URL.to_string(),
                    headers: None,
                }),
                mock_request,
                MOCK_REQUEST_RESPONSE_BYTES,
            ),
            1_000_000_000,
        )
        .await;

    assert_eq!(response, Ok(mock_response.to_string()));
}

#[tokio::test]
async fn multi_request_should_succeed() {
    fn mocks(offset: u64) -> MockHttpOutcallsBuilder {
        let [response_0, response_1, response_2] = [
            r#"{"id":0,"jsonrpc":"2.0","result":"0x00112233"}"#,
            r#"{"result":"0x00112233","id":0,"jsonrpc":"2.0"}"#,
            r#"{"result":"0x00112233","jsonrpc":"2.0","id":0}"#,
        ];
        MockHttpOutcallsBuilder::new()
            .given(JsonRpcRequestMatcher::with_method("eth_gasPrice").with_id(offset))
            .respond_with(JsonRpcResponse::from(response_0).with_id(offset))
            .given(JsonRpcRequestMatcher::with_method("eth_gasPrice").with_id(offset + 1))
            .respond_with(JsonRpcResponse::from(response_1).with_id(offset + 1))
            .given(JsonRpcRequestMatcher::with_method("eth_gasPrice").with_id(offset + 2))
            .respond_with(JsonRpcResponse::from(response_2).with_id(offset + 2))
    }

    let setup = EvmRpcSetup::new().await.mock_api_keys().await;
    let mut offsets = (0_u64..).step_by(3);

    for source in RPC_SERVICES {
        let candid_result = setup
            .client(mocks(offsets.next().unwrap()))
            .with_rpc_sources(source.clone())
            .with_candid()
            .build()
            .multi_request(json!({
                "id" : ConstantSizeId::from(0_u64).to_string(),
                "jsonrpc": "2.0",
                "method": "eth_gasPrice",
            }))
            .send()
            .await
            .expect_consistent();
        assert_eq!(candid_result, Ok("0x00112233".to_string()));

        let alloy_result = setup
            .client(mocks(offsets.next().unwrap()))
            .with_rpc_sources(source.clone())
            .build()
            .multi_request(json!({
                "id" : ConstantSizeId::from(0_u64).to_string(),
                "jsonrpc": "2.0",
                "method": "eth_gasPrice",
            }))
            .send()
            .await
            .expect_consistent();
        assert_eq!(alloy_result, Ok("0x00112233".to_string()));
    }
}

#[tokio::test]
async fn eth_get_logs_should_succeed() {
    fn mocks(
        from_block: BlockNumberOrTag,
        to_block: BlockNumberOrTag,
        offset: u64,
    ) -> MockHttpOutcallsBuilder {
        MockHttpOutcallsBuilder::new()
            .given(get_logs_request(from_block, to_block).with_id(offset))
            .respond_with(get_logs_response().with_id(offset))
            .given(get_logs_request(from_block, to_block).with_id(1 + offset))
            .respond_with(get_logs_response().with_id(1 + offset))
            .given(get_logs_request(from_block, to_block).with_id(2 + offset))
            .respond_with(get_logs_response().with_id(2 + offset))
    }

    fn candid_expected_logs() -> Vec<evm_rpc_types::LogEntry> {
        vec![evm_rpc_types::LogEntry {
            address: address!("0xdac17f958d2ee523a2206206994597c13d831ec7").into(),
            topics: vec![
                b256!("0xddf252ad1be2c89b69c2b068fc378daa952ba7f163c4a11628f55a4df523b3ef").into(),
                b256!("0x000000000000000000000000a9d1e08c7793af67e9d92fe308d5697fb81d3e43").into(),
                b256!("0x00000000000000000000000078cccfb3d517cd4ed6d045e263e134712288ace2").into(),
            ],
            data: bytes!("0x000000000000000000000000000000000000000000000000000000003b9c6433")
                .into(),
            block_number: Some(0x11dc77e_u64.into()),
            transaction_hash: Some(
                b256!("0xf3ed91a03ddf964281ac7a24351573efd535b80fc460a5c2ad2b9d23153ec678").into(),
            ),
            transaction_index: Some(0x65_u64.into()),
            block_hash: Some(
                b256!("0xd5c72ad752b2f0144a878594faf8bd9f570f2f72af8e7f0940d3545a6388f629").into(),
            ),
            log_index: Some(0xe8_u64.into()),
            removed: false,
        }]
    }

    fn alloy_expected_logs() -> Vec<alloy_rpc_types::Log> {
        candid_expected_logs()
            .into_iter()
            .map(alloy_rpc_types::Log::try_from)
            .collect::<RpcResult<Vec<alloy_rpc_types::Log>>>()
            .unwrap()
    }

    let setup = EvmRpcSetup::new().await.mock_api_keys().await;
    let mut offsets = (0_u64..).step_by(3);

    for source in RPC_SERVICES {
        for (config, from_block, to_block) in [
            // default block range
            (
                GetLogsRpcConfig::default(),
                BlockNumberOrTag::Number(0_u8.into()),
                BlockNumberOrTag::Number(500_u16.into()),
            ),
            // large block range
            (
                GetLogsRpcConfig {
                    max_block_range: Some(1_000),
                    ..Default::default()
                },
                BlockNumberOrTag::Number(0_u8.into()),
                BlockNumberOrTag::Number(501_u16.into()),
            ),
        ] {
            let candid_result = setup
                .client(mocks(from_block, to_block, offsets.next().unwrap()))
                .with_rpc_sources(source.clone())
                .with_candid()
                .build()
                .get_logs(vec![address!("0xdac17f958d2ee523a2206206994597c13d831ec7")])
                .with_from_block(from_block)
                .with_to_block(to_block)
                .with_rpc_config(config.clone())
                .send()
                .await
                .expect_consistent();
            assert_eq!(candid_result, Ok(candid_expected_logs()));

            let alloy_result = setup
                .client(mocks(from_block, to_block, offsets.next().unwrap()))
                .with_rpc_sources(source.clone())
                .build()
                .get_logs(vec![address!("0xdac17f958d2ee523a2206206994597c13d831ec7")])
                .with_from_block(from_block)
                .with_to_block(to_block)
                .with_rpc_config(config)
                .send()
                .await
                .expect_consistent();
            assert_eq!(alloy_result, Ok(alloy_expected_logs()));
        }
    }
}

#[tokio::test]
async fn eth_get_logs_should_fail_when_block_range_too_large() {
    let setup = EvmRpcSetup::new().await.mock_api_keys().await;
    let error_msg_regex =
        regex::Regex::new("Requested [0-9_]+ blocks; limited to [0-9_]+").unwrap();

    for source in RPC_SERVICES {
        for (config, from_block, to_block) in [
            // default block range
            (
                GetLogsRpcConfig::default(),
                BlockTag::Number(0_u8.into()),
                BlockTag::Number(501_u16.into()),
            ),
            // large block range
            (
                GetLogsRpcConfig {
                    max_block_range: Some(1_000),
                    ..Default::default()
                },
                BlockTag::Number(0_u8.into()),
                BlockTag::Number(1001_u16.into()),
            ),
        ] {
            let client = setup
                .client(MockHttpOutcalls::NEVER)
                .with_rpc_sources(source.clone())
                .build();

            let response = client
                .get_logs(vec![address!("0xdAC17F958D2ee523a2206206994597C13D831ec7")])
                .with_from_block(from_block)
                .with_to_block(to_block)
                .with_rpc_config(config)
                .send()
                .await
                .expect_consistent()
                .unwrap_err();

            assert_matches!(
                response,
                RpcError::ValidationError(ValidationError::Custom(s)) if error_msg_regex.is_match(&s)
            )
        }
    }
}

#[tokio::test]
async fn eth_get_block_by_number_should_succeed() {
    fn mocks(offset: u64) -> MockHttpOutcallsBuilder {
        MockHttpOutcallsBuilder::new()
            .given(get_block_by_number_request().with_id(offset))
            .respond_with(get_block_by_number_response().with_id(offset))
            .given(get_block_by_number_request().with_id(1 + offset))
            .respond_with(get_block_by_number_response().with_id(1 + offset))
            .given(get_block_by_number_request().with_id(2 + offset))
            .respond_with(get_block_by_number_response().with_id(2 + offset))
    }

    fn candid_expected_block() -> evm_rpc_types::Block {
        evm_rpc_types::Block {
            base_fee_per_gas: Some(57_750_497_844_u64.into()),
            number: 18_722_845_u64.into(),
            difficulty: Some(Nat256::ZERO),
            extra_data: bytes!("0x546974616e2028746974616e6275696c6465722e78797a29").into(),
            gas_limit: 0x1c9c380_u64.into(),
            gas_used: 0xa768c4_u64.into(),
            hash: b256!("0xc3674be7b9d95580d7f23c03d32e946f2b453679ee6505e3a778f003c5a3cfae").into(),
            logs_bloom: bloom!("0x3e6b8420e1a13038902c24d6c2a9720a7ad4860cdc870cd5c0490011e43631134f608935bd83171247407da2c15d85014f9984608c03684c74aad48b20bc24022134cdca5f2e9d2dee3b502a8ccd39eff8040b1d96601c460e119c408c620b44fa14053013220847045556ea70484e67ec012c322830cf56ef75e09bd0db28a00f238adfa587c9f80d7e30d3aba2863e63a5cad78954555966b1055a4936643366a0bb0b1bac68d0e6267fc5bf8304d404b0c69041125219aa70562e6a5a6362331a414a96d0716990a10161b87dd9568046a742d4280014975e232b6001a0360970e569d54404b27807d7a44c949ac507879d9d41ec8842122da6772101bc8b").into(),
            miner: address!("0x388c818ca8b9251b393131c08a736a67ccb19297").into(),
            mix_hash: b256!("0x516a58424d4883a3614da00a9c6f18cd5cd54335a08388229a993a8ecf05042f").into(),
            nonce: Nat256::ZERO,
            parent_hash: b256!("0x43325027f6adf9befb223f8ae80db057daddcd7b48e41f60cd94bfa8877181ae").into(),
            receipts_root: b256!("0x66934c3fd9c547036fe0e56ad01bc43c84b170be7c4030a86805ddcdab149929").into(),
            sha3_uncles: b256!("0x1dcc4de8dec75d7aab85b567b6ccd41ad312451b948a7413f0a142fd40d49347").into(),
            size: 0xcd35_u64.into(),
            state_root: b256!("0x13552447dd62f11ad885f21a583c4fa34144efe923c7e35fb018d6710f06b2b6").into(),
            timestamp: 0x656f96f3_u64.into(),
            total_difficulty: None,
            transactions: vec![],
            transactions_root: Some(b256!("0x93a1ad3d067009259b508cc95fde63b5efd7e9d8b55754314c173fdde8c0826a").into()),
            uncles: vec![],
        }
    }

    fn alloy_expected_block() -> alloy_rpc_types::Block {
        alloy_rpc_types::Block::try_from(candid_expected_block()).unwrap()
    }

    let setup = EvmRpcSetup::new().await.mock_api_keys().await;
    let mut offsets = (0_u64..).step_by(3);

    for source in RPC_SERVICES {
        let candid_result = setup
            .client(mocks(offsets.next().unwrap()))
            .with_rpc_sources(source.clone())
            .with_candid()
            .build()
            .get_block_by_number(BlockNumberOrTag::Latest)
            .send()
            .await
            .expect_consistent();
        assert_eq!(candid_result, Ok(candid_expected_block()));

        let alloy_result = setup
            .client(mocks(offsets.next().unwrap()))
            .with_rpc_sources(source.clone())
            .build()
            .get_block_by_number(BlockNumberOrTag::Latest)
            .send()
            .await
            .expect_consistent();
        assert_eq!(alloy_result, Ok(alloy_expected_block()));
    }
}

#[tokio::test]
async fn eth_get_block_by_number_pre_london_fork_should_succeed() {
    fn mock_response() -> JsonRpcResponse {
        JsonRpcResponse::from(json!({
           "jsonrpc":"2.0",
           "id":0,
           "result":{
              "number":"0x0",
              "hash":"0xd4e56740f876aef8c010b86a40d5f56745a118d0906a34e69aec8c0db1cb8fa3",
              "transactions":[],
              "totalDifficulty":"0x400000000",
              "logsBloom":"0x00000000000000000000000000000000000000000000000000000000000000000000000000000000000000000000000000000000000000000000000000000000000000000000000000000000000000000000000000000000000000000000000000000000000000000000000000000000000000000000000000000000000000000000000000000000000000000000000000000000000000000000000000000000000000000000000000000000000000000000000000000000000000000000000000000000000000000000000000000000000000000000000000000000000000000000000000000000000000000000000000000000000000000000000000000000",
              "receiptsRoot":"0x56e81f171bcc55a6ff8345e692c0f86e5b48e01b996cadc001622fb5e363b421",
              "extraData":"0x11bbe8db4e347b4e8c937c1c8370e4b5ed33adb3db69cbdb7a38e1e50b1b82fa",
              "nonce":"0x0000000000000042",
              "miner":"0x0000000000000000000000000000000000000000",
              "difficulty":"0x400000000",
              "gasLimit":"0x1388",
              "gasUsed":"0x0",
              "uncles":[],
              "sha3Uncles":"0x1dcc4de8dec75d7aab85b567b6ccd41ad312451b948a7413f0a142fd40d49347",
              "size":"0x21c",
              "transactionsRoot":"0x56e81f171bcc55a6ff8345e692c0f86e5b48e01b996cadc001622fb5e363b421",
              "stateRoot":"0xd7f8974fb5ac78d9ac099b9ad5018bedc2ce0a72dad1827a1709da30580f0544",
              "mixHash":"0x0000000000000000000000000000000000000000000000000000000000000000",
              "parentHash":"0x0000000000000000000000000000000000000000000000000000000000000000",
              "timestamp":"0x0"
           }
        }))
    }

    let setup = EvmRpcSetup::new().await.mock_api_keys().await;

    for (source, offset) in iter::zip(RPC_SERVICES, (0_u64..).step_by(3)) {
        let mocks = MockHttpOutcallsBuilder::new()
            .given(get_block_by_number_request().with_id(offset))
            .respond_with(mock_response().with_id(offset))
            .given(get_block_by_number_request().with_id(1 + offset))
            .respond_with(mock_response().with_id(1 + offset))
            .given(get_block_by_number_request().with_id(2 + offset))
            .respond_with(mock_response().with_id(2 + offset));

        let response = setup
            .client(mocks)
            .with_rpc_sources(source.clone())
            .build()
            .get_block_by_number(BlockNumberOrTag::Latest)
            .send()
            .await
            .expect_consistent()
            .unwrap();

        assert_eq!(response, alloy_rpc_types::Block {
            header: alloy_rpc_types::Header {
                hash: b256!("0xd4e56740f876aef8c010b86a40d5f56745a118d0906a34e69aec8c0db1cb8fa3"),
                inner: alloy_consensus::Header {
                    parent_hash: b256!("0x0000000000000000000000000000000000000000000000000000000000000000"),
                    ommers_hash: b256!("0x1dcc4de8dec75d7aab85b567b6ccd41ad312451b948a7413f0a142fd40d49347"),
                    beneficiary: address!("0x0000000000000000000000000000000000000000"),
                    state_root: b256!("0xd7f8974fb5ac78d9ac099b9ad5018bedc2ce0a72dad1827a1709da30580f0544"),
                    transactions_root: b256!("0x56e81f171bcc55a6ff8345e692c0f86e5b48e01b996cadc001622fb5e363b421"),
                    receipts_root: b256!("0x56e81f171bcc55a6ff8345e692c0f86e5b48e01b996cadc001622fb5e363b421"),
                    logs_bloom: bloom!("0x00000000000000000000000000000000000000000000000000000000000000000000000000000000000000000000000000000000000000000000000000000000000000000000000000000000000000000000000000000000000000000000000000000000000000000000000000000000000000000000000000000000000000000000000000000000000000000000000000000000000000000000000000000000000000000000000000000000000000000000000000000000000000000000000000000000000000000000000000000000000000000000000000000000000000000000000000000000000000000000000000000000000000000000000000000000"),
                    difficulty: U256::from(0x400000000_u64),
                    number: 0_u64,
                    gas_limit: 0x1388_u64,
                    gas_used: 0_u64,
                    timestamp: 0_u64,
                    extra_data: bytes!("0x11bbe8db4e347b4e8c937c1c8370e4b5ed33adb3db69cbdb7a38e1e50b1b82fa"),
                    mix_hash: b256!("0x0000000000000000000000000000000000000000000000000000000000000000"),
                    nonce: B64::from(0x0000000000000042_u64),
                    base_fee_per_gas: None,
                    withdrawals_root: None,
                    blob_gas_used: None,
                    excess_blob_gas: None,
                    parent_beacon_block_root: None,
                    requests_hash: None,
                },
                total_difficulty: None,
                size: Some(U256::from(0x21c_u64)),
            },
            uncles: vec![],
            transactions: BlockTransactions::Hashes(vec![]),
            withdrawals: None,
        });
    }
}

#[tokio::test]
async fn eth_get_block_by_number_should_be_consistent_when_total_difficulty_inconsistent() {
    fn mock_response(total_difficulty: Option<&str>) -> JsonRpcResponse {
        let mut body = json!({
           "jsonrpc":"2.0",
           "result":{
              "baseFeePerGas":"0xd7232aa34",
              "difficulty":"0x0",
              "extraData":"0x546974616e2028746974616e6275696c6465722e78797a29",
              "gasLimit":"0x1c9c380",
              "gasUsed":"0xa768c4",
              "hash":"0xc3674be7b9d95580d7f23c03d32e946f2b453679ee6505e3a778f003c5a3cfae",
              "logsBloom":"0x3e6b8420e1a13038902c24d6c2a9720a7ad4860cdc870cd5c0490011e43631134f608935bd83171247407da2c15d85014f9984608c03684c74aad48b20bc24022134cdca5f2e9d2dee3b502a8ccd39eff8040b1d96601c460e119c408c620b44fa14053013220847045556ea70484e67ec012c322830cf56ef75e09bd0db28a00f238adfa587c9f80d7e30d3aba2863e63a5cad78954555966b1055a4936643366a0bb0b1bac68d0e6267fc5bf8304d404b0c69041125219aa70562e6a5a6362331a414a96d0716990a10161b87dd9568046a742d4280014975e232b6001a0360970e569d54404b27807d7a44c949ac507879d9d41ec8842122da6772101bc8b",
              "miner":"0x388c818ca8b9251b393131c08a736a67ccb19297",
              "mixHash":"0x516a58424d4883a3614da00a9c6f18cd5cd54335a08388229a993a8ecf05042f",
              "nonce":"0x0000000000000000",
              "number":"0x11db01d",
              "parentHash":"0x43325027f6adf9befb223f8ae80db057daddcd7b48e41f60cd94bfa8877181ae",
              "receiptsRoot":"0x66934c3fd9c547036fe0e56ad01bc43c84b170be7c4030a86805ddcdab149929",
              "sha3Uncles":"0x1dcc4de8dec75d7aab85b567b6ccd41ad312451b948a7413f0a142fd40d49347",
              "size":"0xcd35",
              "stateRoot":"0x13552447dd62f11ad885f21a583c4fa34144efe923c7e35fb018d6710f06b2b6",
              "timestamp":"0x656f96f3",
              "withdrawalsRoot":"0xecae44b2c53871003c5cc75285995764034c9b5978a904229d36c1280b141d48",
              "transactionsRoot":"0x93a1ad3d067009259b508cc95fde63b5efd7e9d8b55754314c173fdde8c0826a",
           },
           "id":0
        });
        if let Some(total_difficulty) = total_difficulty {
            body.get_mut("result").unwrap()["totalDifficulty"] =
                Value::String(total_difficulty.to_string());
        }
        JsonRpcResponse::from(body)
    }

    let setup = EvmRpcSetup::new().await.mock_api_keys().await;

    let mocks = MockHttpOutcallsBuilder::new()
        .given(get_block_by_number_request().with_id(0_u64))
        .respond_with(mock_response(Some("0xc70d815d562d3cfa955")).with_id(0_u64))
        .given(get_block_by_number_request().with_id(1_u64))
        .respond_with(mock_response(None).with_id(1_u64));

    let response = setup
        .client(mocks)
        .with_rpc_sources(RpcServices::EthMainnet(Some(vec![
            EthMainnetService::Ankr,
            EthMainnetService::PublicNode,
        ])))
        .build()
        .get_block_by_number(BlockNumberOrTag::Latest)
        .send()
        .await
        .expect_consistent()
        .unwrap();

    assert_eq!(response.number(), 18_722_845_u64);
    assert_eq!(response.header.total_difficulty, None);
}

#[tokio::test]
async fn eth_get_transaction_receipt_should_succeed() {
    fn mocks(
        tx_hash: FixedBytes<32>,
        response: &JsonRpcResponse,
        offset: u64,
    ) -> MockHttpOutcallsBuilder {
        fn request(tx_hash: impl ToString) -> JsonRpcRequestMatcher {
            JsonRpcRequestMatcher::with_method("eth_getTransactionReceipt")
                .with_params(json!([tx_hash.to_string()]))
        }
        MockHttpOutcallsBuilder::new()
            .given(request(tx_hash).with_id(offset))
            .respond_with(response.clone().with_id(offset))
            .given(request(tx_hash).with_id(offset + 1))
            .respond_with(response.clone().with_id(offset + 1))
            .given(request(tx_hash).with_id(offset + 2))
            .respond_with(response.clone().with_id(offset + 2))
    }

    let test_cases = [
        (
            b256!("0xdd5d4b18923d7aae953c7996d791118102e889bea37b48a651157a4890e4746f"),
            JsonRpcResponse::from(json!({
               "jsonrpc":"2.0",
               "id":0,
               "result":{
                  "blockHash":"0x5115c07eb1f20a9d6410db0916ed3df626cfdab161d3904f45c8c8b65c90d0be",
                  "blockNumber":"0x11a85ab",
                  "contractAddress":null,
                  "cumulativeGasUsed":"0xf02aed",
                  "effectiveGasPrice":"0x63c00ee76",
                  "from":"0x0aa8ebb6ad5a8e499e550ae2c461197624c6e667",
                  "gasUsed":"0x7d89",
                  "logs":[],
                  "logsBloom":"0x00000000000000000000000000000000000000000000000000000000000000000000000000000000000000000000000000000000000000000000000000000000000000000000000000000000000000000000000000000000000000000000000000000000000000000000000000000000000000000000000000000000000000000000000000000000000000000000000000000000000000000000000000000000000000000000000000000000000000000000000000000000000000000000000000000000000000000000000000000000000000000000000000000000000000000000000000000000000000000000000000000000000000000000000000000000",
                  "status":"0x1",
                  "to":"0x356cfd6e6d0000400000003900b415f80669009e",
                  "transactionHash":"0xdd5d4b18923d7aae953c7996d791118102e889bea37b48a651157a4890e4746f",
                  "transactionIndex":"0xd9",
                  "type":"0x2"
               }
            })),
            evm_rpc_types::TransactionReceipt {
                block_hash: b256!("0x5115c07eb1f20a9d6410db0916ed3df626cfdab161d3904f45c8c8b65c90d0be").into(),
                block_number: 0x11a85ab_u64.into(),
                effective_gas_price: 0x63c00ee76_u64.into(),
                gas_used: 0x7d89_u64.into(),
                cumulative_gas_used: 0xf02aed_u64.into(),
                status: Some(0x1_u64.into()),
                root: None,
                transaction_hash: b256!("0xdd5d4b18923d7aae953c7996d791118102e889bea37b48a651157a4890e4746f").into(),
                contract_address: None,
                from: address!("0x0aa8ebb6ad5a8e499e550ae2c461197624c6e667").into(),
                logs: vec![],
                logs_bloom: bloom!("0x00000000000000000000000000000000000000000000000000000000000000000000000000000000000000000000000000000000000000000000000000000000000000000000000000000000000000000000000000000000000000000000000000000000000000000000000000000000000000000000000000000000000000000000000000000000000000000000000000000000000000000000000000000000000000000000000000000000000000000000000000000000000000000000000000000000000000000000000000000000000000000000000000000000000000000000000000000000000000000000000000000000000000000000000000000000").into(),
                to: Some(address!("0x356cfd6e6d0000400000003900b415f80669009e").into()),
                transaction_index: 0xd9_u64.into(),
                tx_type: 0x2_u8.into(),
            },
        ),
        // first transaction after genesis
        (
            b256!("0x5c504ed432cb51138bcf09aa5e8a410dd4a1e204ef84bfed1be16dfba1b22060"),
            JsonRpcResponse::from(json!({
               "jsonrpc":"2.0",
               "id":0,
               "result":{
                  "transactionHash":"0x5c504ed432cb51138bcf09aa5e8a410dd4a1e204ef84bfed1be16dfba1b22060",
                  "blockHash":"0x4e3a3754410177e6937ef1f84bba68ea139e8d1a2258c5f85db9f1cd715a1bdd",
                  "blockNumber":"0xb443",
                  "logsBloom":"0x00000000000000000000000000000000000000000000000000000000000000000000000000000000000000000000000000000000000000000000000000000000000000000000000000000000000000000000000000000000000000000000000000000000000000000000000000000000000000000000000000000000000000000000000000000000000000000000000000000000000000000000000000000000000000000000000000000000000000000000000000000000000000000000000000000000000000000000000000000000000000000000000000000000000000000000000000000000000000000000000000000000000000000000000000000000",
                  "gasUsed":"0x5208",
                  "root":"0x96a8e009d2b88b1483e6941e6812e32263b05683fac202abc622a3e31aed1957",
                  "contractAddress":null,
                  "cumulativeGasUsed":"0x5208",
                  "transactionIndex":"0x0",
                  "from":"0xa1e4380a3b1f749673e270229993ee55f35663b4",
                  "to":"0x5df9b87991262f6ba471f09758cde1c0fc1de734",
                  "type":"0x0",
                  "effectiveGasPrice":"0x2d79883d2000",
                  "logs":[],
               }
            })),
            evm_rpc_types::TransactionReceipt {
                block_hash: b256!("0x4e3a3754410177e6937ef1f84bba68ea139e8d1a2258c5f85db9f1cd715a1bdd").into(),
                block_number: 0xb443_u64.into(),
                effective_gas_price: 0x2d79883d2000_u64.into(),
                gas_used: 0x5208_u64.into(),
                cumulative_gas_used: 0x5208_u64.into(),
                status: None,
                root: Some(b256!("0x96a8e009d2b88b1483e6941e6812e32263b05683fac202abc622a3e31aed1957").into()),
                transaction_hash: b256!("0x5c504ed432cb51138bcf09aa5e8a410dd4a1e204ef84bfed1be16dfba1b22060").into(),
                contract_address: None,
                from: address!("0xa1e4380a3b1f749673e270229993ee55f35663b4").into(),
                logs: vec![],
                logs_bloom: bloom!("0x00000000000000000000000000000000000000000000000000000000000000000000000000000000000000000000000000000000000000000000000000000000000000000000000000000000000000000000000000000000000000000000000000000000000000000000000000000000000000000000000000000000000000000000000000000000000000000000000000000000000000000000000000000000000000000000000000000000000000000000000000000000000000000000000000000000000000000000000000000000000000000000000000000000000000000000000000000000000000000000000000000000000000000000000000000000").into(),
                to: Some(address!("0x5df9b87991262f6ba471f09758cde1c0fc1de734").into()),
                transaction_index: 0x0_u64.into(),
                tx_type: 0x0_u8.into(),
            },
        ),
        // contract creation
        (
            b256!("0x2b8e12d42a187ace19c64b47fae0955def8859bf966c345102c6d3a52f28308b"),
            JsonRpcResponse::from(json!({
               "jsonrpc":"2.0",
               "id":0,
               "result":{
                  "transactionHash":"0x2b8e12d42a187ace19c64b47fae0955def8859bf966c345102c6d3a52f28308b",
                  "blockHash":"0xd050426a753a7cc4833ba15a5dfcef761fd983f5277230ea8dc700eadd307363",
                  "blockNumber":"0x12e64fd",
                  "logsBloom":"0x00000000000000000000000000000000000000000000000000000000000000000000000000000000000000000000000000000000000000000000000000000000000000000000000000000000000000000000000000000000000000000000000000000000000000000000000000000000000000000000000000000000000000000000000000000000000000000000000000000000000000000000000000000000000000000000000000000000000000000000000000000000000000000000000000000000000000000000000000000000000000000000000000000000000000000000000000000000000000000000000000000000000000000000000000000000",
                  "gasUsed":"0x69892",
                  "contractAddress":"0x6abda0438307733fc299e9c229fd3cc074bd8cc0",
                  "cumulativeGasUsed":"0x3009d2",
                  "transactionIndex":"0x17",
                  "from":"0xe12e9a6661aeaf57abf95fd060bebb223fbee7dd",
                  "to":null,
                  "type":"0x2",
                  "effectiveGasPrice":"0x17c01a135",
                  "logs":[],
                  "status":"0x1"
               }
            })),
            evm_rpc_types::TransactionReceipt {
                block_hash: b256!("0xd050426a753a7cc4833ba15a5dfcef761fd983f5277230ea8dc700eadd307363").into(),
                block_number: 0x12e64fd_u64.into(),
                effective_gas_price: 0x17c01a135_u128.into(),
                gas_used: 0x69892_u64.into(),
                cumulative_gas_used: 0x3009d2_u64.into(),
                status: Some(0x1_u64.into()),
                root: None,
                transaction_hash: b256!("0x2b8e12d42a187ace19c64b47fae0955def8859bf966c345102c6d3a52f28308b").into(),
                contract_address: Some(address!("0x6abda0438307733fc299e9c229fd3cc074bd8cc0").into()),
                from: address!("0xe12e9a6661aeaf57abf95fd060bebb223fbee7dd").into(),
                logs: vec![],
                logs_bloom: bloom!("0x00000000000000000000000000000000000000000000000000000000000000000000000000000000000000000000000000000000000000000000000000000000000000000000000000000000000000000000000000000000000000000000000000000000000000000000000000000000000000000000000000000000000000000000000000000000000000000000000000000000000000000000000000000000000000000000000000000000000000000000000000000000000000000000000000000000000000000000000000000000000000000000000000000000000000000000000000000000000000000000000000000000000000000000000000000000").into(),
                to: None,
                transaction_index: 0x17_u64.into(),
                tx_type: 0x2_u8.into(),
            },
        )
    ];

    let setup = EvmRpcSetup::new().await.mock_api_keys().await;
    let mut offsets = (0_u64..).step_by(3);

    for (tx_hash, response, candid_receipt) in test_cases {
        for source in RPC_SERVICES {
            let candid_result = setup
                .client(mocks(tx_hash, &response, offsets.next().unwrap()))
                .with_rpc_sources(source.clone())
                .with_candid()
                .build()
                .get_transaction_receipt(tx_hash)
                .send()
                .await
                .expect_consistent();
            assert_eq!(candid_result, Ok(Some(candid_receipt.clone())));

            let alloy_result = setup
                .client(mocks(tx_hash, &response, offsets.next().unwrap()))
                .with_rpc_sources(source.clone())
                .build()
                .get_transaction_receipt(tx_hash)
                .send()
                .await
                .expect_consistent();
            assert_eq!(
                alloy_result,
                Ok(Some(
                    alloy_rpc_types::TransactionReceipt::try_from(candid_receipt.clone()).unwrap()
                ))
            );
        }
    }
}

#[tokio::test]
async fn eth_get_transaction_count_should_succeed() {
    fn mocks(offset: u64) -> MockHttpOutcallsBuilder {
        MockHttpOutcallsBuilder::new()
            .given(get_transaction_count_request().with_id(offset))
            .respond_with(get_transaction_count_response().with_id(offset))
            .given(get_transaction_count_request().with_id(offset + 1))
            .respond_with(get_transaction_count_response().with_id(offset + 1))
            .given(get_transaction_count_request().with_id(offset + 2))
            .respond_with(get_transaction_count_response().with_id(offset + 2))
    }

    let setup = EvmRpcSetup::new().await.mock_api_keys().await;
    let mut offsets = (0_u64..).step_by(3);

    for source in RPC_SERVICES {
        let candid_result = setup
            .client(mocks(offsets.next().unwrap()))
            .with_rpc_sources(source.clone())
            .with_candid()
            .build()
            .get_transaction_count((
                address!("0xdac17f958d2ee523a2206206994597c13d831ec7"),
                BlockNumberOrTag::Latest,
            ))
            .send()
            .await
            .expect_consistent();
        assert_eq!(candid_result, Ok(Nat256::from(1_u64)));

        let alloy_result = setup
            .client(mocks(offsets.next().unwrap()))
            .with_rpc_sources(source.clone())
            .build()
            .get_transaction_count((
                address!("0xdac17f958d2ee523a2206206994597c13d831ec7"),
                BlockNumberOrTag::Latest,
            ))
            .send()
            .await
            .expect_consistent();
        assert_eq!(alloy_result, Ok(U256::ONE));
    }
}

#[tokio::test]
async fn eth_fee_history_should_succeed() {
    fn mocks(offset: u64) -> MockHttpOutcallsBuilder {
        MockHttpOutcallsBuilder::new()
            .given(fee_history_request().with_id(offset))
            .respond_with(fee_history_response().with_id(offset))
            .given(fee_history_request().with_id(1 + offset))
            .respond_with(fee_history_response().with_id(1 + offset))
            .given(fee_history_request().with_id(2 + offset))
            .respond_with(fee_history_response().with_id(2 + offset))
    }

    fn candid_expected_fee_history() -> evm_rpc_types::FeeHistory {
        evm_rpc_types::FeeHistory {
            oldest_block: 0x11e57f5_u64.into(),
            base_fee_per_gas: vec![
                0x9cf6c61b9_u64.into(),
                0x97d853982_u64.into(),
                0x9ba55a0b0_u64.into(),
                0x9543bf98d_u64.into(),
            ],
            gas_used_ratio: vec![],
            reward: vec![vec![0x0123_u64.into()]],
        }
    }

    let setup = EvmRpcSetup::new().await.mock_api_keys().await;
    let mut offsets = (0_u64..).step_by(3);

    for source in RPC_SERVICES {
        let candid_result = setup
            .client(mocks(offsets.next().unwrap()))
            .with_rpc_sources(source.clone())
            .with_candid()
            .build()
            .fee_history((3_u64, BlockNumberOrTag::Latest))
            .send()
            .await
            .expect_consistent();
        assert_eq!(candid_result, Ok(candid_expected_fee_history()));

        let alloy_result = setup
            .client(mocks(offsets.next().unwrap()))
            .with_rpc_sources(source.clone())
            .build()
            .fee_history((3_u64, BlockNumberOrTag::Latest))
            .send()
            .await
            .expect_consistent();
        assert_eq!(
            alloy_result,
            Ok(alloy_rpc_types::FeeHistory::try_from(candid_expected_fee_history()).unwrap())
        );
    }
}

#[tokio::test]
async fn eth_send_raw_transaction_should_succeed() {
    fn mocks(offset: u64) -> MockHttpOutcallsBuilder {
        MockHttpOutcallsBuilder::new()
            .given(send_raw_transaction_request().with_id(offset))
            .respond_with(send_raw_transaction_response().with_id(offset))
            .given(send_raw_transaction_request().with_id(1 + offset))
            .respond_with(send_raw_transaction_response().with_id(1 + offset))
            .given(send_raw_transaction_request().with_id(2 + offset))
            .respond_with(send_raw_transaction_response().with_id(2 + offset))
    }

    let setup = EvmRpcSetup::new().await.mock_api_keys().await;
    let mut offsets = (0_u64..).step_by(3);

    for source in RPC_SERVICES {
        let candid_result = setup
            .client(mocks(offsets.next().unwrap()))
            .with_rpc_sources(source.clone())
            .with_candid()
            .build()
            .send_raw_transaction(MOCK_TRANSACTION)
            .send()
            .await
            .expect_consistent();
        assert_eq!(
            candid_result,
            Ok(evm_rpc_types::SendRawTransactionStatus::Ok(Some(
                Hex32::from(MOCK_TRANSACTION_HASH)
            )))
        );

        let alloy_result = setup
            .client(mocks(offsets.next().unwrap()))
            .with_rpc_sources(source.clone())
            .build()
            .send_raw_transaction(MOCK_TRANSACTION)
            .send()
            .await
            .expect_consistent();
        assert_eq!(alloy_result, Ok(MOCK_TRANSACTION_HASH));
    }
}

#[tokio::test]
async fn eth_call_should_succeed() {
    fn mocks(offset: u64) -> MockHttpOutcallsBuilder {
        MockHttpOutcallsBuilder::new()
            .given(call_request().with_id(offset))
            .respond_with(call_response().with_id(offset))
            .given(call_request().with_id(offset + 1))
            .respond_with(call_response().with_id(offset + 1))
            .given(call_request().with_id(offset + 2))
            .respond_with(call_response().with_id(offset + 2))
    }

    fn expected_candid_call_result() -> Hex {
        Hex::from(bytes!(
            "0x0000000000000000000000000000000000000000000000000000013c3ee36e89"
        ))
    }

    let setup = EvmRpcSetup::new().await.mock_api_keys().await;
    let mut offsets = (0_u64..).step_by(3);

    for block in [
        Some(BlockTag::Latest),
        None, //should be same as specifying Latest
    ] {
        for source in RPC_SERVICES {
            let mut request = setup
                .client(mocks(offsets.next().unwrap()))
                .with_rpc_sources(source.clone())
                .with_candid()
                .build()
                .call(
                    alloy_rpc_types::TransactionRequest::default()
                        .to(MOCK_ADDRESS)
                        .input(alloy_rpc_types::TransactionInput::from(MOCK_INPUT_DATA)),
                );
            if let Some(block) = block.clone() {
                request = request.with_block(block)
            }
            let candid_result = request.send().await.expect_consistent();
            assert_eq!(candid_result, Ok(expected_candid_call_result()));

            let mut request = setup
                .client(mocks(offsets.next().unwrap()))
                .with_rpc_sources(source.clone())
                .build()
                .call(
                    alloy_rpc_types::TransactionRequest::default()
                        .to(MOCK_ADDRESS)
                        .input(alloy_rpc_types::TransactionInput::from(MOCK_INPUT_DATA)),
                );
            if let Some(block) = block.clone() {
                request = request.with_block(block)
            }
            let alloy_result = request.send().await.expect_consistent();
            assert_eq!(alloy_result, Ok(Bytes::from(expected_candid_call_result())));
        }
    }
}

#[tokio::test]
async fn candid_rpc_should_allow_unexpected_response_fields() {
    fn mock_response() -> JsonRpcResponse {
        JsonRpcResponse::from(json!({
            "jsonrpc":"2.0",
            "id" : ConstantSizeId::from(0_u64).to_string(),
            "result":{
                "unexpectedKey":"unexpectedValue",
                "blockHash": "0x5115c07eb1f20a9d6410db0916ed3df626cfdab161d3904f45c8c8b65c90d0be",
                "blockNumber": "0x11a85ab",
                "contractAddress": null,
                "cumulativeGasUsed": "0xf02aed",
                "effectiveGasPrice": "0x63c00ee76",
                "from": "0x0aa8ebb6ad5a8e499e550ae2c461197624c6e667",
                "gasUsed": "0x7d89",
                "logs": [],
                "logsBloom": "0x00000000000000000000000000000000000000000000000000000000000000000000000000000000000000000000000000000000000000000000000000000000000000000000000000000000000000000000000000000000000000000000000000000000000000000000000000000000000000000000000000000000000000000000000000000000000000000000000000000000000000000000000000000000000000000000000000000000000000000000000000000000000000000000000000000000000000000000000000000000000000000000000000000000000000000000000000000000000000000000000000000000000000000000000000000000",
                "status": "0x1",
                "to": "0x356cfd6e6d0000400000003900b415f80669009e",
                "transactionHash": "0xdd5d4b18923d7aae953c7996d791118102e889bea37b48a651157a4890e4746f",
                "transactionIndex": "0xd9",
                "type": "0x2"
            }
        }))
    }

    let setup = EvmRpcSetup::new().await.mock_api_keys().await;

    let mocks = MockHttpOutcallsBuilder::new()
        .given(get_transaction_receipt_request().with_id(0_u64))
        .respond_with(mock_response().with_id(0_u64))
        .given(get_transaction_receipt_request().with_id(1_u64))
        .respond_with(mock_response().with_id(1_u64))
        .given(get_transaction_receipt_request().with_id(2_u64))
        .respond_with(mock_response().with_id(2_u64));

    let response = setup
        .client(mocks)
        .with_rpc_sources(RpcServices::EthMainnet(None))
        .build()
        .get_transaction_receipt(b256!(
            "0xdd5d4b18923d7aae953c7996d791118102e889bea37b48a651157a4890e4746f"
        ))
        .send()
        .await
        .expect_consistent()
        .unwrap()
        .expect("receipt was None");
    assert_eq!(
        response.block_hash,
        Some(b256!(
            "0x5115c07eb1f20a9d6410db0916ed3df626cfdab161d3904f45c8c8b65c90d0be"
        ))
    );
}

#[tokio::test]
async fn candid_rpc_should_err_without_cycles() {
    let setup = EvmRpcSetup::new().await.mock_api_keys().await;

    let result = setup
        .client(MockHttpOutcalls::NEVER)
        .with_rpc_sources(RpcServices::EthMainnet(None))
        .build()
        .get_transaction_receipt(b256!(
            "0xdd5d4b18923d7aae953c7996d791118102e889bea37b48a651157a4890e4746f"
        ))
        .with_cycles(0)
        .send()
        .await
        .expect_inconsistent();
    // Because the expected cycles are different for each provider, the results are inconsistent
    // but should all be `TooFewCycles` error.
    for (_, err) in result {
        assert_matches!(
            err,
            Err(RpcError::ProviderError(ProviderError::TooFewCycles {
                expected: _,
                received: 0,
            }))
        )
    }
}

#[tokio::test]
async fn candid_rpc_should_err_when_service_unavailable() {
    let setup = EvmRpcSetup::new().await.mock_api_keys().await;
    let mocks = MockHttpOutcallsBuilder::new()
        .given(get_transaction_receipt_request().with_id(0_u64))
        .respond_with(CanisterHttpReply::with_status(503).with_body("Service unavailable"))
        .given(get_transaction_receipt_request().with_id(1_u64))
        .respond_with(CanisterHttpReply::with_status(503).with_body("Service unavailable"))
        .given(get_transaction_receipt_request().with_id(2_u64))
        .respond_with(CanisterHttpReply::with_status(503).with_body("Service unavailable"));
    let result = setup
        .client(mocks)
        .with_rpc_sources(RpcServices::EthMainnet(None))
        .build()
        .get_transaction_receipt(b256!(
            "0xdd5d4b18923d7aae953c7996d791118102e889bea37b48a651157a4890e4746f"
        ))
        .send()
        .await
        .expect_consistent();
    assert_eq!(
        result,
        Err(RpcError::HttpOutcallError(
            HttpOutcallError::InvalidHttpJsonRpcResponse {
                status: 503,
                body: "\"Service unavailable\"".to_string(),
                parsing_error: None
            }
        ))
    );

    setup
        .check_metrics()
        .await
        .assert_contains_metric_matching(r#"evmrpc_requests\{method="eth_getTransactionReceipt",host="ethereum.blockpi.network"\} 1 \d+"#)
        .assert_contains_metric_matching(r#"evmrpc_requests\{method="eth_getTransactionReceipt",host="rpc.ankr.com"\} 1 \d+"#)
        .assert_contains_metric_matching(r#"evmrpc_requests\{method="eth_getTransactionReceipt",host="ethereum-rpc.publicnode.com"\} 1 \d+"#)
        .assert_contains_metric_matching(r#"evmrpc_responses\{method="eth_getTransactionReceipt",host="ethereum.blockpi.network",status="503"\} 1 \d+"#)
        .assert_contains_metric_matching(r#"evmrpc_responses\{method="eth_getTransactionReceipt",host="rpc.ankr.com",status="503"\} 1 \d+"#)
        .assert_contains_metric_matching(r#"evmrpc_responses\{method="eth_getTransactionReceipt",host="ethereum-rpc.publicnode.com",status="503"\} 1 \d+"#);
}

#[tokio::test]
async fn candid_rpc_should_recognize_json_error() {
    fn mock_response() -> JsonRpcResponse {
        JsonRpcResponse::from(json!({
            "jsonrpc":"2.0",
            "id":0,
            "error": {
                "code":123,
                "message":"Error message"
            }
        }))
    }

    let setup = EvmRpcSetup::new().await.mock_api_keys().await;
    let mocks = MockHttpOutcallsBuilder::new()
        .given(get_transaction_receipt_request().with_id(0_u64))
        .respond_with(mock_response().with_id(0_u64))
        .given(get_transaction_receipt_request().with_id(1_u64))
        .respond_with(mock_response().with_id(1_u64));
    let result = setup
        .client(mocks)
        .with_rpc_sources(RpcServices::EthSepolia(Some(vec![
            EthSepoliaService::Ankr,
            EthSepoliaService::BlockPi,
        ])))
        .build()
        .get_transaction_receipt(b256!(
            "0xdd5d4b18923d7aae953c7996d791118102e889bea37b48a651157a4890e4746f"
        ))
        .send()
        .await
        .expect_consistent();
    assert_eq!(
        result,
        Err(RpcError::JsonRpcError(JsonRpcError {
            code: 123,
            message: "Error message".to_string(),
        }))
    );

    setup
        .check_metrics()
        .await
        .assert_contains_metric_matching(r#"evmrpc_requests\{method="eth_getTransactionReceipt",host="rpc.ankr.com"\} 1 \d+"#)
        .assert_contains_metric_matching(r#"evmrpc_requests\{method="eth_getTransactionReceipt",host="ethereum-sepolia.blockpi.network"\} 1 \d+"#)
        .assert_contains_metric_matching(r#"evmrpc_responses\{method="eth_getTransactionReceipt",host="rpc.ankr.com",status="200"\} 1 \d+"#)
        .assert_contains_metric_matching(r#"evmrpc_responses\{method="eth_getTransactionReceipt",host="ethereum-sepolia.blockpi.network",status="200"\} 1 \d+"#);
}

#[tokio::test]
async fn candid_rpc_should_reject_empty_service_list() {
    let setup = EvmRpcSetup::new().await.mock_api_keys().await;
    let result = setup
        .client(MockHttpOutcalls::NEVER)
        .with_rpc_sources(RpcServices::EthMainnet(Some(vec![])))
        .build()
        .get_transaction_receipt(b256!(
            "0xdd5d4b18923d7aae953c7996d791118102e889bea37b48a651157a4890e4746f"
        ))
        .send()
        .await
        .expect_consistent();
    assert_eq!(
        result,
        Err(RpcError::ProviderError(ProviderError::ProviderNotFound))
    );
}

#[tokio::test]
async fn candid_rpc_should_return_inconsistent_results() {
    let mocks = MockHttpOutcallsBuilder::new()
        .given(send_raw_transaction_request().with_id(0_u64))
        .respond_with(JsonRpcResponse::from(json!({
                "id": ConstantSizeId::from(0_u64).to_string(),
                "jsonrpc": "2.0",
                "result": MOCK_TRANSACTION_HASH
        })))
        .given(send_raw_transaction_request().with_id(1_u64))
        .respond_with(JsonRpcResponse::from(json!({
            "id": ConstantSizeId::from(1_u64).to_string(),
            "jsonrpc": "2.0",
            "result": "NonceTooLow"
        })));

    let setup = EvmRpcSetup::new().await.mock_api_keys().await;
    let results = setup
        .client(mocks)
        .with_rpc_sources(RpcServices::EthMainnet(Some(vec![
            EthMainnetService::Ankr,
            EthMainnetService::Cloudflare,
        ])))
        .build()
        .send_raw_transaction(MOCK_TRANSACTION)
        .send()
        .await
        .expect_inconsistent();
    assert_eq!(
        results,
        vec![
            (
                RpcService::EthMainnet(EthMainnetService::Ankr),
                Ok(MOCK_TRANSACTION_HASH)
            ),
            (
                RpcService::EthMainnet(EthMainnetService::Cloudflare),
                Err(RpcError::JsonRpcError(JsonRpcError {
                    code: -32_000,
                    message: "Nonce too low".to_string()
                }))
            )
        ]
    );

    setup
        .check_metrics()
        .await
        .assert_contains_metric_matching(r#"evmrpc_requests\{method="eth_sendRawTransaction",host="rpc.ankr.com"\} 1 \d+"#)
        .assert_contains_metric_matching(r#"evmrpc_requests\{method="eth_sendRawTransaction",host="cloudflare-eth.com"\} 1 \d+"#)
        .assert_contains_metric_matching(r#"evmrpc_responses\{method="eth_sendRawTransaction",host="rpc.ankr.com",status="200"\} 1 \d+"#)
        .assert_contains_metric_matching(r#"evmrpc_responses\{method="eth_sendRawTransaction",host="cloudflare-eth.com",status="200"\} 1 \d+"#)
        .assert_contains_metric_matching(r#"evmrpc_inconsistent_responses\{method="eth_sendRawTransaction",host="rpc.ankr.com"\} 1 \d+"#)
        .assert_contains_metric_matching(r#"evmrpc_inconsistent_responses\{method="eth_sendRawTransaction",host="cloudflare-eth.com"\} 1 \d+"#);
}

#[tokio::test]
async fn candid_rpc_should_return_3_out_of_4_transaction_count() {
    fn get_transaction_count_response(result: u64) -> JsonRpcResponse {
        JsonRpcResponse::from(json!({
            "jsonrpc": "2.0",
            "id" : ConstantSizeId::ZERO.to_string(),
            "result" : format!("0x{result:x}")
        }))
    }

    let setup = EvmRpcSetup::new().await.mock_api_keys().await;

    async fn eth_get_transaction_count_with_3_out_of_4(
        setup: &EvmRpcSetup,
        offset: u64,
        [response0, response1, response2, response3]: [CanisterHttpResponse; 4],
    ) -> MultiRpcResult<U256> {
        let mocks = MockHttpOutcallsBuilder::new()
            .given(get_transaction_count_request().with_id(offset))
            .respond_with(response0)
            .given(get_transaction_count_request().with_id(offset + 1))
            .respond_with(response1)
            .given(get_transaction_count_request().with_id(offset + 2))
            .respond_with(response2)
            .given(get_transaction_count_request().with_id(offset + 3))
            .respond_with(response3);

        setup
            .client(mocks)
            .with_rpc_sources(RpcServices::EthMainnet(None))
            .build()
            .get_transaction_count((
                address!("0xdac17f958d2ee523a2206206994597c13d831ec7"),
                BlockNumberOrTag::Latest,
            ))
            .with_response_consensus(ConsensusStrategy::Threshold {
                total: Some(4),
                min: 3,
            })
            .send()
            .await
    }

    for (successful_mocks, offset) in [
        [
            get_transaction_count_response(1).with_id(0_u64).into(),
            get_transaction_count_response(1).with_id(1_u64).into(),
            get_transaction_count_response(1).with_id(2_u64).into(),
            get_transaction_count_response(1).with_id(3_u64).into(),
        ],
        [
            get_transaction_count_response(1).with_id(4_u64).into(),
            CanisterHttpReply::with_status(500)
                .with_body("OFFLINE")
                .into(),
            get_transaction_count_response(1).with_id(6_u64).into(),
            get_transaction_count_response(1).with_id(7_u64).into(),
        ],
        [
            get_transaction_count_response(1).with_id(8_u64).into(),
            get_transaction_count_response(1).with_id(9_u64).into(),
            get_transaction_count_response(2).with_id(10_u64).into(),
            get_transaction_count_response(1).with_id(11_u64).into(),
        ],
    ]
    .into_iter()
    .zip((0_u64..).step_by(4))
    {
        let result = eth_get_transaction_count_with_3_out_of_4(&setup, offset, successful_mocks)
            .await
            .expect_consistent()
            .unwrap();

        assert_eq!(result, U256::ONE);
    }

    for (error_mocks, offset) in [
        [
            get_transaction_count_response(1).with_id(12_u64).into(),
            CanisterHttpReply::with_status(500)
                .with_body("OFFLINE")
                .into(),
            get_transaction_count_response(2).into(),
            get_transaction_count_response(1).with_id(15_u64).into(),
        ],
        [
            CanisterHttpReply::with_status(500)
                .with_body("FORBIDDEN")
                .into(),
            CanisterHttpReply::with_status(500)
                .with_body("OFFLINE")
                .into(),
            get_transaction_count_response(1).with_id(18_u64).into(),
            get_transaction_count_response(1).with_id(19_u64).into(),
        ],
        [
            get_transaction_count_response(1).with_id(20_u64).into(),
            get_transaction_count_response(3).with_id(21_u64).into(),
            get_transaction_count_response(2).with_id(22_u64).into(),
            get_transaction_count_response(1).with_id(23_u64).into(),
        ],
    ]
    .into_iter()
    .zip((12_u64..).step_by(4))
    {
        let result = eth_get_transaction_count_with_3_out_of_4(&setup, offset, error_mocks)
            .await
            .expect_inconsistent();

        assert_eq!(result.len(), 4);
    }
}

#[tokio::test]
async fn candid_rpc_should_return_inconsistent_results_with_error() {
    let setup = EvmRpcSetup::new().await.mock_api_keys().await;

    let mocks = MockHttpOutcallsBuilder::new()
        .given(get_transaction_count_request().with_id(0_u64))
        .respond_with(get_transaction_count_response().with_id(0_u64))
        .given(get_transaction_count_request().with_id(1_u64))
        .respond_with(JsonRpcResponse::from(json!({
            "jsonrpc": "2.0",
            "id": ConstantSizeId::from(1_u64).to_string(),
            "error" : { "code": 123, "message": "Unexpected"}
        })));

    let result = setup
        .client(mocks)
        .with_rpc_sources(RpcServices::EthMainnet(Some(vec![
            EthMainnetService::Alchemy,
            EthMainnetService::Ankr,
        ])))
        .build()
        .get_transaction_count((
            address!("0xdac17f958d2ee523a2206206994597c13d831ec7"),
            BlockNumberOrTag::Latest,
        ))
        .send()
        .await
        .expect_inconsistent();

    assert_eq!(
        result,
        vec![
            (
                RpcService::EthMainnet(EthMainnetService::Alchemy),
                Ok(U256::ONE)
            ),
            (
                RpcService::EthMainnet(EthMainnetService::Ankr),
                Err(RpcError::JsonRpcError(JsonRpcError {
                    code: 123,
                    message: "Unexpected".to_string(),
                }))
            ),
        ]
    );

    setup
        .check_metrics()
        .await
        .assert_contains_metric_matching(r#"evmrpc_requests\{method="eth_getTransactionCount",host="eth-mainnet.g.alchemy.com"\} 1 \d+"#)
        .assert_contains_metric_matching(r#"evmrpc_requests\{method="eth_getTransactionCount",host="rpc.ankr.com"\} 1 \d+"#)
        .assert_contains_metric_matching(r#"evmrpc_responses\{method="eth_getTransactionCount",host="eth-mainnet.g.alchemy.com",status="200"\} 1 \d+"#)
        .assert_contains_metric_matching(r#"evmrpc_responses\{method="eth_getTransactionCount",host="rpc.ankr.com",status="200"\} 1 \d+"#)
        .assert_contains_metric_matching(r#"evmrpc_inconsistent_responses\{method="eth_getTransactionCount",host="eth-mainnet.g.alchemy.com"\} 1 \d+"#)
        .assert_contains_metric_matching(r#"evmrpc_inconsistent_responses\{method="eth_getTransactionCount",host="rpc.ankr.com"\} 1 \d+"#);
}

#[tokio::test]
async fn candid_rpc_should_return_inconsistent_results_with_consensus_error() {
    const CONSENSUS_ERROR: &str =
        "No consensus could be reached. Replicas had different responses.";

    let setup = EvmRpcSetup::new().await.mock_api_keys().await;

    let mocks = MockHttpOutcallsBuilder::new()
        .given(get_transaction_count_request().with_id(0_u64))
        .respond_with(
            CanisterHttpReject::with_reject_code(RejectCode::SysTransient)
                .with_message(CONSENSUS_ERROR),
        )
        .given(get_transaction_count_request().with_id(1_u64))
        .respond_with(get_transaction_count_response().with_id(1_u64))
        .given(get_transaction_count_request().with_id(2_u64))
        .respond_with(
            CanisterHttpReject::with_reject_code(RejectCode::SysTransient)
                .with_message(CONSENSUS_ERROR),
        );

    let result = setup
        .client(mocks)
        .with_rpc_sources(RpcServices::EthMainnet(None))
        .build()
        .get_transaction_count((
            address!("0xdac17f958d2ee523a2206206994597c13d831ec7"),
            BlockNumberOrTag::Latest,
        ))
        .with_response_consensus(ConsensusStrategy::Threshold {
            total: Some(3),
            min: 2,
        })
        .send()
        .await
        .expect_inconsistent();

    assert_eq!(
        result,
        vec![
            (
                RpcService::EthMainnet(EthMainnetService::BlockPi),
                Ok(U256::ONE)
            ),
            (
                RpcService::EthMainnet(EthMainnetService::Ankr),
                Err(RpcError::HttpOutcallError(HttpOutcallError::IcError {
                    code: LegacyRejectionCode::SysTransient,
                    message: CONSENSUS_ERROR.to_string()
                }))
            ),
            (
                RpcService::EthMainnet(EthMainnetService::PublicNode),
                Err(RpcError::HttpOutcallError(HttpOutcallError::IcError {
                    code: LegacyRejectionCode::SysTransient,
                    message: CONSENSUS_ERROR.to_string()
                }))
            ),
        ]
    );

    setup
        .check_metrics()
        .await
        .assert_contains_metric_matching(r#"evmrpc_err_http_outcall\{method="eth_getTransactionCount",host="rpc.ankr.com",code="SYS_TRANSIENT"\} 1 \d+"#)
        .assert_contains_metric_matching(r#"evmrpc_err_http_outcall\{method="eth_getTransactionCount",host="ethereum-rpc.publicnode.com",code="SYS_TRANSIENT"\} 1 \d+"#);
}

#[tokio::test]
async fn should_have_metrics_for_request_endpoint() {
    let mocks = MockHttpOutcallsBuilder::new()
        .given(
            JsonRpcRequestMatcher::with_method(MOCK_REQUEST_METHOD)
                .with_params(MOCK_REQUEST_PARAMS)
                .with_id(MOCK_REQUEST_ID),
        )
        .respond_with(JsonRpcResponse::from(MOCK_REQUEST_RESPONSE));

    let setup = EvmRpcSetup::new().await.mock_api_keys().await;
    let response = setup
        .request(
            &setup.new_mock_http_runtime_with_wallet(mocks),
            (
                RpcService::Custom(RpcApi {
                    url: MOCK_REQUEST_URL.to_string(),
                    headers: None,
                }),
                MOCK_REQUEST_PAYLOAD,
                MOCK_REQUEST_RESPONSE_BYTES,
            ),
            1_000_000_000,
        )
        .await;
    assert_eq!(response, Ok(MOCK_REQUEST_RESPONSE.to_string()));

    setup
        .check_metrics()
        .await
        .assert_contains_metric_matching(
            r#"evmrpc_requests\{method="request",is_manual_request="true",host="cloudflare-eth.com"\} 1 \d+"#,
        )
        .assert_contains_metric_matching(
            r#"evmrpc_responses\{method="request",is_manual_request="true",host="cloudflare-eth.com",status="200"\} 1 \d+"#,
        );
}

#[tokio::test]
async fn should_have_metrics_for_multi_request_endpoint() {
    let mocks = MockHttpOutcallsBuilder::new()
        .given(JsonRpcRequestMatcher::with_method("eth_gasPrice").with_id(0_u64))
        .respond_with(JsonRpcResponse::from(MOCK_REQUEST_RESPONSE).with_id(0_u64));

    let setup = EvmRpcSetup::new().await.mock_api_keys().await;
    let response = setup
        .client(mocks)
        .with_rpc_sources(RpcServices::EthMainnet(Some(vec![
            EthMainnetService::Cloudflare,
        ])))
        .build()
        .multi_request(json!({
            "id" : ConstantSizeId::from(0_u64).to_string(),
            "jsonrpc": "2.0",
            "method": "eth_gasPrice",
        }))
        .send()
        .await;
    assert_eq!(
        response,
        MultiRpcResult::Consistent(Ok("0x00112233".into()))
    );

    setup
        .check_metrics()
        .await
        .assert_contains_metric_matching(
            r#"evmrpc_requests\{method="eth_gasPrice",is_manual_request="true",host="cloudflare-eth.com"\} 1 \d+"#,
        )
        .assert_contains_metric_matching(
            r#"evmrpc_responses\{method="eth_gasPrice",is_manual_request="true",host="cloudflare-eth.com",status="200"\} 1 \d+"#,
        );
}

#[tokio::test]
async fn candid_rpc_should_return_inconsistent_results_with_unexpected_http_status() {
    let setup = EvmRpcSetup::new().await.mock_api_keys().await;

    let mocks = MockHttpOutcallsBuilder::new()
        .given(get_transaction_count_request().with_id(0_u64))
        .respond_with(get_transaction_count_response().with_id(0_u64))
        .given(get_transaction_count_request().with_id(1_u64))
        .respond_with(CanisterHttpReply::with_status(400).with_body(
            json!({"jsonrpc": "2.0", "id": 1, "error": {"code": 123, "message": "Error message"}}),
        ));

    let result = setup
        .client(mocks)
        .with_rpc_sources(RpcServices::EthMainnet(Some(vec![
            EthMainnetService::Alchemy,
            EthMainnetService::Ankr,
        ])))
        .build()
        .get_transaction_count((
            address!("0xdac17f958d2ee523a2206206994597c13d831ec7"),
            BlockNumberOrTag::Latest,
        ))
        .send()
        .await
        .expect_inconsistent();
    assert_eq!(
        result,
        vec![
            (
                RpcService::EthMainnet(EthMainnetService::Alchemy),
                Ok(U256::ONE)
            ),
            (
                RpcService::EthMainnet(EthMainnetService::Ankr),
                Err(RpcError::HttpOutcallError(HttpOutcallError::InvalidHttpJsonRpcResponse {
                    status: 400,
                    body: "{\"error\":{\"code\":123,\"message\":\"Error message\"},\"id\":1,\"jsonrpc\":\"2.0\"}".to_string(),
                    parsing_error: None,
                })),
            ),
        ]
    );

    setup
        .check_metrics()
        .await
        .assert_contains_metric_matching(r#"evmrpc_requests\{method="eth_getTransactionCount",host="eth-mainnet.g.alchemy.com"\} 1 \d+"#)
        .assert_contains_metric_matching(r#"evmrpc_requests\{method="eth_getTransactionCount",host="rpc.ankr.com"\} 1 \d+"#)
        .assert_contains_metric_matching(r#"evmrpc_responses\{method="eth_getTransactionCount",host="eth-mainnet.g.alchemy.com",status="200"\} 1 \d+"#)
        .assert_contains_metric_matching(r#"evmrpc_responses\{method="eth_getTransactionCount",host="rpc.ankr.com",status="400"\} 1 \d+"#)
        .assert_contains_metric_matching(r#"evmrpc_inconsistent_responses\{method="eth_getTransactionCount",host="eth-mainnet.g.alchemy.com"\} 1 \d+"#)
        .assert_contains_metric_matching(r#"evmrpc_inconsistent_responses\{method="eth_getTransactionCount",host="rpc.ankr.com"\} 1 \d+"#);
}

#[tokio::test]
async fn candid_rpc_should_handle_already_known() {
    let mocks = MockHttpOutcallsBuilder::new()
        .given(send_raw_transaction_request().with_id(0))
        .respond_with(JsonRpcResponse::from(json!({
            "id": ConstantSizeId::from(0_u64).to_string(),
            "jsonrpc": "2.0",
            "result": MOCK_TRANSACTION_HASH
        })))
        .given(send_raw_transaction_request().with_id(1))
        .respond_with(JsonRpcResponse::from(json!({
            "id": ConstantSizeId::from(1_u64).to_string(),
            "jsonrpc": "2.0",
            "error": {"code": -32000, "message": "already known"}
        })));

    let setup = EvmRpcSetup::new().await.mock_api_keys().await;
    let result = setup
        .client(mocks)
        .with_rpc_sources(RpcServices::EthMainnet(Some(vec![
            EthMainnetService::Ankr,
            EthMainnetService::Cloudflare,
        ])))
        .build()
        .send_raw_transaction(MOCK_TRANSACTION)
        .send()
        .await
        .expect_consistent();
    assert_eq!(result, Ok(MOCK_TRANSACTION_HASH));

    setup
        .check_metrics()
        .await
        .assert_contains_metric_matching(r#"evmrpc_requests\{method="eth_sendRawTransaction",host="rpc.ankr.com"\} 1 \d+"#)
        .assert_contains_metric_matching(r#"evmrpc_requests\{method="eth_sendRawTransaction",host="cloudflare-eth.com"\} 1 \d+"#)
        .assert_contains_metric_matching(r#"evmrpc_responses\{method="eth_sendRawTransaction",host="rpc.ankr.com",status="200"\} 1 \d+"#)
        .assert_contains_metric_matching(r#"evmrpc_responses\{method="eth_sendRawTransaction",host="cloudflare-eth.com",status="200"\} 1 \d+"#);
}

#[tokio::test]
async fn candid_rpc_should_recognize_rate_limit() {
    let mocks = MockHttpOutcallsBuilder::new()
        .given(send_raw_transaction_request().with_id(0_u64))
        .respond_with(CanisterHttpReply::with_status(429).with_body("(Rate limit error message)"))
        .given(send_raw_transaction_request().with_id(1_u64))
        .respond_with(CanisterHttpReply::with_status(429).with_body("(Rate limit error message)"));

    let setup = EvmRpcSetup::new().await.mock_api_keys().await;
    let result = setup
        .client(mocks)
        .with_rpc_sources(RpcServices::EthMainnet(Some(vec![
            EthMainnetService::Ankr,
            EthMainnetService::Cloudflare,
        ])))
        .build()
        .send_raw_transaction(MOCK_TRANSACTION)
        .send()
        .await
        .expect_consistent();

    assert_eq!(
        result,
        Err(RpcError::HttpOutcallError(
            HttpOutcallError::InvalidHttpJsonRpcResponse {
                status: 429,
                body: "\"(Rate limit error message)\"".to_string(),
                parsing_error: None
            }
        ))
    );

    setup
        .check_metrics()
        .await
        .assert_contains_metric_matching(r#"evmrpc_requests\{method="eth_sendRawTransaction",host="rpc.ankr.com"\} 1 \d+"#)
        .assert_contains_metric_matching(r#"evmrpc_requests\{method="eth_sendRawTransaction",host="cloudflare-eth.com"\} 1 \d+"#)
        .assert_contains_metric_matching(r#"evmrpc_responses\{method="eth_sendRawTransaction",host="rpc.ankr.com",status="429"\} 1 \d+"#)
        .assert_contains_metric_matching(r#"evmrpc_responses\{method="eth_sendRawTransaction",host="cloudflare-eth.com",status="429"\} 1 \d+"#);
}

#[tokio::test]
async fn should_use_custom_response_size_estimate() {
    let setup = EvmRpcSetup::new().await.mock_api_keys().await;
    let [max_response_bytes_1, max_response_bytes_2] = [1234_u64, 5678];

    let mocks = MockHttpOutcallsBuilder::new()
        .given(
            get_logs_request(BlockNumberOrTag::Latest, BlockNumberOrTag::Latest)
                .with_max_response_bytes(max_response_bytes_1)
                .with_id(0_u64),
        )
        .respond_with(get_logs_response().with_id(0_u64))
        .given(
            get_logs_request(BlockNumberOrTag::Latest, BlockNumberOrTag::Latest)
                .with_max_response_bytes(max_response_bytes_2)
                .with_id(1_u64),
        )
        .respond_with(get_logs_response().with_id(1_u64));

    let client = setup
        .client(mocks)
        .with_rpc_sources(RpcServices::EthMainnet(Some(vec![
            EthMainnetService::Cloudflare,
        ])))
        .with_response_size_estimate(max_response_bytes_1)
        .build();

    let response = client
        .get_logs(vec![address!("0xdAC17F958D2ee523a2206206994597C13D831ec7")])
        .send()
        .await
        .expect_consistent();
    assert_matches!(response, Ok(_));

    let response = client
        .get_logs(vec![address!("0xdAC17F958D2ee523a2206206994597C13D831ec7")])
        .with_response_size_estimate(max_response_bytes_2)
        .send()
        .await
        .expect_consistent();
    assert_matches!(response, Ok(_));
}

#[tokio::test]
async fn should_use_fallback_public_url() {
    let setup = EvmRpcSetup::new().await;
    let response = setup
        .client(
            MockHttpOutcallsBuilder::new()
                .given(get_transaction_count_request().with_url("https://rpc.ankr.com/eth"))
                .respond_with(get_transaction_count_response()),
        )
        .with_rpc_sources(RpcServices::EthMainnet(Some(vec![EthMainnetService::Ankr])))
        .build()
        .get_transaction_count((
            address!("0xdac17f958d2ee523a2206206994597c13d831ec7"),
            BlockNumberOrTag::Latest,
        ))
        .send()
        .await
        .expect_consistent()
        .unwrap();
    assert_eq!(response, U256::ONE);
}

#[tokio::test]
async fn should_insert_api_keys() {
    let setup = EvmRpcSetup::with_args(InstallArgs {
        manage_api_keys: Some(vec![DEFAULT_CALLER_TEST_ID]),
        ..Default::default()
    })
    .await;
    let provider_id = 1;
    let api_keys = &[(provider_id, Some("test-api-key".to_string()))];
    setup
        .update_api_keys(api_keys, DEFAULT_CALLER_TEST_ID)
        .await;
    let response = setup
        .client(
            MockHttpOutcallsBuilder::new()
                .given(
                    get_transaction_count_request()
                        .with_url("https://rpc.ankr.com/eth/test-api-key"),
                )
                .respond_with(get_transaction_count_response()),
        )
        .with_rpc_sources(RpcServices::EthMainnet(Some(vec![EthMainnetService::Ankr])))
        .build()
        .get_transaction_count((
            address!("0xdac17f958d2ee523a2206206994597c13d831ec7"),
            BlockNumberOrTag::Latest,
        ))
        .send()
        .await
        .expect_consistent()
        .unwrap();
    assert_eq!(response, U256::ONE);
}

#[tokio::test]
async fn should_update_api_key() {
    let setup = EvmRpcSetup::with_args(InstallArgs {
        manage_api_keys: Some(vec![DEFAULT_CALLER_TEST_ID]),
        ..Default::default()
    })
    .await;
    let provider_id = 1; // Ankr / mainnet
    let api_key = "test-api-key";

    let api_keys = &[(provider_id, Some(api_key.to_string()))];
    setup
        .update_api_keys(api_keys, DEFAULT_CALLER_TEST_ID)
        .await;
    let response = setup
        .client(
            MockHttpOutcallsBuilder::new()
                .given(
                    get_transaction_count_request()
                        .with_id(0_u64)
                        .with_url(&format!("https://rpc.ankr.com/eth/{api_key}")),
                )
                .respond_with(get_transaction_count_response().with_id(0_u64)),
        )
        .with_rpc_sources(RpcServices::EthMainnet(Some(vec![EthMainnetService::Ankr])))
        .build()
        .get_transaction_count((
            address!("0xdac17f958d2ee523a2206206994597c13d831ec7"),
            BlockNumberOrTag::Latest,
        ))
        .send()
        .await
        .expect_consistent()
        .unwrap();
    assert_eq!(response, U256::ONE);

    let api_keys = &[(provider_id, None)];
    setup
        .update_api_keys(api_keys, DEFAULT_CALLER_TEST_ID)
        .await;
    let response = setup
        .client(
            MockHttpOutcallsBuilder::new()
                .given(
                    get_transaction_count_request()
                        .with_id(1_u64)
                        .with_url("https://rpc.ankr.com/eth"),
                )
                .respond_with(get_transaction_count_response().with_id(1_u64)),
        )
        .with_rpc_sources(RpcServices::EthMainnet(Some(vec![EthMainnetService::Ankr])))
        .build()
        .get_transaction_count((
            address!("0xdac17f958d2ee523a2206206994597c13d831ec7"),
            BlockNumberOrTag::Latest,
        ))
        .send()
        .await
        .expect_consistent()
        .unwrap();
    assert_eq!(response, U256::ONE);
}

#[tokio::test]
async fn should_update_bearer_token() {
    let setup = EvmRpcSetup::with_args(InstallArgs {
        manage_api_keys: Some(vec![DEFAULT_CALLER_TEST_ID]),
        ..Default::default()
    })
    .await;
    let provider_id = 8; // Alchemy / mainnet
    let api_key = "test-api-key";
    let api_keys = &[(provider_id, Some(api_key.to_string()))];
    setup
        .update_api_keys(api_keys, DEFAULT_CALLER_TEST_ID)
        .await;
    let response = setup
        .client(
            MockHttpOutcallsBuilder::new()
                .given(
                    get_transaction_count_request()
                        .with_url("https://eth-mainnet.g.alchemy.com/v2")
                        .with_request_headers(vec![
                            ("Content-Type", "application/json"),
                            ("Authorization", &format!("Bearer {api_key}")),
                        ]),
                )
                .respond_with(get_transaction_count_response()),
        )
        .with_rpc_sources(RpcServices::EthMainnet(Some(vec![
            EthMainnetService::Alchemy,
        ])))
        .build()
        .get_transaction_count((
            address!("0xdac17f958d2ee523a2206206994597c13d831ec7"),
            BlockNumberOrTag::Latest,
        ))
        .send()
        .await
        .expect_consistent()
        .unwrap();
    assert_eq!(response, U256::ONE);
}

#[tokio::test]
#[should_panic(expected = "You are not authorized")]
async fn should_prevent_unauthorized_update_api_keys() {
    let setup = EvmRpcSetup::new().await;
    setup
        .update_api_keys(
            &[(0, Some("unauthorized-api-key".to_string()))],
            setup.caller,
        )
        .await;
}

#[tokio::test]
#[should_panic(expected = "Trying to set API key for unauthenticated provider")]
async fn should_prevent_unauthenticated_update_api_keys() {
    let setup = EvmRpcSetup::new().await;
    setup
        .update_api_keys(
            &[(
                2, /* PublicNode / mainnet */
                Some("invalid-api-key".to_string()),
            )],
            setup.controller,
        )
        .await;
}

#[tokio::test]
#[should_panic(expected = "Provider not found")]
async fn should_prevent_unknown_provider_update_api_keys() {
    let setup = EvmRpcSetup::new().await;
    setup
        .update_api_keys(
            &[(5555, Some("unknown-provider-api-key".to_string()))],
            setup.controller,
        )
        .await;
}

#[tokio::test]
async fn should_get_nodes_in_subnet() {
    let setup = EvmRpcSetup::new().await;
    let nodes_in_subnet = setup.get_nodes_in_subnet().await;
    assert_eq!(nodes_in_subnet, 34);
}

#[tokio::test]
async fn should_get_providers_and_get_service_provider_map_be_consistent() {
    let setup = EvmRpcSetup::new().await;
    let providers = setup.get_providers().await;
    let service_provider_map = setup.get_service_provider_map().await;
    assert_eq!(providers.len(), service_provider_map.len());

    for (service, provider_id) in service_provider_map {
        let found_provider = providers
            .iter()
            .find(|p| p.provider_id == provider_id)
            .unwrap();
        assert_eq!(found_provider.alias, Some(service));
    }
}

#[tokio::test]
async fn upgrade_should_keep_api_keys() {
    let setup = EvmRpcSetup::with_args(InstallArgs {
        manage_api_keys: Some(vec![DEFAULT_CALLER_TEST_ID]),
        ..Default::default()
    })
    .await;
    let provider_id = 1; // Ankr / mainnet
    let api_key = "test-api-key";
    let api_keys = &[(provider_id, Some(api_key.to_string()))];
    setup
        .update_api_keys(api_keys, DEFAULT_CALLER_TEST_ID)
        .await;
    let response = setup
        .client(
            MockHttpOutcallsBuilder::new()
                .given(
                    get_transaction_count_request()
                        .with_url(&format!("https://rpc.ankr.com/eth/{api_key}")),
                )
                .respond_with(get_transaction_count_response()),
        )
        .with_rpc_sources(RpcServices::EthMainnet(Some(vec![EthMainnetService::Ankr])))
        .build()
        .get_transaction_count((
            address!("0xdac17f958d2ee523a2206206994597c13d831ec7"),
            BlockNumberOrTag::Latest,
        ))
        .send()
        .await
        .expect_consistent()
        .unwrap();
    assert_eq!(response, U256::ONE);

    setup.upgrade_canister(InstallArgs::default()).await;

    let response_post_upgrade = setup
        .client(
            MockHttpOutcallsBuilder::new()
                .given(
                    get_transaction_count_request()
                        .with_url(&format!("https://rpc.ankr.com/eth/{api_key}")),
                )
                .respond_with(get_transaction_count_response()),
        )
        .with_rpc_sources(RpcServices::EthMainnet(Some(vec![EthMainnetService::Ankr])))
        .build()
        .get_transaction_count((
            address!("0xdac17f958d2ee523a2206206994597c13d831ec7"),
            BlockNumberOrTag::Latest,
        ))
        .send()
        .await
        .expect_consistent()
        .unwrap();
    assert_eq!(response_post_upgrade, U256::ONE);
}

#[tokio::test]
async fn upgrade_should_keep_demo() {
    let setup = EvmRpcSetup::with_args(InstallArgs {
        demo: Some(true),
        ..Default::default()
    })
    .await;
    assert_eq!(
        setup
            .request_cost(
                RpcService::EthMainnet(EthMainnetService::PublicNode),
                r#"{"jsonrpc":"2.0","id":0,"method":"test"}"#,
                1000
            )
            .await
            .unwrap(),
        0_u128
    );
    setup.upgrade_canister(InstallArgs::default()).await;
    assert_eq!(
        setup
            .request_cost(
                RpcService::EthMainnet(EthMainnetService::PublicNode),
                r#"{"jsonrpc":"2.0","id":0,"method":"test"}"#,
                1000
            )
            .await
            .unwrap(),
        0_u128
    );
}

#[tokio::test]
async fn upgrade_should_change_demo() {
    let setup = EvmRpcSetup::with_args(InstallArgs {
        demo: Some(true),
        ..Default::default()
    })
    .await;
    assert_eq!(
        setup
            .request_cost(
                RpcService::EthMainnet(EthMainnetService::PublicNode),
                r#"{"jsonrpc":"2.0","id":0,"method":"test"}"#,
                1000
            )
            .await
            .unwrap(),
        0_u128
    );
    setup
        .upgrade_canister(InstallArgs {
            demo: Some(false),
            ..Default::default()
        })
        .await;
    assert_ne!(
        setup
            .request_cost(
                RpcService::EthMainnet(EthMainnetService::PublicNode),
                r#"{"jsonrpc":"2.0","id":0,"method":"test"}"#,
                1000
            )
            .await
            .unwrap(),
        0_u128
    );
}

#[tokio::test]
async fn upgrade_should_keep_manage_api_key_principals() {
    let setup = EvmRpcSetup::with_args(InstallArgs {
        manage_api_keys: Some(vec![ADDITIONAL_TEST_ID]),
        ..Default::default()
    })
    .await;
    setup
        .upgrade_canister(InstallArgs {
            manage_api_keys: None,
            ..Default::default()
        })
        .await;
    setup
        .update_api_keys(
            &[(0, Some("authorized-api-key".to_string()))],
            ADDITIONAL_TEST_ID,
        )
        .await;
}

#[tokio::test]
#[should_panic(expected = "You are not authorized")]
async fn upgrade_should_change_manage_api_key_principals() {
    let setup = EvmRpcSetup::with_args(InstallArgs {
        manage_api_keys: Some(vec![ADDITIONAL_TEST_ID]),
        ..Default::default()
    })
    .await;
    setup
        .upgrade_canister(InstallArgs {
            manage_api_keys: Some(vec![]),
            ..Default::default()
        })
        .await;
    setup
        .update_api_keys(
            &[(0, Some("unauthorized-api-key".to_string()))],
            ADDITIONAL_TEST_ID,
        )
        .await;
}

#[tokio::test]
async fn should_reject_http_request_in_replicated_mode() {
    let request = HttpRequest {
        method: "".to_string(),
        url: "/nonexistent".to_string(),
        headers: vec![],
        body: serde_bytes::ByteBuf::new(),
    };
    let setup = EvmRpcSetup::new().await;
    assert_matches!(
        setup
        .env
        .update_call(
            setup.evm_rpc_canister_id,
            Principal::anonymous(),
            "http_request",
            Encode!(&request).unwrap(),
        ).await,
        Err(e) if e.error_code == ErrorCode::CanisterCalledTrap && e.reject_message.contains("Update call rejected")
    );
}

#[tokio::test]
async fn should_retrieve_logs() {
    let setup = EvmRpcSetup::new().await;
    assert_eq!(setup.http_get_logs("DEBUG").await, vec![]);
    assert_eq!(setup.http_get_logs("INFO").await, vec![]);

    let setup = setup.mock_api_keys().await;

    assert_eq!(setup.http_get_logs("DEBUG").await, vec![]);
    assert!(setup.http_get_logs("INFO").await[0]
        .message
        .contains("Updating API keys"));
}

#[tokio::test]
async fn should_retry_when_response_too_large() {
    let setup = EvmRpcSetup::new().await.mock_api_keys().await;

    let rpc_services = RpcServices::EthMainnet(Some(vec![EthMainnetService::Cloudflare]));

    // around 600 bytes per log
    // we need at least 3334 logs to reach the 2MB limit
    let response_body = multi_logs_for_single_transaction(3_500);
    let max_response_bytes = iter::once(1_u64)
        .chain((1..=10).map(|i| 1024_u64 << i))
        .chain(iter::once(2_000_000_u64));

    let mut mocks = MockHttpOutcallsBuilder::new();
    for (id, max_response_bytes) in max_response_bytes.enumerate() {
        mocks = mocks
            .given(
                JsonRpcRequestMatcher::with_method("eth_getLogs")
                    .with_id(id as u64)
                    .with_params(json!([{
                        "address" : ["0xdac17f958d2ee523a2206206994597c13d831ec7"],
                        "fromBlock": "latest",
                        "toBlock": "latest",
                    }]))
                    .with_max_response_bytes(max_response_bytes),
            )
            .respond_with(JsonRpcResponse::from(&response_body).with_id(id as u64));
    }

    let response = setup
        .client(mocks)
        .with_rpc_sources(rpc_services.clone())
        .with_response_size_estimate(1)
        .build()
        .get_logs(vec![address!("0xdAC17F958D2ee523a2206206994597C13D831ec7")])
        .with_cycles(1_000_000_000_000)
        .send()
        .await
        .expect_consistent();

    assert_matches!(
        response,
        Err(RpcError::HttpOutcallError(HttpOutcallError::IcError { code, message }))
        if code == LegacyRejectionCode::SysFatal && message.contains("body exceeds size limit")
    );

    let response_body = multi_logs_for_single_transaction(1_000);
    let max_response_bytes = iter::once(1_u64).chain((1..=10).map(|i| 1024_u64 << i));

    let mut mocks = MockHttpOutcallsBuilder::new();
    for (id, max_response_bytes) in max_response_bytes.enumerate() {
        mocks = mocks
            .given(
                JsonRpcRequestMatcher::with_method("eth_getLogs")
                    .with_id(id as u64 + 12)
                    .with_params(json!([{
                        "address" : ["0xdac17f958d2ee523a2206206994597c13d831ec7"],
                        "fromBlock": "latest",
                        "toBlock": "latest",
                    }]))
                    .with_max_response_bytes(max_response_bytes),
            )
            .respond_with(JsonRpcResponse::from(&response_body).with_id(id as u64 + 12));
    }

    let response = setup
        .client(mocks)
        .with_rpc_sources(rpc_services.clone())
        .with_response_size_estimate(1)
        .build()
        .get_logs(vec![address!("0xdAC17F958D2ee523a2206206994597C13D831ec7")])
        .with_cycles(1_000_000_000_000)
        .send()
        .await
        .expect_consistent();

    assert_matches!(
        response,
        Ok(logs) if logs.len() == 1_000
    );
}

#[tokio::test]
async fn should_retry_with_increasingly_more_cycles() {
    const INITIAL_NUM_CYCLES: u128 = 100_000_000;

    let setup = EvmRpcSetup::new().await;

    // Should fail without retrying
    let response = setup
        .client(MockHttpOutcalls::NEVER)
        .with_rpc_sources(RpcServices::EthMainnet(Some(vec![
            EthMainnetService::Cloudflare,
        ])))
        .with_retry_strategy(NoRetry)
        .build()
        .get_transaction_count((
            address!("0xdAC17F958D2ee523a2206206994597C13D831ec7"),
            BlockNumberOrTag::Latest,
        ))
        .with_cycles(INITIAL_NUM_CYCLES)
        .send()
        .await
        .expect_consistent();
    assert_matches!(
        response,
        Err(RpcError::ProviderError(ProviderError::TooFewCycles { .. }))
    );

    let response = setup
        .client(
            // This mock must have the correct ID for the retry with sufficiently many cycles
            MockHttpOutcallsBuilder::new()
                .given(get_transaction_count_request().with_id(4_u64))
                .respond_with(get_transaction_count_response().with_id(4_u64)),
        )
        .with_rpc_sources(RpcServices::EthMainnet(Some(vec![
            EthMainnetService::Cloudflare,
        ])))
        .with_retry_strategy(DoubleCycles::with_max_num_retries(5))
        .build()
        .get_transaction_count((
            address!("0xdAC17F958D2ee523a2206206994597C13D831ec7"),
            BlockNumberOrTag::Latest,
        ))
        .with_cycles(INITIAL_NUM_CYCLES)
        .send()
        .await
        .expect_consistent();
    assert_eq!(response, Ok(U256::ONE));
}

#[tokio::test]
async fn should_have_different_request_ids_when_retrying_because_response_too_big() {
    let setup = EvmRpcSetup::new().await.mock_api_keys().await;

    let mocks = MockHttpOutcallsBuilder::new()
        .given(
            get_transaction_count_request()
                .with_id(0_u64)
                .with_max_response_bytes(1_u64),
        )
        .respond_with(get_transaction_count_response().with_id(0_u64))
        .given(
            get_transaction_count_request()
                .with_id(1_u64)
                .with_max_response_bytes(2048_u64),
        )
        .respond_with(get_transaction_count_response().with_id(1_u64));

    let response = setup
        .client(mocks)
        .with_rpc_sources(RpcServices::EthMainnet(Some(vec![
            EthMainnetService::Cloudflare,
        ])))
        .with_response_size_estimate(1)
        .build()
        .get_transaction_count((
            address!("0xdac17f958d2ee523a2206206994597c13d831ec7"),
            BlockNumberOrTag::Latest,
        ))
        .send()
        .await
        .expect_consistent();

    assert_eq!(response, Ok(U256::ONE));

    setup
        .check_metrics()
        .await
        .assert_contains_metric_matching(r#"evmrpc_requests\{method="eth_getTransactionCount",host="cloudflare-eth.com"\} 2 \d+"#)
        .assert_contains_metric_matching(r#"evmrpc_responses\{method="eth_getTransactionCount",host="cloudflare-eth.com",status="200"\} 1 \d+"#)
        .assert_contains_metric_matching(r#"evmrpc_err_max_response_size_exceeded\{method="eth_getTransactionCount",host="cloudflare-eth.com"\} 1 \d+"#);
}

#[tokio::test]
async fn should_fail_when_response_id_inconsistent_with_request_id() {
    let setup = EvmRpcSetup::new().await.mock_api_keys().await;

    let request_id = 0_u64;
    let response_id = 1_u64;
    assert_ne!(request_id, response_id);

    let error = setup
        .client(
            MockHttpOutcallsBuilder::new()
                .given(get_transaction_count_request().with_id(request_id))
                .respond_with(get_transaction_count_response().with_id(response_id)),
        )
        .with_rpc_sources(RpcServices::EthMainnet(Some(vec![
            EthMainnetService::Cloudflare,
        ])))
        .build()
        .get_transaction_count((
            address!("0xdac17f958d2ee523a2206206994597c13d831ec7"),
            BlockNumberOrTag::Latest,
        ))
        .send()
        .await
        .expect_consistent()
        .expect_err("should fail when ID mismatch");

    assert!(
        error
            .to_string()
            .to_ascii_lowercase()
            .contains("unexpected identifier"),
        "unexpected error: {error}"
    );
}

#[tokio::test]
async fn should_log_request() {
    let setup = EvmRpcSetup::new().await.mock_api_keys().await;

    let mocks = MockHttpOutcallsBuilder::new()
        .given(fee_history_request())
        .respond_with(fee_history_response());

    let response = setup
        .client(mocks)
        .with_rpc_sources(RpcServices::EthMainnet(Some(vec![
            EthMainnetService::Alchemy,
        ])))
        .build()
        .fee_history((3_u64, BlockNumberOrTag::Latest))
        .send()
        .await
        .expect_consistent()
        .unwrap();

    assert_eq!(
        response,
        alloy_rpc_types::FeeHistory {
            oldest_block: 0x11e57f5_u64,
            base_fee_per_gas: vec![0x9cf6c61b9_u128, 0x97d853982, 0x9ba55a0b0, 0x9543bf98d],
            gas_used_ratio: vec![],
            reward: Some(vec![vec![0x0123_u128]]),
            base_fee_per_blob_gas: vec![],
            blob_gas_used_ratio: vec![],
        }
    );

    let logs = setup.http_get_logs("TRACE_HTTP").await;
    assert_eq!(logs.len(), 2, "Unexpected amount of logs {logs:?}");
    assert!(logs[0].message.contains("JSON-RPC request with id `00000000000000000000` to eth-mainnet.g.alchemy.com: JsonRpcRequest { jsonrpc: V2, method: \"eth_feeHistory\""));
    assert!(logs[1].message.contains("response for request with id `00000000000000000000`. Response with status 200 OK: JsonRpcResponse { jsonrpc: V2, id: String(\"00000000000000000000\"), result: Ok(FeeHistory"));
}

#[tokio::test]
async fn should_change_default_provider_when_one_keeps_failing() {
    let setup = EvmRpcSetup::new().await.mock_api_keys().await;

    let response = setup
        .client(
            MockHttpOutcallsBuilder::new()
                .given(
                    get_transaction_count_request()
                        .with_id(0_u64)
                        .with_host(ANKR_HOSTNAME),
                )
                .respond_with(get_transaction_count_response().with_id(0_u64))
                .given(
                    get_transaction_count_request()
                        .with_id(1_u64)
                        .with_host(BLOCKPI_ETH_HOSTNAME),
                )
                .respond_with(CanisterHttpReply::with_status(500).with_body("Error!"))
                .given(
                    get_transaction_count_request()
                        .with_id(2_u64)
                        .with_host(PUBLICNODE_ETH_MAINNET_HOSTNAME),
                )
                .respond_with(get_transaction_count_response().with_id(2_u64)),
        )
        .with_rpc_sources(RpcServices::EthMainnet(None))
        .with_consensus_strategy(ConsensusStrategy::Threshold {
            total: Some(3),
            min: 2,
        })
        .build()
        .get_transaction_count((
            address!("0xdac17f958d2ee523a2206206994597c13d831ec7"),
            BlockNumberOrTag::Latest,
        ))
        .send()
        .await
        .expect_consistent()
        .unwrap();
    assert_eq!(response, U256::ONE);

    let response = setup
        .client(
            MockHttpOutcallsBuilder::new()
                .given(
                    get_transaction_count_request()
                        .with_id(3_u64)
                        .with_host(ALCHEMY_ETH_MAINNET_HOSTNAME),
                )
                .respond_with(get_transaction_count_response().with_id(3_u64))
                .given(
                    get_transaction_count_request()
                        .with_id(4_u64)
                        .with_host(ANKR_HOSTNAME),
                )
                .respond_with(get_transaction_count_response().with_id(4_u64)),
        )
        .with_rpc_sources(RpcServices::EthMainnet(Some(vec![
            EthMainnetService::Ankr,
            EthMainnetService::Alchemy,
        ])))
        .with_consensus_strategy(ConsensusStrategy::Equality)
        .build()
        .get_transaction_count((
            address!("0xdac17f958d2ee523a2206206994597c13d831ec7"),
            BlockNumberOrTag::Latest,
        ))
        .send()
        .await
        .expect_consistent()
        .unwrap();
    assert_eq!(response, U256::ONE);

    let response = setup
        .client(
            MockHttpOutcallsBuilder::new()
                .given(
                    get_transaction_count_request()
                        .with_id(5_u64)
                        .with_host(ALCHEMY_ETH_MAINNET_HOSTNAME),
                )
                .respond_with(get_transaction_count_response().with_id(5_u64))
                .given(
                    get_transaction_count_request()
                        .with_id(6_u64)
                        .with_host(ANKR_HOSTNAME),
                )
                .respond_with(get_transaction_count_response().with_id(6_u64))
                .given(
                    get_transaction_count_request()
                        .with_id(7_u64)
                        .with_host(PUBLICNODE_ETH_MAINNET_HOSTNAME),
                )
                .respond_with(get_transaction_count_response().with_id(7_u64)),
        )
        .with_rpc_sources(RpcServices::EthMainnet(None))
        .with_consensus_strategy(ConsensusStrategy::Threshold {
            total: Some(3),
            min: 2,
        })
        .build()
        .get_transaction_count((
            address!("0xdac17f958d2ee523a2206206994597c13d831ec7"),
            BlockNumberOrTag::Latest,
        ))
        .send()
        .await
        .expect_consistent()
        .unwrap();
    assert_eq!(response, U256::ONE);
}

mod cycles_cost_tests {
    use super::*;

    #[tokio::test]
    async fn should_be_idempotent() {
        async fn check<Converter, Config, Params, CandidOutput, Output>(
            request: RequestBuilder<
                MockHttpRuntimeWithWallet,
                Converter,
                Config,
                Params,
                CandidOutput,
                Output,
            >,
        ) where
            Config: CandidType + Clone + Send,
            Params: CandidType + Clone + Send,
        {
            let cycles_cost_1 = request.clone().request_cost().send().await.unwrap();
            let cycles_cost_2 = request.request_cost().send().await.unwrap();
            assert_eq!(cycles_cost_1, cycles_cost_2);
            assert!(cycles_cost_1 > 0);
        }

        let setup = EvmRpcSetup::with_args(InstallArgs {
            demo: Some(false),
            ..Default::default()
        })
        .await
        .mock_api_keys()
        .await;
        let client = setup.client(MockHttpOutcalls::NEVER).build();

        for endpoint in EvmRpcEndpoint::iter() {
            match endpoint {
                EvmRpcEndpoint::Call => {
                    check(
                        client.call(
                            alloy_rpc_types::TransactionRequest::default()
                                .to(MOCK_ADDRESS)
                                .input(alloy_rpc_types::TransactionInput::from(MOCK_INPUT_DATA)),
                        ),
                    )
                    .await;
                }
                EvmRpcEndpoint::FeeHistory => {
                    check(client.fee_history((3_u64, BlockNumberOrTag::Latest))).await
                }
                EvmRpcEndpoint::GetBlockByNumber => {
                    check(client.get_block_by_number(BlockNumberOrTag::Latest)).await
                }
                EvmRpcEndpoint::GetLogs => check(client.get_logs(vec![MOCK_ADDRESS])).await,
                EvmRpcEndpoint::GetTransactionCount => {
                    check(client.get_transaction_count((MOCK_ADDRESS, BlockNumberOrTag::Latest)))
                        .await
                }
                EvmRpcEndpoint::GetTransactionReceipt => {
                    check(client.get_transaction_receipt(MOCK_TRANSACTION_HASH)).await
                }
                EvmRpcEndpoint::MultiRequest => {
                    check(client.multi_request(json!({
                        "id" : ConstantSizeId::from(0_u64).to_string(),
                        "jsonrpc": "2.0",
                        "method": "eth_gasPrice",
                    })))
                    .await
                }
                EvmRpcEndpoint::SendRawTransaction => {
                    check(client.send_raw_transaction(MOCK_TRANSACTION)).await
                }
            }
        }
    }

    #[tokio::test]
    async fn should_be_zero_when_in_demo_mode() {
        async fn check<Converter, Config, Params, CandidOutput, Output>(
            request: RequestBuilder<
                MockHttpRuntimeWithWallet,
                Converter,
                Config,
                Params,
                CandidOutput,
                Output,
            >,
        ) where
            Config: CandidType + Clone + Send,
            Params: CandidType + Clone + Send,
        {
            let cycles_cost = request.request_cost().send().await;
            assert_eq!(cycles_cost, Ok(0));
        }

        let setup = EvmRpcSetup::with_args(InstallArgs {
            demo: Some(true),
            ..Default::default()
        })
        .await
        .mock_api_keys()
        .await;
        let client = setup.client(MockHttpOutcalls::NEVER).build();

        for endpoint in EvmRpcEndpoint::iter() {
            match endpoint {
                EvmRpcEndpoint::Call => {
                    check(
                        client.call(
                            alloy_rpc_types::TransactionRequest::default()
                                .to(MOCK_ADDRESS)
                                .input(alloy_rpc_types::TransactionInput::from(MOCK_INPUT_DATA)),
                        ),
                    )
                    .await;
                }
                EvmRpcEndpoint::FeeHistory => {
                    check(client.fee_history((3_u64, BlockNumberOrTag::Latest))).await
                }
                EvmRpcEndpoint::GetBlockByNumber => {
                    check(client.get_block_by_number(BlockNumberOrTag::Latest)).await
                }
                EvmRpcEndpoint::GetLogs => check(client.get_logs(vec![MOCK_ADDRESS])).await,
                EvmRpcEndpoint::GetTransactionCount => {
                    check(client.get_transaction_count((MOCK_ADDRESS, BlockNumberOrTag::Latest)))
                        .await
                }
                EvmRpcEndpoint::GetTransactionReceipt => {
                    check(client.get_transaction_receipt(MOCK_TRANSACTION_HASH)).await
                }
                EvmRpcEndpoint::MultiRequest => {
                    check(client.multi_request(json!({
                        "id" : ConstantSizeId::from(0_u64).to_string(),
                        "jsonrpc": "2.0",
                        "method": "eth_gasPrice",
                    })))
                    .await
                }
                EvmRpcEndpoint::SendRawTransaction => {
                    check(client.send_raw_transaction(MOCK_TRANSACTION)).await
                }
            }
        }
    }

    #[tokio::test]
    async fn should_get_exact_cycles_cost() {
        async fn check<Config, Converter, Params, CandidOutput, Output>(
            setup: &EvmRpcSetup,
            request: RequestBuilder<
                MockHttpRuntimeWithWallet,
                Converter,
                Config,
                Params,
                MultiRpcResult<CandidOutput>,
                MultiRpcResult<Output>,
            >,
            expected_cycles_cost: u128,
        ) where
            Config: CandidType + Clone + Send,
            Params: CandidType + Clone + Send,
            CandidOutput: CandidType + DeserializeOwned,
            Output: Debug,
            MultiRpcResult<CandidOutput>: Into<MultiRpcResult<Output>>,
        {
            let five_percents = 5_u8;

            let cycles_cost = request.clone().request_cost().send().await.unwrap();
            assert_within(cycles_cost, expected_cycles_cost, five_percents);

            let cycles_before = setup.evm_rpc_canister_cycles_balance().await;
            // Request with exact cycles amount should succeed
            let result = request
                .clone()
                .with_cycles(cycles_cost)
                .send()
                .await
                .expect_consistent();
            if let Err(RpcError::ProviderError(ProviderError::TooFewCycles { .. })) = result {
                panic!("BUG: estimated cycles cost was insufficient!: {result:?}");
            }
            let cycles_after = setup.evm_rpc_canister_cycles_balance().await;
            let cycles_consumed = cycles_before + cycles_cost - cycles_after;

            assert!(
                cycles_after > cycles_before,
                "BUG: not enough cycles requested. Requested {cycles_cost} cycles, but consumed {cycles_consumed} cycles"
            );

            // The same request with fewer cycles should fail.
            let results = request
                .with_cycles(cycles_cost - 1)
                .send()
                .await
                .expect_inconsistent();

            assert!(
                results.iter().any(|(_provider, result)| matches!(
                    result,
                    &Err(RpcError::ProviderError(ProviderError::TooFewCycles {
                        expected: _,
                        received: _
                    }))
                )),
                "BUG: Expected at least one TooFewCycles error, but got {results:?}"
            );
        }

        let setup = EvmRpcSetup::new().await.mock_api_keys().await;
        // The exact cycles cost of an HTTPs outcall is independent of the response,
        // so we always return a dummy response so that individual responses
        // do not need to be mocked.
        let mut mocks = MockHttpOutcallsBuilder::new();
        let mut ids = 0_u64..;
        for endpoint in EvmRpcEndpoint::iter() {
            let rpc_method = if endpoint == EvmRpcEndpoint::MultiRequest {
                MOCK_REQUEST_METHOD
            } else {
                endpoint.rpc_method()
            };
            for id in ids.by_ref().take(5) {
                mocks = mocks
                    .given(JsonRpcRequestMatcher::with_method(rpc_method).with_id(id))
                    .respond_with(CanisterHttpReply::with_status(403));
            }
            // Advance ID by 1 to account for the call with insufficient cycles, for which only the
            // call to the last provider does not result in an HTTP outcall
            for _ in ids.by_ref().take(1) {}
        }

        let client = setup.client(mocks).build();

        for endpoint in EvmRpcEndpoint::iter() {
            // To find out the expected_cycles_cost for a new endpoint, set the amount to 0
            // and run the test. It should fail and report the amount of cycles needed.
            match endpoint {
                EvmRpcEndpoint::Call => {
                    check(
                        &setup,
                        client.call(
                            alloy_rpc_types::TransactionRequest::default()
                                .to(MOCK_ADDRESS)
                                .input(alloy_rpc_types::TransactionInput::from(MOCK_INPUT_DATA)),
                        ),
                        1_734_639_200,
                    )
                    .await;
                }
                EvmRpcEndpoint::FeeHistory => {
                    check(
                        &setup,
                        client.fee_history((3_u64, BlockNumberOrTag::Latest)),
                        1_750_673_600,
                    )
                    .await
                }
                EvmRpcEndpoint::GetBlockByNumber => {
                    check(
                        &setup,
                        client.get_block_by_number(BlockNumberOrTag::Latest),
                        3_714_418_400,
                    )
                    .await
                }
                EvmRpcEndpoint::GetLogs => {
                    check(&setup, client.get_logs(vec![MOCK_ADDRESS]), 1_795_635_200).await
                }
                EvmRpcEndpoint::GetTransactionCount => {
                    check(
                        &setup,
                        client.get_transaction_count((MOCK_ADDRESS, BlockNumberOrTag::Latest)),
                        1_714_688_000,
                    )
                    .await
                }
                EvmRpcEndpoint::GetTransactionReceipt => {
                    check(
                        &setup,
                        client.get_transaction_receipt(MOCK_TRANSACTION_HASH),
                        1_768_421_600,
                    )
                    .await
                }
                EvmRpcEndpoint::MultiRequest => {
                    check(
                        &setup,
                        client.multi_request(json!({
                            "id" : ConstantSizeId::from(0_u64).to_string(),
                            "jsonrpc": "2.0",
                            "method": "eth_gasPrice",
                        })),
                        1_729_090_400,
                    )
                    .await
                }
                EvmRpcEndpoint::SendRawTransaction => {
                    check(
                        &setup,
                        client.send_raw_transaction(MOCK_TRANSACTION),
                        1_738_556_000,
                    )
                    .await
                }
            }
        }
    }
}

fn call_request() -> JsonRpcRequestMatcher {
    JsonRpcRequestMatcher::with_method("eth_call")
        .with_params(json!([
            {
                "to": MOCK_ADDRESS,
                "input": MOCK_INPUT_DATA
            },
            "latest"
        ]))
        .with_id(0_u64)
}

mod request_cost_tests {
    use super::*;

    #[tokio::test]
    async fn should_be_idempotent() {
        let setup = EvmRpcSetup::new().await.mock_api_keys().await;

        let cycles_cost_1 = setup
            .request_cost(
                RpcService::EthMainnet(EthMainnetService::PublicNode),
                MOCK_REQUEST_PAYLOAD,
                MOCK_REQUEST_RESPONSE_BYTES,
            )
            .await
            .unwrap();

        let cycles_cost_2 = setup
            .request_cost(
                RpcService::EthMainnet(EthMainnetService::PublicNode),
                MOCK_REQUEST_PAYLOAD,
                MOCK_REQUEST_RESPONSE_BYTES,
            )
            .await
            .unwrap();

        assert_eq!(cycles_cost_1, cycles_cost_2);
        assert!(cycles_cost_1 > 0_u128);
    }

    #[tokio::test]
    async fn should_be_zero_when_in_demo_mode() {
        let setup = EvmRpcSetup::with_args(InstallArgs {
            demo: Some(true),
            ..Default::default()
        })
        .await
        .mock_api_keys()
        .await;

        let cycles_cost = setup
            .request_cost(
                RpcService::EthMainnet(EthMainnetService::PublicNode),
                MOCK_REQUEST_PAYLOAD,
                MOCK_REQUEST_RESPONSE_BYTES,
            )
            .await
            .unwrap();

        assert_eq!(cycles_cost, 0_u128);
    }

    #[tokio::test]
    async fn should_get_exact_cycles_cost() {
        const EXPECTED_CYCLES_COST: u128 = 540_518_400;

        let five_percents = 5_u8;
        let setup = EvmRpcSetup::new().await.mock_api_keys().await;
        let mocks = MockHttpOutcallsBuilder::new()
            .given(
                JsonRpcRequestMatcher::with_method(MOCK_REQUEST_METHOD)
                    .with_params(MOCK_REQUEST_PARAMS)
                    .with_id(MOCK_REQUEST_ID),
            )
            .respond_with(JsonRpcResponse::from(MOCK_REQUEST_RESPONSE));

        let cycles_cost = setup
            .request_cost(
                RpcService::EthMainnet(EthMainnetService::PublicNode),
                MOCK_REQUEST_PAYLOAD,
                MOCK_REQUEST_RESPONSE_BYTES,
            )
            .await
            .unwrap();
        assert_within(cycles_cost, EXPECTED_CYCLES_COST, five_percents);

        let cycles_before = setup.evm_rpc_canister_cycles_balance().await;
        // Request with exact cycles amount should succeed
        let result = setup
            .request(
                &setup.new_mock_http_runtime_with_wallet(mocks),
                (
                    RpcService::EthMainnet(EthMainnetService::PublicNode),
                    MOCK_REQUEST_PAYLOAD,
                    MOCK_REQUEST_RESPONSE_BYTES,
                ),
                cycles_cost,
            )
            .await;
        if let Err(RpcError::ProviderError(ProviderError::TooFewCycles { .. })) = result {
            panic!("BUG: estimated cycles cost was insufficient!: {result:?}");
        }
        let cycles_after = setup.evm_rpc_canister_cycles_balance().await;
        let cycles_consumed = cycles_before + cycles_cost - cycles_after;

        assert!(
            cycles_after > cycles_before,
            "BUG: not enough cycles requested. Requested {cycles_cost} cycles, but consumed {cycles_consumed} cycles"
        );

        // Same request with fewer cycles should fail.
        let result = setup
            .request(
                &setup.new_mock_http_runtime_with_wallet(MockHttpOutcalls::NEVER),
                (
                    RpcService::EthMainnet(EthMainnetService::PublicNode),
                    MOCK_REQUEST_PAYLOAD,
                    MOCK_REQUEST_RESPONSE_BYTES,
                ),
                cycles_cost - 1,
            )
            .await;

        assert_matches!(
            result,
            Err(RpcError::ProviderError(ProviderError::TooFewCycles {
                expected: _,
                received: _
            })),
            "BUG: Expected TooFewCycles error, but got {result:?}"
        );
    }
}

fn assert_within(actual: u128, expected: u128, percentage_error: u8) {
    assert!(percentage_error <= 100);
    let error_margin = expected.saturating_mul(percentage_error as u128) / 100;
    let lower_bound = expected.saturating_sub(error_margin);
    let upper_bound = expected.saturating_add(error_margin);
    assert!(
        lower_bound <= actual && actual <= upper_bound,
        "Expected {} <= {} <= {}",
        lower_bound,
        actual,
        upper_bound
    );
}

fn fee_history_request() -> JsonRpcRequestMatcher {
    JsonRpcRequestMatcher::with_method("eth_feeHistory")
        .with_params(json!(["0x3", "latest", []]))
        .with_id(0_u64)
}

fn get_block_by_number_request() -> JsonRpcRequestMatcher {
    JsonRpcRequestMatcher::with_method("eth_getBlockByNumber")
        .with_params(json!(["latest", false]))
        .with_id(0_u64)
}

fn get_logs_request(
    from_block: BlockNumberOrTag,
    to_block: BlockNumberOrTag,
) -> JsonRpcRequestMatcher {
    JsonRpcRequestMatcher::with_method("eth_getLogs").with_params(json!([{
        "address" : ["0xdac17f958d2ee523a2206206994597c13d831ec7"],
        "fromBlock" : from_block,
        "toBlock" : to_block,
    }]))
}

fn get_transaction_count_request() -> JsonRpcRequestMatcher {
    JsonRpcRequestMatcher::with_method("eth_getTransactionCount")
        .with_params(json!([
            "0xdac17f958d2ee523a2206206994597c13d831ec7",
            "latest"
        ]))
        .with_id(0_u64)
}

fn get_transaction_receipt_request() -> JsonRpcRequestMatcher {
    JsonRpcRequestMatcher::with_method("eth_getTransactionReceipt")
        .with_params(json!([
            "0xdd5d4b18923d7aae953c7996d791118102e889bea37b48a651157a4890e4746f"
        ]))
        .with_id(0_u64)
}

fn send_raw_transaction_request() -> JsonRpcRequestMatcher {
    JsonRpcRequestMatcher::with_method("eth_sendRawTransaction")
        .with_params(json!([MOCK_TRANSACTION.to_string()]))
        .with_id(0_u64)
}

fn call_response() -> JsonRpcResponse {
    JsonRpcResponse::from(json!({
        "jsonrpc": "2.0",
        "id" : ConstantSizeId::from(0_u64).to_string(),
        "result": "0x0000000000000000000000000000000000000000000000000000013c3ee36e89"
    }))
}

fn fee_history_response() -> JsonRpcResponse {
    JsonRpcResponse::from(json!({
        "id" : ConstantSizeId::from(0_u64).to_string(),
        "jsonrpc" : "2.0",
        "result" : {
            "oldestBlock" : "0x11e57f5",
            "baseFeePerGas" : ["0x9cf6c61b9", "0x97d853982", "0x9ba55a0b0", "0x9543bf98d"],
            "reward" : [["0x0123"]]
        }
    }))
}

fn get_block_by_number_response() -> JsonRpcResponse {
    JsonRpcResponse::from(json!({
        "jsonrpc": "2.0",
        "result": {
            "baseFeePerGas": "0xd7232aa34",
            "difficulty": "0x0",
            "extraData": "0x546974616e2028746974616e6275696c6465722e78797a29",
            "gasLimit": "0x1c9c380",
            "gasUsed": "0xa768c4",
            "hash": "0xc3674be7b9d95580d7f23c03d32e946f2b453679ee6505e3a778f003c5a3cfae",
            "logsBloom": "0x3e6b8420e1a13038902c24d6c2a9720a7ad4860cdc870cd5c0490011e43631134f608935bd83171247407da2c15d85014f9984608c03684c74aad48b20bc24022134cdca5f2e9d2dee3b502a8ccd39eff8040b1d96601c460e119c408c620b44fa14053013220847045556ea70484e67ec012c322830cf56ef75e09bd0db28a00f238adfa587c9f80d7e30d3aba2863e63a5cad78954555966b1055a4936643366a0bb0b1bac68d0e6267fc5bf8304d404b0c69041125219aa70562e6a5a6362331a414a96d0716990a10161b87dd9568046a742d4280014975e232b6001a0360970e569d54404b27807d7a44c949ac507879d9d41ec8842122da6772101bc8b",
            "miner": "0x388c818ca8b9251b393131c08a736a67ccb19297",
            "mixHash": "0x516a58424d4883a3614da00a9c6f18cd5cd54335a08388229a993a8ecf05042f",
            "nonce": "0x0000000000000000",
            "number": "0x11db01d",
            "parentHash": "0x43325027f6adf9befb223f8ae80db057daddcd7b48e41f60cd94bfa8877181ae",
            "receiptsRoot": "0x66934c3fd9c547036fe0e56ad01bc43c84b170be7c4030a86805ddcdab149929",
            "sha3Uncles": "0x1dcc4de8dec75d7aab85b567b6ccd41ad312451b948a7413f0a142fd40d49347",
            "size": "0xcd35",
            "stateRoot": "0x13552447dd62f11ad885f21a583c4fa34144efe923c7e35fb018d6710f06b2b6",
            "timestamp": "0x656f96f3",
            "withdrawalsRoot": "0xecae44b2c53871003c5cc75285995764034c9b5978a904229d36c1280b141d48",
            "transactionsRoot": "0x93a1ad3d067009259b508cc95fde63b5efd7e9d8b55754314c173fdde8c0826a",
        },
        "id" : ConstantSizeId::from(0_u64).to_string(),
    }))
}

fn get_logs_response() -> JsonRpcResponse {
    JsonRpcResponse::from(json!({
        "id" : ConstantSizeId::from(0_u64).to_string(),
        "jsonrpc" : "2.0",
        "result" : [
            {
                "address" : "0xdac17f958d2ee523a2206206994597c13d831ec7",
                "topics" : [
                    "0xddf252ad1be2c89b69c2b068fc378daa952ba7f163c4a11628f55a4df523b3ef",
                    "0x000000000000000000000000a9d1e08c7793af67e9d92fe308d5697fb81d3e43",
                    "0x00000000000000000000000078cccfb3d517cd4ed6d045e263e134712288ace2"
                ],
                "data" : "0x000000000000000000000000000000000000000000000000000000003b9c6433",
                "blockNumber" : "0x11dc77e",
                "transactionHash" : "0xf3ed91a03ddf964281ac7a24351573efd535b80fc460a5c2ad2b9d23153ec678",
                "transactionIndex" : "0x65",
                "blockHash" : "0xd5c72ad752b2f0144a878594faf8bd9f570f2f72af8e7f0940d3545a6388f629",
                "logIndex" : "0xe8",
                "removed" : false
            }
        ]
    }))
}

fn get_transaction_count_response() -> JsonRpcResponse {
    JsonRpcResponse::from(json!({
        "jsonrpc": "2.0",
        "id": ConstantSizeId::ZERO.to_string(),
        "result": "0x1"
    }))
}

fn send_raw_transaction_response() -> JsonRpcResponse {
    JsonRpcResponse::from(json!({
        "jsonrpc": "2.0",
        "id": ConstantSizeId::ZERO.to_string(),
        "result": MOCK_TRANSACTION_HASH
    }))
}

pub fn multi_logs_for_single_transaction(num_logs: usize) -> Value {
    let mut logs = Vec::with_capacity(num_logs);
    for log_index in 0..num_logs {
        let mut log = single_log();
        log.log_index = Some(log_index.into());
        logs.push(log);
    }
    json!({"jsonrpc":"2.0","result": logs,"id":0})
}

fn single_log() -> ethers_core::types::Log {
    let json_value = json!({
       "address": "0xb44b5e756a894775fc32eddf3314bb1b1944dc34",
        "blockHash": "0xc5e46f4f529cfd2abf1c5dfaad4c4ea8d297795c8632b5056bc6f9eed1f5a7eb",
        "blockNumber": "0x47b133",
        "data": "0x00000000000000000000000000000000000000000000000000038d7ea4c68000",
        "logIndex": "0x2e",
        "removed": false,
        "topics": [
            "0x257e057bb61920d8d0ed2cb7b720ac7f9c513cd1110bc9fa543079154f45f435",
            "0x000000000000000000000000c8a1bc416c8498af8dc03b253a513d379d3e4ee8",
            "0x1d9facb184cbe453de4841b6b9d9cc95bfc065344e485789b550544529020000"
        ],
        "transactionHash": "0x42826e03a51e735a1adc6ed026796d9044d6942c8de660017289cdc4787f3983",
        "transactionIndex": "0x20"
    });
    serde_json::from_value(json_value).expect("BUG: invalid log entry")
}<|MERGE_RESOLUTION|>--- conflicted
+++ resolved
@@ -14,15 +14,10 @@
 use alloy_primitives::{address, b256, bloom, bytes, Address, Bytes, FixedBytes, B256, B64, U256};
 use alloy_rpc_types::{BlockNumberOrTag, BlockTransactions};
 use assert_matches::assert_matches;
-<<<<<<< HEAD
 use candid::{CandidType, Encode, Principal};
 use canhttp::http::json::{ConstantSizeId, Id};
+use evm_rpc_client::{DoubleCycles, NoRetry};
 use evm_rpc_client::{EvmRpcEndpoint, RequestBuilder};
-=======
-use candid::{Encode, Principal};
-use canhttp::http::json::Id;
-use evm_rpc_client::{DoubleCycles, NoRetry};
->>>>>>> a6a0ed35
 use evm_rpc_types::{
     BlockTag, ConsensusStrategy, EthMainnetService, EthSepoliaService, GetLogsRpcConfig, Hex,
     Hex32, HttpOutcallError, InstallArgs, JsonRpcError, LegacyRejectionCode, MultiRpcResult,
@@ -2479,6 +2474,7 @@
             request: RequestBuilder<
                 MockHttpRuntimeWithWallet,
                 Converter,
+                NoRetry,
                 Config,
                 Params,
                 CandidOutput,
@@ -2550,6 +2546,7 @@
             request: RequestBuilder<
                 MockHttpRuntimeWithWallet,
                 Converter,
+                NoRetry,
                 Config,
                 Params,
                 CandidOutput,
@@ -2620,6 +2617,7 @@
             request: RequestBuilder<
                 MockHttpRuntimeWithWallet,
                 Converter,
+                NoRetry,
                 Config,
                 Params,
                 MultiRpcResult<CandidOutput>,
