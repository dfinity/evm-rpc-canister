--- conflicted
+++ resolved
@@ -10,11 +10,7 @@
 use evm_rpc_types::{InstallArgs, Provider, RpcResult, RpcService};
 use ic_canister_runtime::{CyclesWalletRuntime, Runtime};
 use ic_http_types::{HttpRequest, HttpResponse};
-<<<<<<< HEAD
-use ic_management_canister_types::{CanisterId, CanisterSettings};
-=======
 use ic_management_canister_types_pocket_ic::{CanisterId, CanisterSettings};
->>>>>>> 557a8bdd
 use ic_metrics_assert::{MetricsAssert, PocketIcAsyncHttpQuery};
 use ic_pocket_canister_runtime::{MockHttpOutcalls, PocketIcRuntime};
 use ic_test_utilities_load_wasm::load_wasm;
@@ -126,27 +122,25 @@
         panic!("Failed to upgrade canister after many trials!")
     }
 
-    pub async fn client(
+    pub fn client(
         &self,
         mocks: impl Into<MockHttpOutcalls>,
     ) -> ClientBuilder<CyclesWalletRuntime<PocketIcRuntime<'_>>, AlloyResponseConverter, NoRetry>
     {
         EvmRpcClient::builder(
-            self.new_mock_http_runtime_with_wallet(mocks).await,
+            self.new_mock_http_runtime_with_wallet(mocks),
             self.evm_rpc_canister_id,
         )
         .with_alloy()
     }
 
-    pub async fn new_mock_http_runtime_with_wallet(
+    pub fn new_mock_http_runtime_with_wallet(
         &self,
         mocks: impl Into<MockHttpOutcalls>,
     ) -> CyclesWalletRuntime<PocketIcRuntime<'_>> {
         CyclesWalletRuntime::new(
             // Call the cycles wallet as controller so we are allowed to attach cycles
-            PocketIcRuntime::new(self.env.as_ref(), self.controller)
-                .await
-                .with_http_mocks(mocks.into()),
+            PocketIcRuntime::new(self.env.as_ref(), self.controller).with_http_mocks(mocks.into()),
             self.wallet_canister_id,
         )
     }
