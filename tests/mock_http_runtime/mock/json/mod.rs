#[cfg(test)]
mod tests;

use crate::mock_http_runtime::mock::CanisterHttpRequestMatcher;
use canhttp::http::json::{ConstantSizeId, Id, JsonRpcRequest};
<<<<<<< HEAD
use derive_more::{From, Into};
=======
>>>>>>> db0f8838
use pocket_ic::common::rest::{
    CanisterHttpHeader, CanisterHttpMethod, CanisterHttpReply, CanisterHttpRequest,
    CanisterHttpResponse,
};
use serde_json::Value;
use std::{collections::BTreeSet, str::FromStr};
use url::{Host, Url};

#[derive(From, Into)]
pub struct JsonRpcId(Id);

impl From<u64> for JsonRpcId {
    fn from(id: u64) -> Self {
        Self(Id::from(ConstantSizeId::from(id)))
    }
}

#[derive(Clone, Debug)]
pub struct JsonRpcRequestMatcher {
    pub method: String,
    pub id: Option<Id>,
    pub params: Option<Value>,
    pub url: Option<Url>,
    pub host: Option<Host>,
    pub request_headers: Option<Vec<CanisterHttpHeader>>,
    pub max_response_bytes: Option<u64>,
}

impl JsonRpcRequestMatcher {
    pub fn with_method(method: impl Into<String>) -> Self {
        Self {
            method: method.into(),
            id: None,
            params: None,
            url: None,
            host: None,
            request_headers: None,
            max_response_bytes: None,
        }
    }

<<<<<<< HEAD
    pub fn with_id(self, id: impl Into<JsonRpcId>) -> Self {
        Self {
            id: Some(Id::from(id.into())),
=======
    pub fn with_id(self, id: u64) -> Self {
        self.with_raw_id(Id::from(ConstantSizeId::from(id)))
    }

    pub fn with_raw_id(self, id: Id) -> Self {
        Self {
            id: Some(id),
>>>>>>> db0f8838
            ..self
        }
    }

    pub fn with_params(self, params: impl Into<Value>) -> Self {
        Self {
            params: Some(params.into()),
            ..self
        }
    }

    pub fn with_url(self, url: &str) -> Self {
        Self {
            url: Some(Url::parse(url).expect("BUG: invalid URL")),
            ..self
        }
    }

    pub fn with_host(self, host: &str) -> Self {
        Self {
            host: Some(Host::parse(host).expect("BUG: invalid host for a URL")),
            ..self
        }
    }

    pub fn with_request_headers(self, headers: Vec<(impl ToString, impl ToString)>) -> Self {
        Self {
            request_headers: Some(
                headers
                    .into_iter()
                    .map(|(name, value)| CanisterHttpHeader {
                        name: name.to_string(),
                        value: value.to_string(),
                    })
                    .collect(),
            ),
            ..self
        }
    }

    pub fn with_max_response_bytes(self, max_response_bytes: impl Into<u64>) -> Self {
        Self {
            max_response_bytes: Some(max_response_bytes.into()),
            ..self
        }
    }
}

impl CanisterHttpRequestMatcher for JsonRpcRequestMatcher {
    fn matches(&self, request: &CanisterHttpRequest) -> bool {
        let req_url = Url::from_str(&request.url).expect("BUG: invalid URL");
        if let Some(ref mock_url) = self.url {
            if mock_url != &req_url {
                return false;
            }
        }
        if let Some(ref host) = self.host {
            match req_url.host() {
                Some(ref req_host) if req_host == host => {}
                _ => return false,
            }
        }
        if CanisterHttpMethod::POST != request.http_method {
            return false;
        }
        if let Some(ref headers) = self.request_headers {
            fn lower_case_header_name(
                CanisterHttpHeader { name, value }: &CanisterHttpHeader,
            ) -> CanisterHttpHeader {
                CanisterHttpHeader {
                    name: name.to_lowercase(),
                    value: value.clone(),
                }
            }
            let expected: BTreeSet<_> = headers.iter().map(lower_case_header_name).collect();
            let actual: BTreeSet<_> = request.headers.iter().map(lower_case_header_name).collect();
            if expected != actual {
                return false;
            }
        }
        match serde_json::from_slice::<JsonRpcRequest<Value>>(&request.body) {
            Ok(actual_body) => {
                if self.method != actual_body.method() {
                    return false;
                }
                if let Some(ref id) = self.id {
                    if id != actual_body.id() {
                        return false;
                    }
                }
                if let Some(ref params) = self.params {
                    if Some(params) != actual_body.params() {
                        return false;
                    }
                }
            }
            // Not a JSON-RPC request
            Err(_) => return false,
        }
        if let Some(max_response_bytes) = self.max_response_bytes {
            if Some(max_response_bytes) != request.max_response_bytes {
                return false;
            }
        }
        true
    }
}

#[derive(Clone)]
pub struct JsonRpcResponse {
    pub status: u16,
    pub headers: Vec<CanisterHttpHeader>,
    pub body: Value,
}

impl From<Value> for JsonRpcResponse {
    fn from(body: Value) -> Self {
        Self {
            status: 200,
            headers: vec![],
            body,
        }
    }
}

impl JsonRpcResponse {
<<<<<<< HEAD
    pub fn with_id(mut self, id: impl Into<JsonRpcId>) -> JsonRpcResponse {
        self.body["id"] =
            serde_json::to_value(Id::from(id.into())).expect("BUG: cannot serialize ID");
=======
    pub fn with_id(self, id: u64) -> JsonRpcResponse {
        self.with_raw_id(Id::from(ConstantSizeId::from(id)))
    }

    pub fn with_raw_id(mut self, id: Id) -> JsonRpcResponse {
        self.body["id"] = serde_json::to_value(id).expect("BUG: cannot serialize ID");
>>>>>>> db0f8838
        self
    }
}

impl From<&Value> for JsonRpcResponse {
    fn from(body: &Value) -> Self {
        Self::from(body.clone())
    }
}

impl From<String> for JsonRpcResponse {
    fn from(body: String) -> Self {
        Self::from(Value::from_str(&body).expect("BUG: invalid JSON-RPC response"))
    }
}

impl From<&str> for JsonRpcResponse {
    fn from(body: &str) -> Self {
        Self::from(body.to_string())
    }
}

impl From<JsonRpcResponse> for CanisterHttpResponse {
    fn from(response: JsonRpcResponse) -> Self {
        CanisterHttpResponse::CanisterHttpReply(CanisterHttpReply {
            status: response.status,
            headers: response.headers,
            body: serde_json::to_vec(&response.body).unwrap(),
        })
    }
}<|MERGE_RESOLUTION|>--- conflicted
+++ resolved
@@ -3,10 +3,7 @@
 
 use crate::mock_http_runtime::mock::CanisterHttpRequestMatcher;
 use canhttp::http::json::{ConstantSizeId, Id, JsonRpcRequest};
-<<<<<<< HEAD
 use derive_more::{From, Into};
-=======
->>>>>>> db0f8838
 use pocket_ic::common::rest::{
     CanisterHttpHeader, CanisterHttpMethod, CanisterHttpReply, CanisterHttpRequest,
     CanisterHttpResponse,
@@ -14,15 +11,6 @@
 use serde_json::Value;
 use std::{collections::BTreeSet, str::FromStr};
 use url::{Host, Url};
-
-#[derive(From, Into)]
-pub struct JsonRpcId(Id);
-
-impl From<u64> for JsonRpcId {
-    fn from(id: u64) -> Self {
-        Self(Id::from(ConstantSizeId::from(id)))
-    }
-}
 
 #[derive(Clone, Debug)]
 pub struct JsonRpcRequestMatcher {
@@ -48,19 +36,13 @@
         }
     }
 
-<<<<<<< HEAD
-    pub fn with_id(self, id: impl Into<JsonRpcId>) -> Self {
-        Self {
-            id: Some(Id::from(id.into())),
-=======
     pub fn with_id(self, id: u64) -> Self {
         self.with_raw_id(Id::from(ConstantSizeId::from(id)))
     }
 
     pub fn with_raw_id(self, id: Id) -> Self {
         Self {
-            id: Some(id),
->>>>>>> db0f8838
+            id: Some(Id::from(id)),
             ..self
         }
     }
@@ -187,18 +169,12 @@
 }
 
 impl JsonRpcResponse {
-<<<<<<< HEAD
-    pub fn with_id(mut self, id: impl Into<JsonRpcId>) -> JsonRpcResponse {
-        self.body["id"] =
-            serde_json::to_value(Id::from(id.into())).expect("BUG: cannot serialize ID");
-=======
     pub fn with_id(self, id: u64) -> JsonRpcResponse {
         self.with_raw_id(Id::from(ConstantSizeId::from(id)))
     }
 
     pub fn with_raw_id(mut self, id: Id) -> JsonRpcResponse {
         self.body["id"] = serde_json::to_value(id).expect("BUG: cannot serialize ID");
->>>>>>> db0f8838
         self
     }
 }
