--- conflicted
+++ resolved
@@ -704,14 +704,10 @@
     /// # Ok(())
     /// # }
     /// ```
-<<<<<<< HEAD
-    pub fn json_request(
+    pub fn multi_request(
         &self,
         params: serde_json::Value,
     ) -> JsonRequestBuilder<R, C, C::JsonRequestOutput> {
-=======
-    pub fn multi_request(&self, params: serde_json::Value) -> JsonRequestBuilder<R> {
->>>>>>> 0d3a3188
         RequestBuilder::new(
             self.clone(),
             JsonRequest::try_from(params).expect("Client error: invalid JSON request"),
