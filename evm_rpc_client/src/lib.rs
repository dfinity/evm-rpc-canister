--- conflicted
+++ resolved
@@ -52,11 +52,7 @@
 //! use alloy_rpc_types::BlockNumberOrTag;
 //! use evm_rpc_client::EvmRpcClient;
 //!
-<<<<<<< HEAD
-//! # use evm_rpc_types::{Nat256, RpcError};
-=======
-//! # use evm_rpc_types::{MultiRpcResult, Nat256};
->>>>>>> cbd94a1c
+//! # use evm_rpc_types::{MultiRpcResult, Nat256, RpcError};
 //! # #[tokio::main]
 //! # async fn main() -> Result<(), Box<dyn std::error::Error>> {
 //! let client = EvmRpcClient::builder_for_ic()
