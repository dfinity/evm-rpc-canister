[package]
name = "evm_rpc_client"
version = "1.4.0"
description = "Rust client for interacting with the EVM RPC canister"
license = "Apache-2.0"
readme = "README.md"
authors = ["DFINITY Foundation"]
edition = "2021"
include = ["src", "Cargo.toml", "CHANGELOG.md", "LICENSE", "README.md"]
repository = "https://github.com/dfinity/evm-rpc-canister"
documentation = "https://docs.rs/evm_rpc_client"

[dependencies]
alloy-primitives = { workspace = true }
alloy-rpc-types = { workspace = true }
async-trait = { workspace = true }
candid = { workspace = true }
canhttp = { workspace = true, optional = true }
evm_rpc_types = { path = "../evm_rpc_types", features = ["alloy"] }
ic-cdk = { workspace = true }
ic-error-types = { workspace = true }
pocket-ic = { workspace = true, optional = true }
serde = { workspace = true }
serde_json = { workspace = true, optional = true }
strum = { workspace = true }
url = { workspace = true }

[dev-dependencies]
<<<<<<< HEAD

[features]
pocket-ic = ["dep:canhttp", "dep:pocket-ic", "dep:serde_json"]
=======
tokio = { workspace = true, features = ["full"] }
>>>>>>> 5de395d7
<|MERGE_RESOLUTION|>--- conflicted
+++ resolved
@@ -26,10 +26,7 @@
 url = { workspace = true }
 
 [dev-dependencies]
-<<<<<<< HEAD
+tokio = { workspace = true, features = ["full"] }
 
 [features]
-pocket-ic = ["dep:canhttp", "dep:pocket-ic", "dep:serde_json"]
-=======
-tokio = { workspace = true, features = ["full"] }
->>>>>>> 5de395d7
+pocket-ic = ["dep:canhttp", "dep:pocket-ic", "dep:serde_json"]