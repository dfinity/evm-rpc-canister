--- conflicted
+++ resolved
@@ -6,13 +6,7 @@
 use candid::Nat;
 use canhttp::multi::Timestamp;
 use ethers_core::{types::Transaction, utils::rlp};
-use evm_rpc_types::{
-<<<<<<< HEAD
-    BlockTag, GetLogsArgs, Hex, Hex32, MultiRpcResult, Nat256, RpcResult, ValidationError,
-=======
-    BlockTag, Hex, Hex32, MultiRpcResult, Nat256, RpcError, RpcResult, ValidationError,
->>>>>>> db0f8838
-};
+use evm_rpc_types::{BlockTag, Hex, Hex32, MultiRpcResult, Nat256, RpcResult, ValidationError};
 
 /// Adapt the `EthRpcClient` to the `Candid` interface used by the EVM-RPC canister.
 pub struct CandidRpcClient {
@@ -152,7 +146,6 @@
             .map(|result| from_send_raw_transaction_result(transaction_hash.clone(), result))
     }
 
-<<<<<<< HEAD
     pub async fn eth_send_raw_transaction_cycles_cost(
         &self,
         raw_signed_transaction_hex: Hex,
@@ -163,15 +156,8 @@
             .await
     }
 
-    pub async fn eth_call(
-        &self,
-        args: evm_rpc_types::CallArgs,
-    ) -> MultiRpcResult<evm_rpc_types::Hex> {
+    pub async fn eth_call(self, args: evm_rpc_types::CallArgs) -> MultiRpcResult<Hex> {
         use cketh_conversion::{from_data, into_eth_call_params};
-=======
-    pub async fn eth_call(self, args: evm_rpc_types::CallArgs) -> MultiRpcResult<Hex> {
-        use crate::candid_rpc::cketh_conversion::{from_data, into_eth_call_params};
->>>>>>> db0f8838
         self.client
             .eth_call(into_eth_call_params(args))
             .send_and_reduce()
@@ -179,7 +165,6 @@
             .map(from_data)
     }
 
-<<<<<<< HEAD
     pub async fn eth_call_cycles_cost(&self, args: evm_rpc_types::CallArgs) -> RpcResult<u128> {
         use cketh_conversion::into_eth_call_params;
         self.client
@@ -188,23 +173,11 @@
             .await
     }
 
-    pub async fn multi_request(&self, json_rpc_payload: String) -> MultiRpcResult<String> {
+    pub async fn multi_request(self, json_rpc_payload: String) -> MultiRpcResult<String> {
         let request = match into_json_request(json_rpc_payload) {
             Ok(request) => request,
             Err(err) => return MultiRpcResult::Consistent(Err(err)),
         };
-=======
-    pub async fn multi_request(self, json_rpc_payload: String) -> MultiRpcResult<String> {
-        let request: JsonRpcRequest<serde_json::Value> =
-            match serde_json::from_str(&json_rpc_payload) {
-                Ok(req) => req,
-                Err(e) => {
-                    return MultiRpcResult::Consistent(Err(RpcError::ValidationError(
-                        ValidationError::Custom(format!("Invalid JSON RPC request: {e}")),
-                    )))
-                }
-            };
->>>>>>> db0f8838
         self.client
             .multi_request(
                 RpcMethod::Custom(request.method().to_string()),
