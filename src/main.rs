use candid::candid_method;

use cketh_common::logs::INFO;
use evm_rpc::accounting::{get_cost_with_collateral, get_http_request_cost};
use evm_rpc::candid_rpc::CandidRpcClient;
use evm_rpc::constants::NODES_IN_SUBNET;
use evm_rpc::http::get_http_response_body;
use evm_rpc::memory::{
    insert_api_key, is_api_key_principal, is_demo_active, remove_api_key, set_api_key_principals,
    set_demo_active,
};
use evm_rpc::metrics::encode_metrics;
use evm_rpc::providers::{find_provider, resolve_rpc_service, PROVIDERS, SERVICE_PROVIDER_MAP};
use evm_rpc::types::{Provider, ProviderId, RpcAccess, RpcResult};
use ic_canister_log::log;
use ic_canisters_http_types::{
    HttpRequest as AssetHttpRequest, HttpResponse as AssetHttpResponse, HttpResponseBuilder,
};
use ic_cdk::api::is_controller;
use ic_cdk::api::management_canister::http_request::{HttpResponse, TransformArgs};
use ic_cdk::{query, update};
use ic_nervous_system_common::serve_metrics;

use evm_rpc::{
    http::{json_rpc_request, transform_http_request},
    memory::UNSTABLE_METRICS,
<<<<<<< HEAD
    types::{InstallArgs, MetricRpcMethod, Metrics, MultiRpcResult, RpcServices},
=======
    types::{InitArgs, MetricRpcMethod, Metrics, MultiRpcResult},
>>>>>>> 27f43f07
};
use evm_rpc_types::Hex32;

pub fn require_api_key_principal_or_controller() -> Result<(), String> {
    let caller = ic_cdk::caller();
    if is_api_key_principal(&caller) || is_controller(&caller) {
        Ok(())
    } else {
        Err("You are not authorized".to_string())
    }
}

#[update(name = "eth_getLogs")]
#[candid_method(rename = "eth_getLogs")]
pub async fn eth_get_logs(
    source: evm_rpc_types::RpcServices,
    config: Option<evm_rpc_types::RpcConfig>,
    args: evm_rpc_types::GetLogsArgs,
) -> MultiRpcResult<Vec<evm_rpc_types::LogEntry>> {
    match CandidRpcClient::new(source, config) {
        Ok(source) => source.eth_get_logs(args).await,
        Err(err) => Err(err).into(),
    }
}

#[update(name = "eth_getBlockByNumber")]
#[candid_method(rename = "eth_getBlockByNumber")]
pub async fn eth_get_block_by_number(
    source: evm_rpc_types::RpcServices,
    config: Option<evm_rpc_types::RpcConfig>,
    block: evm_rpc_types::BlockTag,
) -> MultiRpcResult<evm_rpc_types::Block> {
    match CandidRpcClient::new(source, config) {
        Ok(source) => source.eth_get_block_by_number(block).await,
        Err(err) => Err(err).into(),
    }
}

#[update(name = "eth_getTransactionReceipt")]
#[candid_method(rename = "eth_getTransactionReceipt")]
pub async fn eth_get_transaction_receipt(
    source: evm_rpc_types::RpcServices,
    config: Option<evm_rpc_types::RpcConfig>,
    tx_hash: Hex32,
) -> MultiRpcResult<Option<evm_rpc_types::TransactionReceipt>> {
    match CandidRpcClient::new(source, config) {
        Ok(source) => source.eth_get_transaction_receipt(tx_hash).await,
        Err(err) => Err(err).into(),
    }
}

#[update(name = "eth_getTransactionCount")]
#[candid_method(rename = "eth_getTransactionCount")]
pub async fn eth_get_transaction_count(
    source: evm_rpc_types::RpcServices,
    config: Option<evm_rpc_types::RpcConfig>,
    args: evm_rpc_types::GetTransactionCountArgs,
) -> MultiRpcResult<evm_rpc_types::Nat256> {
    match CandidRpcClient::new(source, config) {
        Ok(source) => source.eth_get_transaction_count(args).await,
        Err(err) => Err(err).into(),
    }
}

#[update(name = "eth_feeHistory")]
#[candid_method(rename = "eth_feeHistory")]
pub async fn eth_fee_history(
    source: evm_rpc_types::RpcServices,
    config: Option<evm_rpc_types::RpcConfig>,
    args: evm_rpc_types::FeeHistoryArgs,
) -> MultiRpcResult<evm_rpc_types::FeeHistory> {
    match CandidRpcClient::new(source, config) {
        Ok(source) => source.eth_fee_history(args).await,
        Err(err) => Err(err).into(),
    }
}

#[update(name = "eth_sendRawTransaction")]
#[candid_method(rename = "eth_sendRawTransaction")]
pub async fn eth_send_raw_transaction(
    source: evm_rpc_types::RpcServices,
    config: Option<evm_rpc_types::RpcConfig>,
    raw_signed_transaction_hex: evm_rpc_types::Hex,
) -> MultiRpcResult<evm_rpc_types::SendRawTransactionStatus> {
    match CandidRpcClient::new(source, config) {
        Ok(source) => {
            source
                .eth_send_raw_transaction(raw_signed_transaction_hex)
                .await
        }
        Err(err) => Err(err).into(),
    }
}

#[update]
#[candid_method]
async fn request(
    service: evm_rpc_types::RpcService,
    json_rpc_payload: String,
    max_response_bytes: u64,
) -> RpcResult<String> {
    let response = json_rpc_request(
        resolve_rpc_service(service)?,
        MetricRpcMethod("request".to_string()),
        &json_rpc_payload,
        max_response_bytes,
    )
    .await?;
    get_http_response_body(response)
}

#[query(name = "requestCost")]
#[candid_method(query, rename = "requestCost")]
fn request_cost(
    _service: evm_rpc_types::RpcService,
    json_rpc_payload: String,
    max_response_bytes: u64,
) -> RpcResult<u128> {
    if is_demo_active() {
        Ok(0)
    } else {
        Ok(get_cost_with_collateral(get_http_request_cost(
            json_rpc_payload.len() as u64,
            max_response_bytes,
        )))
    }
}

#[query(name = "getProviders")]
#[candid_method(query, rename = "getProviders")]
fn get_providers() -> Vec<Provider> {
    PROVIDERS.to_vec()
}

#[query(name = "getServiceProviderMap")]
#[candid_method(query, rename = "getServiceProviderMap")]
fn get_service_provider_map() -> Vec<(evm_rpc_types::RpcService, ProviderId)> {
    SERVICE_PROVIDER_MAP.with(|map| map.iter().map(|(k, v)| (k.clone(), *v)).collect())
}

#[query(name = "getNodesInSubnet")]
#[candid_method(query, rename = "getNodesInSubnet")]
fn get_nodes_in_subnet() -> u32 {
    NODES_IN_SUBNET
}

#[update(
    name = "updateApiKeys",
    guard = "require_api_key_principal_or_controller"
)]
#[candid_method(rename = "updateApiKeys")]
/// Inserts or removes RPC provider API keys.
///
/// For each element of `api_keys`, passing `(id, Some(key))` corresponds to inserting or updating
/// an API key, while passing `(id, None)` indicates that the key should be removed from the canister.
///
/// Panics if the list of provider IDs includes a nonexistent or "unauthenticated" (fully public) provider.
async fn update_api_keys(api_keys: Vec<(ProviderId, Option<String>)>) {
    log!(
        INFO,
        "[{}] Updating API keys for providers: {}",
        ic_cdk::caller(),
        api_keys
            .iter()
            .map(|(id, _)| id.to_string())
            .collect::<Vec<_>>()
            .join(", ")
    );
    for (provider_id, api_key) in api_keys {
        let provider = find_provider(|provider| provider.provider_id == provider_id)
            .unwrap_or_else(|| panic!("Provider not found: {}", provider_id));
        match provider.access {
            RpcAccess::Authenticated { .. } => {}
            RpcAccess::Unauthenticated { .. } => {
                panic!(
                    "Trying to set API key for unauthenticated provider: {}",
                    provider_id
                )
            }
        };
        match api_key {
            Some(key) => insert_api_key(provider_id, key.try_into().expect("Invalid API key")),
            None => remove_api_key(provider_id),
        }
    }
}

#[query(name = "__transform_json_rpc")]
fn transform(args: TransformArgs) -> HttpResponse {
    transform_http_request(args)
}

#[ic_cdk::init]
fn init(args: InstallArgs) {
    post_upgrade(args);
}

#[ic_cdk::post_upgrade]
fn post_upgrade(args: InstallArgs) {
    if let Some(demo) = args.demo {
        set_demo_active(demo);
    }
    if let Some(principals) = args.manage_api_keys {
        set_api_key_principals(principals);
    }
}

#[query]
fn http_request(request: AssetHttpRequest) -> AssetHttpResponse {
    match request.path() {
        "/metrics" => serve_metrics(encode_metrics),
        "/logs" => {
            use cketh_common::logs::{Log, Priority, Sort};
            use std::str::FromStr;

            let max_skip_timestamp = match request.raw_query_param("time") {
                Some(arg) => match u64::from_str(arg) {
                    Ok(value) => value,
                    Err(_) => {
                        return HttpResponseBuilder::bad_request()
                            .with_body_and_content_length("failed to parse the 'time' parameter")
                            .build()
                    }
                },
                None => 0,
            };

            let mut log: Log = Default::default();

            match request.raw_query_param("priority").map(Priority::from_str) {
                Some(Ok(priority)) => match priority {
                    Priority::Info => log.push_logs(Priority::Info),
                    Priority::Debug => log.push_logs(Priority::Debug),
                    Priority::TraceHttp => {}
                },
                _ => {
                    log.push_logs(Priority::Info);
                    log.push_logs(Priority::Debug);
                }
            }

            log.entries
                .retain(|entry| entry.timestamp >= max_skip_timestamp);

            fn ordering_from_query_params(sort: Option<&str>, max_skip_timestamp: u64) -> Sort {
                match sort {
                    Some(ord_str) => match Sort::from_str(ord_str) {
                        Ok(order) => order,
                        Err(_) => {
                            if max_skip_timestamp == 0 {
                                Sort::Ascending
                            } else {
                                Sort::Descending
                            }
                        }
                    },
                    None => {
                        if max_skip_timestamp == 0 {
                            Sort::Ascending
                        } else {
                            Sort::Descending
                        }
                    }
                }
            }

            log.sort_logs(ordering_from_query_params(
                request.raw_query_param("sort"),
                max_skip_timestamp,
            ));

            const MAX_BODY_SIZE: usize = 3_000_000;
            HttpResponseBuilder::ok()
                .header("Content-Type", "application/json; charset=utf-8")
                .with_body_and_content_length(log.serialize_logs(MAX_BODY_SIZE))
                .build()
        }
        _ => HttpResponseBuilder::not_found().build(),
    }
}

#[query(name = "getMetrics")]
#[candid_method(query, rename = "getMetrics")]
fn get_metrics() -> Metrics {
    UNSTABLE_METRICS.with(|metrics| (*metrics.borrow()).clone())
}

#[cfg(not(any(target_arch = "wasm32", test)))]
fn main() {
    candid::export_service!();
    std::print!("{}", __export_service());
}

#[cfg(any(target_arch = "wasm32", test))]
fn main() {}

#[cfg(test)]
mod test {
    use super::*;

    #[test]
    fn test_candid_interface() {
        fn source_to_str(source: &candid::utils::CandidSource) -> String {
            match source {
                candid::utils::CandidSource::File(f) => {
                    std::fs::read_to_string(f).unwrap_or_else(|_| "".to_string())
                }
                candid::utils::CandidSource::Text(t) => t.to_string(),
            }
        }

        fn check_service_compatible(
            new_name: &str,
            new: candid::utils::CandidSource,
            old_name: &str,
            old: candid::utils::CandidSource,
        ) {
            let new_str = source_to_str(&new);
            let old_str = source_to_str(&old);
            match candid::utils::service_compatible(new, old) {
                Ok(_) => {}
                Err(e) => {
                    eprintln!(
                        "{} is not compatible with {}!\n\n\
            {}:\n\
            {}\n\n\
            {}:\n\
            {}\n",
                        new_name, old_name, new_name, new_str, old_name, old_str
                    );
                    panic!("{:?}", e);
                }
            }
        }

        candid::export_service!();
        let new_interface = __export_service();

        // check the public interface against the actual one
        let old_interface = std::path::PathBuf::from(std::env::var("CARGO_MANIFEST_DIR").unwrap())
            .join("candid/evm_rpc.did");

        check_service_compatible(
            "actual ledger candid interface",
            candid::utils::CandidSource::Text(&new_interface),
            "declared candid interface in evm_rpc.did file",
            candid::utils::CandidSource::File(old_interface.as_path()),
        );
    }
}<|MERGE_RESOLUTION|>--- conflicted
+++ resolved
@@ -24,11 +24,7 @@
 use evm_rpc::{
     http::{json_rpc_request, transform_http_request},
     memory::UNSTABLE_METRICS,
-<<<<<<< HEAD
-    types::{InstallArgs, MetricRpcMethod, Metrics, MultiRpcResult, RpcServices},
-=======
-    types::{InitArgs, MetricRpcMethod, Metrics, MultiRpcResult},
->>>>>>> 27f43f07
+    types::{InstallArgs, MetricRpcMethod, Metrics, MultiRpcResult},
 };
 use evm_rpc_types::Hex32;
 
