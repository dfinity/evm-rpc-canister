--- conflicted
+++ resolved
@@ -1,21 +1,13 @@
-<<<<<<< HEAD
 use crate::constants::{COLLATERAL_CYCLES_PER_NODE, CONTENT_TYPE_VALUE};
 use crate::types::{ApiKey, LogFilter, Metrics, OverrideProvider, ProviderId};
-use bytes::Bytes;
 use candid::Principal;
 use canhttp::{
     map_ic_http_response, CyclesAccounting, CyclesAccountingError,
-    DefaultRequestCyclesCostEstimator, EstimateRequestCyclesCost, FullBytes, HttpRequestFilter,
+    DefaultRequestCyclesCostEstimator, CyclesChargingPolicy, FullBytes, HttpRequestFilter,
 };
 use evm_rpc_types::{HttpOutcallError, ProviderError, RpcError};
 use http::header::CONTENT_TYPE;
 use http::HeaderValue;
-=======
-use crate::constants::COLLATERAL_CYCLES_PER_NODE;
-use crate::types::{ApiKey, LogFilter, Metrics, OverrideProvider, ProviderId};
-use candid::Principal;
-use canhttp::{CyclesAccounting, CyclesChargingPolicy};
->>>>>>> f2b62c41
 use ic_cdk::api::management_canister::http_request::{CanisterHttpRequestArgument, HttpResponse};
 use ic_stable_structures::memory_manager::VirtualMemory;
 use ic_stable_structures::{
@@ -25,12 +17,9 @@
 use ic_stable_structures::{Cell, StableBTreeMap};
 use std::cell::RefCell;
 use tower::{BoxError, Service, ServiceBuilder};
-<<<<<<< HEAD
 use tower_http::classify::{NeverClassifyEos, ServerErrorsFailureClass};
 use tower_http::trace::{ResponseBody, TraceLayer};
 use tower_http::ServiceBuilderExt;
-=======
->>>>>>> f2b62c41
 
 const IS_DEMO_ACTIVE_MEMORY_ID: MemoryId = MemoryId::new(4);
 const API_KEY_MAP_MEMORY_ID: MemoryId = MemoryId::new(5);
@@ -153,8 +142,8 @@
 ) -> impl Service<CanisterHttpRequestArgument, Response = HttpResponse, Error = BoxError> {
     ServiceBuilder::new()
         .filter(CyclesAccounting::new(
-<<<<<<< HEAD
-            RequestCyclesCostWithCollateralEstimator::default(),
+            get_num_subnet_nodes(),
+            ChargingPolicyWithCollateral::default(),
         ))
         .service(canhttp::Client)
 }
@@ -184,15 +173,10 @@
         .map_response(map_ic_http_response)
         .filter(CyclesAccounting::new(
             RequestCyclesCostWithCollateralEstimator::default(),
-=======
-            get_num_subnet_nodes(),
-            ChargingPolicyWithCollateral::default(),
->>>>>>> f2b62c41
         ))
         .service(canhttp::Client)
 }
 
-<<<<<<< HEAD
 fn map_error(e: BoxError) -> RpcError {
     if let Some(charging_error) = e.downcast_ref::<CyclesAccountingError>() {
         return match charging_error {
@@ -201,7 +185,7 @@
                     expected: *expected,
                     received: *received,
                 }
-                .into()
+                    .into()
             }
         };
     }
@@ -211,7 +195,7 @@
             code: *code,
             message: message.clone(),
         }
-        .into();
+            .into();
     }
     RpcError::ProviderError(ProviderError::InvalidRpcConfig(format!(
         "Unknown error: {}",
@@ -220,22 +204,12 @@
 }
 
 #[derive(Debug, Clone, Eq, PartialEq)]
-pub struct RequestCyclesCostWithCollateralEstimator {
-    charge_user: bool,
-    collateral_cycles: u128,
-    inner: DefaultRequestCyclesCostEstimator,
-}
-
-impl RequestCyclesCostWithCollateralEstimator {
-=======
-#[derive(Debug, Clone, Eq, PartialEq)]
 pub struct ChargingPolicyWithCollateral {
     charge_user: bool,
     collateral_cycles: u128,
 }
 
 impl ChargingPolicyWithCollateral {
->>>>>>> f2b62c41
     pub fn new(
         num_nodes_in_subnet: u32,
         charge_user: bool,
@@ -246,20 +220,11 @@
         Self {
             charge_user,
             collateral_cycles,
-<<<<<<< HEAD
-            inner: DefaultRequestCyclesCostEstimator::new(num_nodes_in_subnet),
-        }
-    }
-}
-
-impl Default for RequestCyclesCostWithCollateralEstimator {
-=======
         }
     }
 }
 
 impl Default for ChargingPolicyWithCollateral {
->>>>>>> f2b62c41
     fn default() -> Self {
         Self::new(
             get_num_subnet_nodes(),
@@ -269,15 +234,7 @@
     }
 }
 
-<<<<<<< HEAD
-impl EstimateRequestCyclesCost for RequestCyclesCostWithCollateralEstimator {
-    fn cycles_to_attach(&self, request: &CanisterHttpRequestArgument) -> u128 {
-        self.inner.cycles_to_attach(request)
-    }
-
-=======
 impl CyclesChargingPolicy for ChargingPolicyWithCollateral {
->>>>>>> f2b62c41
     fn cycles_to_charge(
         &self,
         _request: &CanisterHttpRequestArgument,
