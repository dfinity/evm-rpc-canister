use crate::providers::SupportedRpcServiceUsage;
use crate::{
    providers::SupportedRpcService,
    types::{ApiKey, Metrics, OverrideProvider, ProviderId, StorableLogFilter},
};
use candid::Principal;
use canhttp::http::json::{ConstantSizeId, Id};
use canhttp::multi::Timestamp;
use canlog::LogFilter;
use ic_stable_structures::memory_manager::VirtualMemory;
use ic_stable_structures::{
    memory_manager::{MemoryId, MemoryManager},
    DefaultMemoryImpl,
};
use ic_stable_structures::{Cell, StableBTreeMap};
use std::cell::RefCell;

const IS_DEMO_ACTIVE_MEMORY_ID: MemoryId = MemoryId::new(4);
const API_KEY_MAP_MEMORY_ID: MemoryId = MemoryId::new(5);
const MANAGE_API_KEYS_MEMORY_ID: MemoryId = MemoryId::new(6);
const LOG_FILTER_MEMORY_ID: MemoryId = MemoryId::new(7);
const OVERRIDE_PROVIDER_MEMORY_ID: MemoryId = MemoryId::new(8);
const NUM_SUBNET_NODES_MEMORY_ID: MemoryId = MemoryId::new(9);

type StableMemory = VirtualMemory<DefaultMemoryImpl>;

thread_local! {
    // Unstable static data: these are reset when the canister is upgraded.
    pub static UNSTABLE_METRICS: RefCell<Metrics> = RefCell::new(Metrics::default());
    static UNSTABLE_HTTP_REQUEST_COUNTER: RefCell<ConstantSizeId> = const {RefCell::new(ConstantSizeId::ZERO)};
    static UNSTABLE_RPC_SERVICE_OK_RESULTS_TIMESTAMPS: RefCell<SupportedRpcServiceUsage> =  RefCell::new(SupportedRpcServiceUsage::default());

    // Stable static data: these are preserved when the canister is upgraded.
    static MEMORY_MANAGER: RefCell<MemoryManager<DefaultMemoryImpl>> =
        RefCell::new(MemoryManager::init(DefaultMemoryImpl::default()));
    static IS_DEMO_ACTIVE: RefCell<Cell<bool, StableMemory>> =
        RefCell::new(Cell::init(MEMORY_MANAGER.with_borrow(|m| m.get(IS_DEMO_ACTIVE_MEMORY_ID)), false).expect("Unable to read demo status from stable memory"));
    static API_KEY_MAP: RefCell<StableBTreeMap<ProviderId, ApiKey, StableMemory>> =
        RefCell::new(StableBTreeMap::init(MEMORY_MANAGER.with_borrow(|m| m.get(API_KEY_MAP_MEMORY_ID))));
    static MANAGE_API_KEYS: RefCell<ic_stable_structures::Vec<Principal, StableMemory>> =
        RefCell::new(ic_stable_structures::Vec::init(MEMORY_MANAGER.with_borrow(|m| m.get(MANAGE_API_KEYS_MEMORY_ID))).expect("Unable to read API key principals from stable memory"));
    static LOG_FILTER: RefCell<Cell<StorableLogFilter, StableMemory>> =
        RefCell::new(Cell::init(MEMORY_MANAGER.with_borrow(|m| m.get(LOG_FILTER_MEMORY_ID)), StorableLogFilter::default()).expect("Unable to read log message filter from stable memory"));
    static OVERRIDE_PROVIDER: RefCell<Cell<OverrideProvider, StableMemory>> =
        RefCell::new(Cell::init(MEMORY_MANAGER.with_borrow(|m| m.get(OVERRIDE_PROVIDER_MEMORY_ID)), OverrideProvider::default()).expect("Unable to read provider override from stable memory"));
    static NUM_SUBNET_NODES: RefCell<Cell<u32, StableMemory>> =
        RefCell::new(Cell::init(MEMORY_MANAGER.with_borrow(|m| m.get(NUM_SUBNET_NODES_MEMORY_ID)), crate::constants::NODES_IN_SUBNET).expect("Unable to read number of subnet nodes from stable memory"));
}

pub fn get_api_key(provider_id: ProviderId) -> Option<ApiKey> {
    API_KEY_MAP.with_borrow_mut(|map| map.get(&provider_id))
}

pub fn insert_api_key(provider_id: ProviderId, api_key: ApiKey) {
    API_KEY_MAP.with_borrow_mut(|map| map.insert(provider_id, api_key));
}

pub fn remove_api_key(provider_id: ProviderId) {
    API_KEY_MAP.with_borrow_mut(|map| map.remove(&provider_id));
}

pub fn is_api_key_principal(principal: &Principal) -> bool {
    MANAGE_API_KEYS.with_borrow(|principals| principals.iter().any(|other| &other == principal))
}

pub fn set_api_key_principals(new_principals: Vec<Principal>) {
    MANAGE_API_KEYS.with_borrow_mut(|principals| {
        while !principals.is_empty() {
            principals.pop();
        }
        for principal in new_principals {
            principals
                .push(&principal)
                .expect("Error while adding API key principal");
        }
    });
}

pub fn is_demo_active() -> bool {
    IS_DEMO_ACTIVE.with_borrow(|demo| *demo.get())
}

pub fn set_demo_active(is_active: bool) {
    IS_DEMO_ACTIVE.with_borrow_mut(|demo| {
        demo.set(is_active)
            .expect("Error while storing new demo status")
    });
}

pub fn get_log_filter() -> LogFilter {
    LOG_FILTER.with_borrow(|filter| filter.get().clone().into())
}

pub fn set_log_filter(filter: LogFilter) {
    LOG_FILTER.with_borrow_mut(|state| {
        state
            .set(filter.into())
            .expect("Error while updating log message filter")
    });
}

pub fn get_override_provider() -> OverrideProvider {
    OVERRIDE_PROVIDER.with_borrow(|provider| provider.get().clone())
}

pub fn set_override_provider(provider: OverrideProvider) {
    OVERRIDE_PROVIDER.with_borrow_mut(|state| {
        state
            .set(provider)
            .expect("Error while updating override provider")
    });
}

pub fn next_request_id() -> Id {
    UNSTABLE_HTTP_REQUEST_COUNTER.with_borrow_mut(|counter| {
<<<<<<< HEAD
        let current_request_id = *counter;
        // overflow is not an issue here because we only use `next_request_id` to correlate
        // requests and responses in logs.
        *counter = counter.wrapping_add(1);
        Id::from(ConstantSizeId::from(current_request_id))
=======
        let current_request_id = counter.get_and_increment();
        Id::from(current_request_id)
>>>>>>> db0f8838
    })
}

pub fn get_num_subnet_nodes() -> u32 {
    NUM_SUBNET_NODES.with_borrow(|state| *state.get())
}

pub fn set_num_subnet_nodes(nodes: u32) {
    NUM_SUBNET_NODES.with_borrow_mut(|state| {
        state
            .set(nodes)
            .expect("Error while updating number of subnet nodes")
    });
}

pub fn record_ok_result(service: SupportedRpcService, now: Timestamp) {
    UNSTABLE_RPC_SERVICE_OK_RESULTS_TIMESTAMPS
        .with_borrow_mut(|access| access.record_evict(service, now));
}

pub fn rank_providers(
    services: &[SupportedRpcService],
    now: Timestamp,
) -> Vec<SupportedRpcService> {
    UNSTABLE_RPC_SERVICE_OK_RESULTS_TIMESTAMPS
        .with_borrow_mut(|access| access.rank_ascending_evict(services, now))
}

#[cfg(test)]
mod test {
    use candid::Principal;

    use crate::memory::{is_api_key_principal, set_api_key_principals};

    #[test]
    fn test_api_key_principals() {
        let principal1 =
            Principal::from_text("k5dlc-ijshq-lsyre-qvvpq-2bnxr-pb26c-ag3sc-t6zo5-rdavy-recje-zqe")
                .unwrap();
        let principal2 =
            Principal::from_text("yxhtl-jlpgx-wqnzc-ysego-h6yqe-3zwfo-o3grn-gvuhm-nz3kv-ainub-6ae")
                .unwrap();
        assert!(!is_api_key_principal(&principal1));
        assert!(!is_api_key_principal(&principal2));

        set_api_key_principals(vec![principal1]);
        assert!(is_api_key_principal(&principal1));
        assert!(!is_api_key_principal(&principal2));

        set_api_key_principals(vec![principal2]);
        assert!(!is_api_key_principal(&principal1));
        assert!(is_api_key_principal(&principal2));

        set_api_key_principals(vec![principal1, principal2]);
        assert!(is_api_key_principal(&principal1));
        assert!(is_api_key_principal(&principal2));

        set_api_key_principals(vec![]);
        assert!(!is_api_key_principal(&principal1));
        assert!(!is_api_key_principal(&principal2));
    }
}<|MERGE_RESOLUTION|>--- conflicted
+++ resolved
@@ -113,16 +113,8 @@
 
 pub fn next_request_id() -> Id {
     UNSTABLE_HTTP_REQUEST_COUNTER.with_borrow_mut(|counter| {
-<<<<<<< HEAD
-        let current_request_id = *counter;
-        // overflow is not an issue here because we only use `next_request_id` to correlate
-        // requests and responses in logs.
-        *counter = counter.wrapping_add(1);
+        let current_request_id = counter.get_and_increment();
         Id::from(ConstantSizeId::from(current_request_id))
-=======
-        let current_request_id = counter.get_and_increment();
-        Id::from(current_request_id)
->>>>>>> db0f8838
     })
 }
 
