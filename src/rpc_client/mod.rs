--- conflicted
+++ resolved
@@ -68,26 +68,6 @@
 
     pub fn new(source: RpcServices, strategy: ConsensusStrategy) -> Result<Self, ProviderError> {
         fn user_defined_providers(source: RpcServices) -> Option<Vec<RpcService>> {
-<<<<<<< HEAD
-            match source {
-                RpcServices::Custom { services, .. } => {
-                    Some(services.into_iter().map(RpcService::Custom).collect())
-                }
-                RpcServices::EthMainnet(services) => {
-                    services.map(|s| s.into_iter().map(RpcService::EthMainnet).collect())
-                }
-                RpcServices::EthSepolia(services) => {
-                    services.map(|s| s.into_iter().map(RpcService::EthSepolia).collect())
-                }
-                RpcServices::ArbitrumOne(services) => {
-                    services.map(|s| s.into_iter().map(RpcService::ArbitrumOne).collect())
-                }
-                RpcServices::BaseMainnet(services) => {
-                    services.map(|s| s.into_iter().map(RpcService::BaseMainnet).collect())
-                }
-                RpcServices::OptimismMainnet(services) => {
-                    services.map(|s| s.into_iter().map(RpcService::OptimismMainnet).collect())
-=======
             fn map_services<T, F>(
                 services: impl Into<Option<Vec<T>>>,
                 f: F,
@@ -109,7 +89,6 @@
                 }
                 RpcServices::OptimismMainnet(services) => {
                     map_services(services, RpcService::OptimismMainnet)
->>>>>>> e92b0cbf
                 }
             }
         }
