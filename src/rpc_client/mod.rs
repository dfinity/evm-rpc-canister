--- conflicted
+++ resolved
@@ -1,9 +1,5 @@
 use crate::http::http_client;
-<<<<<<< HEAD
 use crate::memory::{get_override_provider, rank_providers, record_ok_result};
-=======
-use crate::memory::get_override_provider;
->>>>>>> 9fafbb5e
 use crate::providers::{resolve_rpc_service, SupportedRpcService};
 use crate::rpc_client::eth_rpc::{HttpResponsePayload, ResponseSizeEstimate, HEADER_SIZE_LIMIT};
 use crate::rpc_client::numeric::TransactionCount;
@@ -71,33 +67,11 @@
 impl Providers {
     const DEFAULT_NUM_PROVIDERS_FOR_EQUALITY: usize = 3;
 
-<<<<<<< HEAD
     pub fn new(
         source: RpcServices,
         strategy: ConsensusStrategy,
         now: Timestamp,
     ) -> Result<Self, ProviderError> {
-        fn user_defined_providers(source: RpcServices) -> Option<Vec<RpcService>> {
-            match source {
-                RpcServices::Custom { services, .. } => {
-                    Some(services.into_iter().map(RpcService::Custom).collect())
-                }
-                RpcServices::EthMainnet(services) => {
-                    services.map(|s| s.into_iter().map(RpcService::EthMainnet).collect())
-                }
-                RpcServices::EthSepolia(services) => {
-                    services.map(|s| s.into_iter().map(RpcService::EthSepolia).collect())
-                }
-                RpcServices::ArbitrumOne(services) => {
-                    services.map(|s| s.into_iter().map(RpcService::ArbitrumOne).collect())
-                }
-                RpcServices::BaseMainnet(services) => {
-                    services.map(|s| s.into_iter().map(RpcService::BaseMainnet).collect())
-                }
-                RpcServices::OptimismMainnet(services) => {
-                    services.map(|s| s.into_iter().map(RpcService::OptimismMainnet).collect())
-=======
-    pub fn new(source: RpcServices, strategy: ConsensusStrategy) -> Result<Self, ProviderError> {
         fn user_defined_providers(source: RpcServices) -> Option<Vec<RpcService>> {
             fn map_services<T, F>(
                 services: impl Into<Option<Vec<T>>>,
@@ -120,7 +94,6 @@
                 }
                 RpcServices::OptimismMainnet(services) => {
                     map_services(services, RpcService::OptimismMainnet)
->>>>>>> 9fafbb5e
                 }
             }
         }
@@ -152,11 +125,7 @@
 
         let (chain, supported_providers) = supported_providers(&source);
         let user_input = user_defined_providers(source);
-<<<<<<< HEAD
         let providers = choose_providers(user_input, supported_providers, strategy, now)?;
-=======
-        let providers = choose_providers(user_input, supported_providers, strategy)?;
->>>>>>> 9fafbb5e
 
         if providers.is_empty() {
             return Err(ProviderError::ProviderNotFound);
@@ -173,24 +142,14 @@
     user_input: Option<Vec<RpcService>>,
     supported_providers: &[SupportedRpcService],
     strategy: ConsensusStrategy,
-<<<<<<< HEAD
     now: Timestamp,
-=======
->>>>>>> 9fafbb5e
 ) -> Result<BTreeSet<RpcService>, ProviderError> {
     match strategy {
         ConsensusStrategy::Equality => Ok(user_input
             .unwrap_or_else(|| {
-<<<<<<< HEAD
                 rank_providers(supported_providers, now)
                     .into_iter()
                     .take(Providers::DEFAULT_NUM_PROVIDERS_FOR_EQUALITY)
-=======
-                supported_providers
-                    .iter()
-                    .take(Providers::DEFAULT_NUM_PROVIDERS_FOR_EQUALITY)
-                    .copied()
->>>>>>> 9fafbb5e
                     .map(RpcService::from)
                     .collect()
             })
@@ -226,16 +185,9 @@
                             total, all_providers_len
                         )));
                     }
-<<<<<<< HEAD
                     let providers: BTreeSet<_> = rank_providers(supported_providers, now)
                         .into_iter()
                         .take(total as usize)
-=======
-                    let providers: BTreeSet<_> = supported_providers
-                        .iter()
-                        .take(total as usize)
-                        .copied()
->>>>>>> 9fafbb5e
                         .map(RpcService::from)
                         .collect();
                     assert_eq!(providers.len(), total as usize, "BUG: duplicate providers");
