//! This module contains definitions for communicating witEthereum API using the [JSON RPC](https://ethereum.org/en/developers/docs/apis/json-rpc/)
//! interface.

use crate::http::http_client;
use crate::memory::get_override_provider;
use crate::providers::resolve_rpc_service;
use crate::rpc_client::eth_rpc_error::{sanitize_send_raw_transaction_result, Parser};
use crate::rpc_client::json::responses::{Block, FeeHistory, LogEntry, TransactionReceipt};
use crate::rpc_client::numeric::{TransactionCount, Wei};
use crate::types::MetricRpcMethod;
use candid::candid_method;
<<<<<<< HEAD
use canhttp::http::{
    json::{JsonRpcRequestBody, JsonRpcResponseBody},
    MaxResponseBytesRequestExtension, TransformContextRequestExtension,
};
use evm_rpc_types::{HttpOutcallError, JsonRpcError, RpcError, RpcService};
use ic_canister_log::log;
use ic_cdk::api::call::RejectionCode;
=======
use canhttp::{
    http::json::JsonRpcRequestBody, MaxResponseBytesRequestExtension,
    TransformContextRequestExtension,
};
use evm_rpc_types::{JsonRpcError, RpcError, RpcService};
>>>>>>> ab1c1cdd
use ic_cdk::api::management_canister::http_request::{
    HttpResponse, TransformArgs, TransformContext,
};
use ic_cdk_macros::query;
use minicbor::{Decode, Encode};
use serde::{de::DeserializeOwned, Serialize};
use std::fmt;
use std::fmt::Debug;

#[cfg(test)]
mod tests;

// This constant is our approximation of the expected header size.
// The HTTP standard doesn't define any limit, and many implementations limit
// the headers size to 8 KiB. We chose a lower limit because headers observed on most providers
// fit in the constant defined below, and if there is a spike, then the payload size adjustment
// should take care of that.
pub const HEADER_SIZE_LIMIT: u64 = 2 * 1024;

// This constant comes from the IC specification:
// > If provided, the value must not exceed 2MB
const HTTP_MAX_SIZE: u64 = 2_000_000;

pub const MAX_PAYLOAD_SIZE: u64 = HTTP_MAX_SIZE - HEADER_SIZE_LIMIT;

/// Describes a payload transformation to execute before passing the HTTP response to consensus.
/// The purpose of these transformations is to ensure that the response encoding is deterministic
/// (the field order is the same).
#[derive(Debug, Decode, Encode)]
pub enum ResponseTransform {
    #[n(0)]
    Block,
    #[n(1)]
    LogEntries,
    #[n(2)]
    TransactionReceipt,
    #[n(3)]
    FeeHistory,
    #[n(4)]
    SendRawTransaction,
}

impl ResponseTransform {
    fn apply(&self, body_bytes: &mut Vec<u8>) {
        fn redact_response<T>(body: &mut Vec<u8>)
        where
            T: Serialize + DeserializeOwned,
        {
            let response: JsonRpcResponseBody<T> = match serde_json::from_slice(body) {
                Ok(response) => response,
                Err(_) => return,
            };
            *body = serde_json::to_string(&response)
                .expect("BUG: failed to serialize response")
                .into_bytes();
        }

        fn redact_collection_response<T>(body: &mut Vec<u8>)
        where
            T: Serialize + DeserializeOwned,
        {
            let mut response: JsonRpcResponseBody<Vec<T>> = match serde_json::from_slice(body) {
                Ok(response) => response,
                Err(_) => return,
            };

            if let Ok(result) = response.as_result_mut() {
                sort_by_hash(result);
            }

            *body = serde_json::to_string(&response)
                .expect("BUG: failed to serialize response")
                .into_bytes();
        }

        match self {
            Self::Block => redact_response::<Block>(body_bytes),
            Self::LogEntries => redact_collection_response::<LogEntry>(body_bytes),
            Self::TransactionReceipt => redact_response::<TransactionReceipt>(body_bytes),
            Self::FeeHistory => redact_response::<FeeHistory>(body_bytes),
            Self::SendRawTransaction => {
                sanitize_send_raw_transaction_result(body_bytes, Parser::new())
            }
        }
    }
}

#[query]
#[candid_method(query)]
fn cleanup_response(mut args: TransformArgs) -> HttpResponse {
    args.response.headers.clear();
    let status_ok = args.response.status >= 200u16 && args.response.status < 300u16;
    if status_ok && !args.context.is_empty() {
        let maybe_transform: Result<ResponseTransform, _> = minicbor::decode(&args.context[..]);
        if let Ok(transform) = maybe_transform {
            transform.apply(&mut args.response.body);
        }
    }
    args.response
}

#[derive(Clone, Copy, PartialEq, Eq, PartialOrd, Ord)]
pub struct ResponseSizeEstimate(u64);

impl ResponseSizeEstimate {
    pub fn new(num_bytes: u64) -> Self {
        assert!(num_bytes > 0);
        assert!(num_bytes <= MAX_PAYLOAD_SIZE);
        Self(num_bytes)
    }

    /// Describes the expected (90th percentile) number of bytes in the HTTP response body.
    /// This number should be less than `MAX_PAYLOAD_SIZE`.
    pub fn get(self) -> u64 {
        self.0
    }
}

impl fmt::Display for ResponseSizeEstimate {
    fn fmt(&self, f: &mut fmt::Formatter<'_>) -> fmt::Result {
        write!(f, "{}", self.0)
    }
}

pub trait HttpResponsePayload {
    fn response_transform() -> Option<ResponseTransform> {
        None
    }
}

impl<T: HttpResponsePayload> HttpResponsePayload for Option<T> {}

impl HttpResponsePayload for TransactionCount {}

impl HttpResponsePayload for Wei {}

/// Calls a JSON-RPC method on an Ethereum node at the specified URL.
pub async fn call<I, O>(
    provider: &RpcService,
    method: impl Into<String>,
    params: I,
    response_size_estimate: ResponseSizeEstimate,
) -> Result<O, RpcError>
where
    I: Serialize + Clone + Debug,
    O: Debug + DeserializeOwned + HttpResponsePayload,
{
    use tower::Service;

    let transform_op = O::response_transform()
        .as_ref()
        .map(|t| {
            let mut buf = vec![];
            minicbor::encode(t, &mut buf).unwrap();
            buf
        })
        .unwrap_or_default();

    let effective_size_estimate = response_size_estimate.get();
    let request = resolve_rpc_service(provider.clone())?
        .post(&get_override_provider())?
        .max_response_bytes(effective_size_estimate)
        .transform_context(TransformContext::from_name(
            "cleanup_response".to_owned(),
            transform_op.clone(),
        ))
        .body(JsonRpcRequestBody::new(method, params))
        .expect("BUG: invalid request");

    let eth_method = request.body().method().to_string();
<<<<<<< HEAD
    let mut client = http_client(MetricRpcMethod(eth_method.clone()));
    let mut retries = 0;
    loop {
        let effective_size_estimate = response_size_estimate.get();
        let request = {
            let mut request = request.clone().max_response_bytes(effective_size_estimate);
            let body = request.body_mut();
            body.set_id(next_request_id());
            request
        };
        let url = request.uri().clone();
        log!(
            TRACE_HTTP,
            "Calling url (retries={retries}): {}, with payload: {request:?}",
            url
        );

        let response = match client.call(request).await {
            Err(RpcError::HttpOutcallError(HttpOutcallError::IcError { code, message }))
                if is_response_too_large(&code, &message) =>
            {
                let new_estimate = response_size_estimate.adjust();
                if response_size_estimate == new_estimate {
                    return Err(HttpOutcallError::IcError { code, message }.into());
                }
                log!(DEBUG, "The {eth_method} response didn't fit into {response_size_estimate} bytes, retrying with {new_estimate}");
                response_size_estimate = new_estimate;
                retries += 1;
                continue;
            }
            result => result?,
        };

        return match response.into_body().into_result() {
            Ok(r) => Ok(r),
            Err(canhttp::http::json::JsonRpcError {
                code,
                message,
                data: _,
            }) => Err(JsonRpcError { code, message }.into()),
        };
=======
    let mut client = http_client(MetricRpcMethod(eth_method.clone()), true);
    let response = client.call(request).await?;
    match response.into_body().result {
        canhttp::http::json::JsonRpcResult::Result(r) => Ok(r),
        canhttp::http::json::JsonRpcResult::Error { code, message } => {
            Err(JsonRpcError { code, message }.into())
        }
>>>>>>> ab1c1cdd
    }
}

fn sort_by_hash<T: Serialize + DeserializeOwned>(to_sort: &mut [T]) {
    use ic_sha3::Keccak256;
    to_sort.sort_by(|a, b| {
        let a_hash = Keccak256::hash(serde_json::to_vec(a).expect("BUG: failed to serialize"));
        let b_hash = Keccak256::hash(serde_json::to_vec(b).expect("BUG: failed to serialize"));
        a_hash.cmp(&b_hash)
    });
}<|MERGE_RESOLUTION|>--- conflicted
+++ resolved
@@ -9,21 +9,12 @@
 use crate::rpc_client::numeric::{TransactionCount, Wei};
 use crate::types::MetricRpcMethod;
 use candid::candid_method;
-<<<<<<< HEAD
-use canhttp::http::{
+use canhttp::{
+    http::json::JsonRpcRequestBody,
     json::{JsonRpcRequestBody, JsonRpcResponseBody},
     MaxResponseBytesRequestExtension, TransformContextRequestExtension,
 };
-use evm_rpc_types::{HttpOutcallError, JsonRpcError, RpcError, RpcService};
-use ic_canister_log::log;
-use ic_cdk::api::call::RejectionCode;
-=======
-use canhttp::{
-    http::json::JsonRpcRequestBody, MaxResponseBytesRequestExtension,
-    TransformContextRequestExtension,
-};
 use evm_rpc_types::{JsonRpcError, RpcError, RpcService};
->>>>>>> ab1c1cdd
 use ic_cdk::api::management_canister::http_request::{
     HttpResponse, TransformArgs, TransformContext,
 };
@@ -194,57 +185,15 @@
         .expect("BUG: invalid request");
 
     let eth_method = request.body().method().to_string();
-<<<<<<< HEAD
-    let mut client = http_client(MetricRpcMethod(eth_method.clone()));
-    let mut retries = 0;
-    loop {
-        let effective_size_estimate = response_size_estimate.get();
-        let request = {
-            let mut request = request.clone().max_response_bytes(effective_size_estimate);
-            let body = request.body_mut();
-            body.set_id(next_request_id());
-            request
-        };
-        let url = request.uri().clone();
-        log!(
-            TRACE_HTTP,
-            "Calling url (retries={retries}): {}, with payload: {request:?}",
-            url
-        );
-
-        let response = match client.call(request).await {
-            Err(RpcError::HttpOutcallError(HttpOutcallError::IcError { code, message }))
-                if is_response_too_large(&code, &message) =>
-            {
-                let new_estimate = response_size_estimate.adjust();
-                if response_size_estimate == new_estimate {
-                    return Err(HttpOutcallError::IcError { code, message }.into());
-                }
-                log!(DEBUG, "The {eth_method} response didn't fit into {response_size_estimate} bytes, retrying with {new_estimate}");
-                response_size_estimate = new_estimate;
-                retries += 1;
-                continue;
-            }
-            result => result?,
-        };
-
-        return match response.into_body().into_result() {
-            Ok(r) => Ok(r),
-            Err(canhttp::http::json::JsonRpcError {
-                code,
-                message,
-                data: _,
-            }) => Err(JsonRpcError { code, message }.into()),
-        };
-=======
     let mut client = http_client(MetricRpcMethod(eth_method.clone()), true);
     let response = client.call(request).await?;
-    match response.into_body().result {
-        canhttp::http::json::JsonRpcResult::Result(r) => Ok(r),
-        canhttp::http::json::JsonRpcResult::Error { code, message } => {
-            Err(JsonRpcError { code, message }.into())
-        }
->>>>>>> ab1c1cdd
+    match response.into_body().into_result() {
+        Ok(r) => Ok(r),
+        Err(canhttp::http::json::JsonRpcError {
+            code,
+            message,
+            data: _,
+        }) => Err(JsonRpcError { code, message }.into()),
     }
 }
 
