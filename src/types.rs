use candid::{CandidType, Principal};
use cketh_common::eth_rpc::RpcError;
use ic_cdk::api::management_canister::http_request::HttpHeader;
use ic_stable_structures::{BoundedStorable, Storable};
use serde::{Deserialize, Serialize};
use zeroize::{Zeroize, ZeroizeOnDrop};

use std::borrow::Cow;
use std::collections::HashMap;
use std::fmt;

use crate::constants::{API_KEY_MAX_SIZE, API_KEY_REPLACE_STRING};
use crate::memory::get_api_key;
use crate::util::hostname_from_url;
use crate::validate::validate_api_key;

#[derive(Clone, Debug, Default, CandidType, Deserialize)]
pub struct InitArgs {
    pub demo: Option<bool>,
    #[serde(rename = "manageApiKeys")]
    pub manage_api_keys: Option<Vec<Principal>>,
}

pub enum ResolvedRpcService {
    Api(evm_rpc_types::RpcApi),
    Provider(Provider),
}

impl ResolvedRpcService {
    pub fn api(&self) -> evm_rpc_types::RpcApi {
        match self {
            Self::Api(api) => api.clone(),
            Self::Provider(provider) => provider.api(),
        }
    }
}

pub trait MetricValue {
    fn metric_value(&self) -> f64;
}

impl MetricValue for u32 {
    fn metric_value(&self) -> f64 {
        *self as f64
    }
}

impl MetricValue for u64 {
    fn metric_value(&self) -> f64 {
        *self as f64
    }
}

impl MetricValue for u128 {
    fn metric_value(&self) -> f64 {
        *self as f64
    }
}

pub trait MetricLabels {
    fn metric_labels(&self) -> Vec<(&str, &str)>;
}

impl<A: MetricLabels, B: MetricLabels> MetricLabels for (A, B) {
    fn metric_labels(&self) -> Vec<(&str, &str)> {
        [self.0.metric_labels(), self.1.metric_labels()].concat()
    }
}

impl<A: MetricLabels, B: MetricLabels, C: MetricLabels> MetricLabels for (A, B, C) {
    fn metric_labels(&self) -> Vec<(&str, &str)> {
        [
            self.0.metric_labels(),
            self.1.metric_labels(),
            self.2.metric_labels(),
        ]
        .concat()
    }
}

#[derive(Clone, Debug, PartialEq, Eq, Hash, CandidType, Deserialize)]
pub struct MetricRpcMethod(pub String);

impl From<RpcMethod> for MetricRpcMethod {
    fn from(method: RpcMethod) -> Self {
        MetricRpcMethod(method.name().to_string())
    }
}

impl MetricLabels for MetricRpcMethod {
    fn metric_labels(&self) -> Vec<(&str, &str)> {
        vec![("method", &self.0)]
    }
}

#[derive(Clone, Debug, PartialEq, Eq, Hash, CandidType, Deserialize)]
pub struct MetricRpcHost(pub String);

impl<'a> From<&'a str> for MetricRpcHost {
    fn from(hostname: &str) -> Self {
        MetricRpcHost(hostname.to_string())
    }
}

impl MetricLabels for MetricRpcHost {
    fn metric_labels(&self) -> Vec<(&str, &str)> {
        vec![("host", &self.0)]
    }
}

#[derive(Clone, Debug, PartialEq, Eq, Hash, CandidType, Deserialize)]
pub struct MetricHttpStatusCode(pub String);

impl From<u32> for MetricHttpStatusCode {
    fn from(value: u32) -> Self {
        MetricHttpStatusCode(value.to_string())
    }
}

impl MetricLabels for MetricHttpStatusCode {
    fn metric_labels(&self) -> Vec<(&str, &str)> {
        vec![("status", &self.0)]
    }
}

#[derive(Clone, Debug, Default, PartialEq, Eq, CandidType, Deserialize)]
pub struct Metrics {
    pub requests: HashMap<(MetricRpcMethod, MetricRpcHost), u64>,
    pub responses: HashMap<(MetricRpcMethod, MetricRpcHost, MetricHttpStatusCode), u64>,
    #[serde(rename = "inconsistentResponses")]
    pub inconsistent_responses: HashMap<(MetricRpcMethod, MetricRpcHost), u64>,
    #[serde(rename = "cyclesCharged")]
    pub cycles_charged: HashMap<(MetricRpcMethod, MetricRpcHost), u128>,
    #[serde(rename = "cyclesWithdrawn")]
    pub cycles_withdrawn: u128,
    #[serde(rename = "errNoPermission")]
    pub err_no_permission: u64,
    #[serde(rename = "errHttpOutcall")]
    pub err_http_outcall: HashMap<(MetricRpcMethod, MetricRpcHost), u64>,
    #[serde(rename = "errHostNotAllowed")]
    pub err_host_not_allowed: HashMap<MetricRpcHost, u64>,
}

#[derive(Clone, Copy, Debug, PartialEq, Eq)]
pub enum RpcMethod {
    EthFeeHistory,
    EthGetLogs,
    EthGetBlockByNumber,
    EthGetTransactionCount,
    EthGetTransactionReceipt,
    EthSendRawTransaction,
}

impl RpcMethod {
    fn name(self) -> &'static str {
        match self {
            RpcMethod::EthFeeHistory => "eth_feeHistory",
            RpcMethod::EthGetLogs => "eth_getLogs",
            RpcMethod::EthGetBlockByNumber => "eth_getBlockByNumber",
            RpcMethod::EthGetTransactionCount => "eth_getTransactionCount",
            RpcMethod::EthGetTransactionReceipt => "eth_getTransactionReceipt",
            RpcMethod::EthSendRawTransaction => "eth_sendRawTransaction",
        }
    }
}

#[derive(Clone, PartialEq, Eq)]
pub struct BoolStorable(pub bool);

impl Storable for BoolStorable {
    fn from_bytes(bytes: Cow<[u8]>) -> Self {
        assert!(
            bytes.len() == 1,
            "Unexpected byte length for `BoolStorable`"
        );
        BoolStorable(bytes[0] != 0)
    }

    fn to_bytes(&self) -> Cow<[u8]> {
        vec![self.0 as u8].into()
    }
}

#[derive(Clone, PartialEq, Eq, PartialOrd, Ord)]
pub struct PrincipalStorable(pub Principal);

impl Storable for PrincipalStorable {
    fn to_bytes(&self) -> Cow<[u8]> {
        Cow::from(self.0.as_slice())
    }

    fn from_bytes(bytes: Cow<[u8]>) -> Self {
        Self(Principal::from_slice(&bytes))
    }
}

impl BoundedStorable for PrincipalStorable {
    const MAX_SIZE: u32 = 29;
    const IS_FIXED_SIZE: bool = false;
}

#[derive(Zeroize, ZeroizeOnDrop)]
pub struct ApiKey(String);

impl ApiKey {
    /// Explicitly read API key (use sparingly)
    pub fn read(&self) -> &str {
        &self.0
    }
}

// Enable printing data structures which include an API key
impl fmt::Debug for ApiKey {
    fn fmt(&self, f: &mut fmt::Formatter<'_>) -> fmt::Result {
        write!(f, "{API_KEY_REPLACE_STRING}")
    }
}

impl TryFrom<String> for ApiKey {
    type Error = String;
    fn try_from(key: String) -> Result<ApiKey, Self::Error> {
        validate_api_key(&key)?;
        Ok(ApiKey(key))
    }
}

impl Storable for ApiKey {
    fn to_bytes(&self) -> Cow<[u8]> {
        self.0.to_bytes()
    }

    fn from_bytes(bytes: Cow<[u8]>) -> Self {
        Self(String::from_bytes(bytes))
    }
}

impl BoundedStorable for ApiKey {
    const MAX_SIZE: u32 = API_KEY_MAX_SIZE;
    const IS_FIXED_SIZE: bool = false;
}

pub type ProviderId = u64;

#[derive(Debug, Clone, PartialEq, Eq)]
pub struct ConstHeader {
    pub name: &'static str,
    pub value: &'static str,
}

impl<'a> From<&'a ConstHeader> for HttpHeader {
    fn from(header: &'a ConstHeader) -> Self {
        HttpHeader {
            name: header.name.to_string(),
            value: header.value.to_string(),
        }
    }
}

/// Internal RPC provider representation.
#[derive(Debug, Clone, PartialEq, Eq, CandidType, Serialize)]
pub struct Provider {
    #[serde(rename = "providerId")]
    pub provider_id: ProviderId,
    #[serde(rename = "chainId")]
    pub chain_id: u64,
    pub access: RpcAccess,
    pub alias: Option<evm_rpc_types::RpcService>,
}

impl Provider {
    pub fn api(&self) -> evm_rpc_types::RpcApi {
        match &self.access {
            RpcAccess::Authenticated { auth, public_url } => match get_api_key(self.provider_id) {
                Some(api_key) => match auth {
                    RpcAuth::BearerToken { url } => evm_rpc_types::RpcApi {
                        url: url.to_string(),
                        headers: Some(vec![evm_rpc_types::HttpHeader {
                            name: "Authorization".to_string(),
                            value: format!("Bearer {}", api_key.read()),
                        }]),
                    },
                    RpcAuth::UrlParameter { url_pattern } => evm_rpc_types::RpcApi {
                        url: url_pattern.replace(API_KEY_REPLACE_STRING, api_key.read()),
                        headers: None,
                    },
                },
                None => evm_rpc_types::RpcApi {
                    url: public_url
                        .unwrap_or_else(|| {
                            panic!(
                                "API key not yet initialized for provider: {}",
                                self.provider_id
                            )
                        })
                        .to_string(),
                    headers: None,
                },
            },
            RpcAccess::Unauthenticated { public_url } => evm_rpc_types::RpcApi {
                url: public_url.to_string(),
                headers: None,
            },
        }
    }

    pub fn hostname(&self) -> Option<String> {
        hostname_from_url(match &self.access {
            RpcAccess::Authenticated { auth, .. } => match auth {
                RpcAuth::BearerToken { url } => url,
                RpcAuth::UrlParameter { url_pattern } => url_pattern,
            },
            RpcAccess::Unauthenticated { public_url } => public_url,
        })
    }
}

#[derive(Debug, Clone, PartialEq, Eq, CandidType, Serialize)]
pub enum RpcAccess {
    Authenticated {
        auth: RpcAuth,
        /// Public URL to use when the API key is not available.
        #[serde(rename = "publicUrl")]
        public_url: Option<&'static str>,
    },
    Unauthenticated {
        #[serde(rename = "publicUrl")]
        public_url: &'static str,
    },
}

impl RpcAccess {
    pub fn public_url(&self) -> Option<&'static str> {
        match self {
            RpcAccess::Authenticated { public_url, .. } => *public_url,
            RpcAccess::Unauthenticated { public_url } => Some(public_url),
        }
    }
}

#[derive(Debug, Clone, PartialEq, Eq, CandidType, Serialize)]
pub enum RpcAuth {
    /// API key will be used in an Authorization header as Bearer token, e.g.,
    /// `Authorization: Bearer API_KEY`
    BearerToken { url: &'static str },
    UrlParameter {
        #[serde(rename = "urlPattern")]
        url_pattern: &'static str,
    },
}

pub type RpcResult<T> = Result<T, RpcError>;

#[derive(Clone, Debug, Eq, PartialEq, CandidType, Deserialize)]
pub enum MultiRpcResult<T> {
    Consistent(RpcResult<T>),
    Inconsistent(Vec<(evm_rpc_types::RpcService, RpcResult<T>)>),
}

impl<T> MultiRpcResult<T> {
    pub fn map<R>(self, mut f: impl FnMut(T) -> R) -> MultiRpcResult<R> {
        match self {
            MultiRpcResult::Consistent(result) => MultiRpcResult::Consistent(result.map(f)),
            MultiRpcResult::Inconsistent(results) => MultiRpcResult::Inconsistent(
                results
                    .into_iter()
                    .map(|(service, result)| {
                        (
                            service,
                            match result {
                                Ok(ok) => Ok(f(ok)),
                                Err(err) => Err(err),
                            },
                        )
                    })
                    .collect(),
            ),
        }
    }

    pub fn consistent(self) -> Option<RpcResult<T>> {
        match self {
            MultiRpcResult::Consistent(result) => Some(result),
            MultiRpcResult::Inconsistent(_) => None,
        }
    }

    pub fn inconsistent(self) -> Option<Vec<(evm_rpc_types::RpcService, RpcResult<T>)>> {
        match self {
            MultiRpcResult::Consistent(_) => None,
            MultiRpcResult::Inconsistent(results) => Some(results),
        }
    }

    pub fn expect_consistent(self) -> RpcResult<T> {
        self.consistent().expect("expected consistent results")
    }

    pub fn expect_inconsistent(self) -> Vec<(evm_rpc_types::RpcService, RpcResult<T>)> {
        self.inconsistent().expect("expected inconsistent results")
    }
}

impl<T> From<RpcResult<T>> for MultiRpcResult<T> {
    fn from(result: RpcResult<T>) -> Self {
        MultiRpcResult::Consistent(result)
    }
}

#[cfg(test)]
mod test {
<<<<<<< HEAD
    use cketh_common::eth_rpc::RpcError;
=======
    use candid::Principal;
    use cketh_common::{
        eth_rpc::RpcError,
        eth_rpc_client::providers::{EthMainnetService, RpcService},
    };
    use ic_stable_structures::Storable;
>>>>>>> e2158f07

    use crate::types::{ApiKey, BoolStorable, MultiRpcResult, PrincipalStorable};

    #[test]
    fn test_multi_rpc_result_map() {
        use cketh_common::eth_rpc::ProviderError;

        let err = RpcError::ProviderError(ProviderError::ProviderNotFound);
        assert_eq!(
            MultiRpcResult::Consistent(Ok(5)).map(|n| n + 1),
            MultiRpcResult::Consistent(Ok(6))
        );
        assert_eq!(
            MultiRpcResult::Consistent(Err(err.clone())).map(|()| unreachable!()),
            MultiRpcResult::Consistent(Err(err.clone()))
        );
        assert_eq!(
            MultiRpcResult::Inconsistent(vec![(
                evm_rpc_types::RpcService::EthMainnet(evm_rpc_types::EthMainnetService::Ankr),
                Ok(5)
            )])
            .map(|n| n + 1),
            MultiRpcResult::Inconsistent(vec![(
                evm_rpc_types::RpcService::EthMainnet(evm_rpc_types::EthMainnetService::Ankr),
                Ok(6)
            )])
        );
        assert_eq!(
            MultiRpcResult::Inconsistent(vec![
                (
                    evm_rpc_types::RpcService::EthMainnet(evm_rpc_types::EthMainnetService::Ankr),
                    Ok(5)
                ),
                (
                    evm_rpc_types::RpcService::EthMainnet(
                        evm_rpc_types::EthMainnetService::Cloudflare
                    ),
                    Ok(10)
                )
            ])
            .map(|n| n + 1),
            MultiRpcResult::Inconsistent(vec![
                (
                    evm_rpc_types::RpcService::EthMainnet(evm_rpc_types::EthMainnetService::Ankr),
                    Ok(6)
                ),
                (
                    evm_rpc_types::RpcService::EthMainnet(
                        evm_rpc_types::EthMainnetService::Cloudflare
                    ),
                    Ok(11)
                )
            ])
        );
        assert_eq!(
            MultiRpcResult::Inconsistent(vec![
                (
                    evm_rpc_types::RpcService::EthMainnet(evm_rpc_types::EthMainnetService::Ankr),
                    Ok(5)
                ),
                (
                    evm_rpc_types::RpcService::EthMainnet(
                        evm_rpc_types::EthMainnetService::PublicNode
                    ),
                    Err(err.clone())
                )
            ])
            .map(|n| n + 1),
            MultiRpcResult::Inconsistent(vec![
                (
                    evm_rpc_types::RpcService::EthMainnet(evm_rpc_types::EthMainnetService::Ankr),
                    Ok(6)
                ),
                (
                    evm_rpc_types::RpcService::EthMainnet(
                        evm_rpc_types::EthMainnetService::PublicNode
                    ),
                    Err(err)
                )
            ])
        );
    }

    #[test]
    fn test_api_key_debug_output() {
        let api_key = ApiKey("55555".to_string());
        assert!(format!("{api_key:?}") == "{API_KEY}");
    }

    #[test]
    fn test_bool_storable() {
        for value in [true, false] {
            let storable = BoolStorable(value);
            assert_eq!(storable.0, BoolStorable::from_bytes(storable.to_bytes()).0);
        }
    }

    #[test]
    fn test_principal_storable() {
        for value in [
            Principal::anonymous(),
            Principal::management_canister(),
            Principal::from_text("7hfb6-caaaa-aaaar-qadga-cai").unwrap(),
        ] {
            let storable = PrincipalStorable(value);
            assert_eq!(
                storable.0,
                PrincipalStorable::from_bytes(storable.to_bytes()).0
            );
        }
    }
}<|MERGE_RESOLUTION|>--- conflicted
+++ resolved
@@ -408,16 +408,9 @@
 
 #[cfg(test)]
 mod test {
-<<<<<<< HEAD
+    use candid::Principal;
     use cketh_common::eth_rpc::RpcError;
-=======
-    use candid::Principal;
-    use cketh_common::{
-        eth_rpc::RpcError,
-        eth_rpc_client::providers::{EthMainnetService, RpcService},
-    };
     use ic_stable_structures::Storable;
->>>>>>> e2158f07
 
     use crate::types::{ApiKey, BoolStorable, MultiRpcResult, PrincipalStorable};
 
